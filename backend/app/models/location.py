from datetime import datetime
from typing import TYPE_CHECKING

from sqlmodel import Field, Relationship, SQLModel

from app.core.timezone import get_timezone_aware_now
<<<<<<< HEAD
from app.models.test import Test, TestState
from app.models.user import User, UserState
=======
from app.models.test import Test, TestDistrict, TestState
>>>>>>> 5873ed74

if TYPE_CHECKING:
    from app.models.question import QuestionLocation


# -----Models for Country-----
class CountryBase(SQLModel):
    name: str = Field(nullable=False, index=True)
    is_active: bool = Field(default=True)


class Country(CountryBase, table=True):
    id: int | None = Field(default=None, primary_key=True)
    created_date: datetime | None = Field(default_factory=get_timezone_aware_now)
    modified_date: datetime | None = Field(
        default_factory=get_timezone_aware_now,
        sa_column_kwargs={"onupdate": get_timezone_aware_now},
    )
    states: list["State"] | None = Relationship(back_populates="country")


class CountryPublic(CountryBase):
    id: int
    created_date: datetime
    modified_date: datetime


class CountryCreate(CountryBase):
    pass


class CountryUpdate(CountryBase):
    pass


# -----Models for Country-----


# -----Models for State-----
class StateBase(SQLModel):
    name: str = Field(nullable=False, index=True)
    is_active: bool = Field(default=True)
    country_id: int = Field(
        foreign_key="country.id", nullable=False, ondelete="CASCADE"
    )


class State(StateBase, table=True):
    id: int | None = Field(default=None, primary_key=True)
    created_date: datetime | None = Field(default_factory=get_timezone_aware_now)
    modified_date: datetime | None = Field(
        default_factory=get_timezone_aware_now,
        sa_column_kwargs={"onupdate": get_timezone_aware_now},
    )
    country: Country | None = Relationship(back_populates="states")
    districts: list["District"] | None = Relationship(back_populates="state")
    tests: list["Test"] | None = Relationship(
        back_populates="states", link_model=TestState
    )
    question_locations: list["QuestionLocation"] = Relationship(back_populates="state")
    users: list["User"] | None = Relationship(
        back_populates="states", link_model=UserState
    )


class StatePublic(StateBase):
    id: int
    created_date: datetime
    modified_date: datetime


class StateCreate(StateBase):
    pass


class StateUpdate(StateBase):
    pass


# -----Models for State-----


# -----Models for District-----


class DistrictBase(SQLModel):
    name: str = Field(nullable=False, index=True)
    state_id: int = Field(foreign_key="state.id", nullable=False, ondelete="CASCADE")
    is_active: bool = Field(default=True)


class District(DistrictBase, table=True):
    id: int | None = Field(default=None, primary_key=True)
    created_date: datetime | None = Field(default_factory=get_timezone_aware_now)
    modified_date: datetime | None = Field(
        default_factory=get_timezone_aware_now,
        sa_column_kwargs={"onupdate": get_timezone_aware_now},
    )
    state: State | None = Relationship(back_populates="districts")
    blocks: list["Block"] | None = Relationship(back_populates="district")
    question_locations: list["QuestionLocation"] = Relationship(
        back_populates="district"
    )

    tests: list["Test"] | None = Relationship(
        back_populates="districts", link_model=TestDistrict
    )


class DistrictPublic(DistrictBase):
    id: int
    created_date: datetime
    modified_date: datetime


class DistrictCreate(DistrictBase):
    pass


class DistrictUpdate(DistrictBase):
    pass


# -----Models for District-----


# -----Models for Block-----


class BlockBase(SQLModel):
    name: str = Field(nullable=False, index=True)
    district_id: int = Field(
        foreign_key="district.id", nullable=False, ondelete="CASCADE"
    )
    is_active: bool = Field(default=True)


class Block(BlockBase, table=True):
    id: int | None = Field(default=None, primary_key=True)
    created_date: datetime | None = Field(default_factory=get_timezone_aware_now)
    modified_date: datetime | None = Field(
        default_factory=get_timezone_aware_now,
        sa_column_kwargs={"onupdate": get_timezone_aware_now},
    )
    district: District | None = Relationship(back_populates="blocks")
    question_locations: list["QuestionLocation"] = Relationship(back_populates="block")


class BlockPublic(BlockBase):
    id: int
    created_date: datetime
    modified_date: datetime


class BlockCreate(BlockBase):
    pass


class BlockUpdate(BlockBase):
    pass


# -----Models for Block-----<|MERGE_RESOLUTION|>--- conflicted
+++ resolved
@@ -4,12 +4,8 @@
 from sqlmodel import Field, Relationship, SQLModel
 
 from app.core.timezone import get_timezone_aware_now
-<<<<<<< HEAD
-from app.models.test import Test, TestState
+from app.models.test import Test, TestDistrict, TestState
 from app.models.user import User, UserState
-=======
-from app.models.test import Test, TestDistrict, TestState
->>>>>>> 5873ed74
 
 if TYPE_CHECKING:
     from app.models.question import QuestionLocation
