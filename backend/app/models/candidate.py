--- conflicted
+++ resolved
@@ -224,15 +224,12 @@
     incorrect_answer: int
     mandatory_not_attempted: int
     optional_not_attempted: int
-<<<<<<< HEAD
+    marks_obtained: float | None
+    marks_maximum: float | None
 
 
 class TestStatusSummary(SQLModel):
     total_test_submitted: int
     total_test_not_submitted: int
     not_submitted_active: int
-    not_submitted_inactive: int
-=======
-    marks_obtained: float | None
-    marks_maximum: float | None
->>>>>>> 89697b59
+    not_submitted_inactive: int