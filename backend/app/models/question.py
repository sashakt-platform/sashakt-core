--- conflicted
+++ resolved
@@ -1,13 +1,18 @@
+import json
 from datetime import datetime, timezone
 from enum import Enum
-from typing import TYPE_CHECKING, Optional
-
-<<<<<<< HEAD
+from typing import TYPE_CHECKING, Any, Optional
+
 from sqlmodel import JSON, Field, Relationship, SQLModel
 
+from app.models.candidate import CandidateTestAnswer
+from app.models.test import TestQuestion
+
 if TYPE_CHECKING:
+    from app.models.candidate import CandidateTest
     from app.models.location import Block, District, State
     from app.models.organization import Organization
+    from app.models.test import Test
 
 
 class QuestionType(str, Enum):
@@ -17,18 +22,37 @@
     numerical_integer = "numerical-integer"
 
 
-class MarkingScheme(SQLModel):
+class JSONSerializable:
+    """Mixin to make SQLModel classes JSON serializable"""
+
+    def dict(self) -> dict[str, Any]:
+        """Convert the model to a dictionary for JSON serialization"""
+        result = {}
+        for key, value in self.__dict__.items():
+            if not key.startswith("_"):
+                if hasattr(value, "dict") and callable(value.dict):
+                    result[key] = value.dict()
+                else:
+                    result[key] = value
+        return result
+
+    def json(self) -> str:
+        """Convert the model to a JSON string"""
+        return json.dumps(self.dict())
+
+
+class MarkingScheme(JSONSerializable, SQLModel):
     correct: float
     wrong: float
     skipped: float
 
 
-class Image(SQLModel):
+class Image(JSONSerializable, SQLModel):
     url: str
     alt_text: str | None = None
 
 
-class Option(SQLModel):
+class Option(JSONSerializable, SQLModel):
     text: str
     image: Image | None = None
 
@@ -37,31 +61,25 @@
     question_text: str = Field(nullable=False)
     instructions: str | None = Field(default=None, nullable=True)
     question_type: QuestionType = Field(nullable=False)
-    options: list[Option] | None = Field(sa_type=JSON, default=None)
+    options: list[dict[str, Any]] | None = Field(
+        sa_type=JSON, default=None
+    )  # Store as dict, not Option objects
     correct_answer: list[int] | list[str] | float | int | None = Field(
         sa_type=JSON, default=None
     )
     subjective_answer_limit: int | None = Field(default=None, nullable=True)
     is_mandatory: bool = Field(default=True, nullable=False)
-    marking_scheme: MarkingScheme | None = Field(sa_type=JSON, default=None)
+    marking_scheme: dict[str, Any] | None = Field(
+        sa_type=JSON, default=None
+    )  # Store as dict
     solution: str | None = Field(default=None, nullable=True)
-    media: Image | None = Field(sa_type=JSON, default=None)
+    media: dict[str, Any] | None = Field(sa_type=JSON, default=None)  # Store as dict
 
 
 class QuestionLocationBase(SQLModel):
     state_id: int | None = Field(default=None, nullable=True, foreign_key="state.id")
     district_id: int | None = Field(
         default=None, nullable=True, foreign_key="district.id"
-=======
-from sqlmodel import Field, Relationship, SQLModel
-
-from app.models import CandidateTest, CandidateTestAnswer
-from app.models.test import TestQuestion
-
-if TYPE_CHECKING:
-    from app.models import (
-        Test,
->>>>>>> de40697c
     )
     block_id: int | None = Field(default=None, nullable=True, foreign_key="block.id")
 
@@ -88,13 +106,18 @@
     revisions: list["QuestionRevision"] = Relationship(back_populates="question")
     locations: list["QuestionLocation"] = Relationship(back_populates="question")
     organization: "Organization" = Relationship(back_populates="question")
+    tests: list["Test"] = Relationship(
+        back_populates="test_question_static", link_model=TestQuestion
+    )
+    candidate_test: list["CandidateTest"] = Relationship(
+        back_populates="question_revision", link_model=CandidateTestAnswer
+    )
 
 
 class QuestionRevision(QuestionBase, table=True):
     """Versioned content of a question"""
 
     id: int | None = Field(default=None, primary_key=True)
-<<<<<<< HEAD
     question_id: int = Field(foreign_key="question.id", nullable=False)
 
     created_date: datetime | None = Field(
@@ -160,6 +183,10 @@
     """Data needed to create a new revision for an existing question"""
 
     question_id: int
+    # Override field types from QuestionBase to accept model objects in API
+    options: list[Option] | None = None
+    marking_scheme: MarkingScheme | None = None
+    media: Image | None = None
 
 
 class QuestionLocationCreate(QuestionLocationBase):
@@ -182,13 +209,13 @@
     question_text: str
     instructions: str | None
     question_type: QuestionType
-    options: list[Option] | None
+    options: list[dict[str, Any]] | None  # Use dict rather than Option objects
     correct_answer: list[int] | list[str] | float | int | None
     subjective_answer_limit: int | None
     is_mandatory: bool
-    marking_scheme: MarkingScheme | None
+    marking_scheme: dict[str, Any] | None  # Use dict rather than MarkingScheme objects
     solution: str | None
-    media: Image | None
+    media: dict[str, Any] | None  # Use dict rather than Image objects
 
     # Related location information
     locations: list["QuestionLocationPublic"] | None
@@ -207,13 +234,4 @@
     """Fields that can be updated on the question entity itself"""
 
     is_active: bool | None = None
-    is_deleted: bool | None = None
-=======
-    question: str = Field(nullable=False, index=True)
-    tests: list["Test"] = Relationship(
-        back_populates="test_question_static", link_model=TestQuestion
-    )
-    candidate_test: list["CandidateTest"] = Relationship(
-        back_populates="quesion_revision", link_model=CandidateTestAnswer
-    )
->>>>>>> de40697c
+    is_deleted: bool | None = None