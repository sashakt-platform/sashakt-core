--- conflicted
+++ resolved
@@ -195,25 +195,23 @@
         description="Field to set whether candidate profile is to be filled before the test or not.",
         sa_column_kwargs={"server_default": "false"},
     )
-<<<<<<< HEAD
-    show_feedback_on_completion: bool = Field(
-        default=False,
-        title="Show Feedback on Completion",
-        description="If enabled, candidates can review their answers, correct answers, explanations after submitting the test.",
-        sa_column_kwargs={"server_default": "false"},
-    )
-    show_feedback_immediately: bool = Field(
-        default=False,
-        title="Show Instant Feedback",
-        description="Show feedback to candidate immediately after each question",
-        sa_column_kwargs={"server_default": "false"},
-=======
     locale: LocaleEnum = Field(
         default=LocaleEnum.EN_US,
         title="Test Language",
         description="Language of the test (e.g., EN_US, HI_IN).",
         sa_column_kwargs={"server_default": LocaleEnum.EN_US},
->>>>>>> 5eca2253
+    )
+    show_feedback_on_completion: bool = Field(
+        default=False,
+        title="Show Feedback on Completion",
+        description="If enabled, candidates can review their answers, correct answers, explanations after submitting the test.",
+        sa_column_kwargs={"server_default": "false"},
+    )
+    show_feedback_immediately: bool = Field(
+        default=False,
+        title="Show Instant Feedback",
+        description="Show feedback to candidate immediately after each question",
+        sa_column_kwargs={"server_default": "false"},
     )
 
 
