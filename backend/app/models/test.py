--- conflicted
+++ resolved
@@ -148,14 +148,11 @@
         title="Template ID",
         description="ID of the template from which the test is created.",
     )
-<<<<<<< HEAD
-=======
     show_result: bool = Field(
         default=True,
         sa_column_kwargs={"server_default": "true"},
         description="Whether result should be visible after test submission",
     )
->>>>>>> 1daa7654
     is_active: bool = Field(default=True)
 
 
