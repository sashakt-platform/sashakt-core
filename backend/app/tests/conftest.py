from collections.abc import Generator

import pytest
from fastapi.testclient import TestClient
from sqlmodel import Session, delete

from app.core.config import settings
from app.core.db import engine, init_db
from app.main import app
from app.models import (
    Block,
    Candidate,
    CandidateTest,
    CandidateTestAnswer,
    Country,
    District,
    Organization,
    Question,
    QuestionLocation,
    QuestionRevision,
    QuestionTag,
    Role,
    State,
    Tag,
    TagType,
    Test,
    TestQuestion,
    TestState,
    TestTag,
    User,
)
from app.tests.utils.user import authentication_token_from_email
from app.tests.utils.utils import get_superuser_token_headers


@pytest.fixture(scope="session", autouse=True)
def db() -> Generator[Session, None, None]:
    with Session(engine) as session:
        init_db(session)
        yield session
<<<<<<< HEAD
        # Delete in proper order - dependent tables first
        try:
            statement = delete(Tag)
            session.execute(statement)
            statement = delete(TagType)
            session.execute(statement)
            # First delete candidate test answers
            statement = delete(CandidateTestAnswer)
            session.execute(statement)
            # Then delete candidate tests
            statement = delete(CandidateTest)
            session.execute(statement)
            # Delete test dependencies
            statement = delete(TestState)
            session.execute(statement)
            statement = delete(TestTag)
            session.execute(statement)
            statement = delete(TestQuestion)
            session.execute(statement)
            # Delete question dependencies
            statement = delete(QuestionTag)
            session.execute(statement)
            statement = delete(QuestionRevision)
            session.execute(statement)
            statement = delete(QuestionLocation)
            session.execute(statement)
            # Delete main objects
            statement = delete(Test)
            session.execute(statement)
            statement = delete(Question)
            session.execute(statement)
            statement = delete(Candidate)
            session.execute(statement)
            statement = delete(Role)
            session.execute(statement)
            statement = delete(User)
            session.execute(statement)
            statement = delete(Organization)
            session.execute(statement)
            # Delete location hierarchy
            statement = delete(Block)
            session.execute(statement)
            statement = delete(District)
            session.execute(statement)
            statement = delete(State)
            session.execute(statement)
            statement = delete(Country)
            session.execute(statement)
            session.commit()
        except Exception as e:
            print(f"Error during cleanup: {e}")
            session.rollback()
=======
        statement = delete(Tag)
        session.execute(statement)
        statement = delete(TagType)
        session.execute(statement)
        statement = delete(Candidate)
        session.execute(statement)
        statement = delete(TestState)
        session.execute(statement)
        statement = delete(TestTag)
        session.execute(statement)
        statement = delete(TestQuestion)
        session.execute(statement)
        statement = delete(Test)
        session.execute(statement)

        statement = delete(Question)
        session.execute(statement)
>>>>>>> 96b291f9


@pytest.fixture(scope="function")  # Changed from module to function
def client() -> Generator[TestClient, None, None]:
    with TestClient(app) as c:
        yield c


@pytest.fixture(scope="function")  # Changed from module to function
def superuser_token_headers(client: TestClient) -> dict[str, str]:
    try:
        headers = get_superuser_token_headers(client)
        if not headers or "Authorization" not in headers:
            print(
                "Warning: Superuser token not obtained. Check login endpoint and credentials."
            )
            return {"Authorization": "Bearer dummy_token_for_tests"}
        return headers
    except Exception as e:
        print(f"Error getting superuser token: {e}")
        return {"Authorization": "Bearer dummy_token_for_tests"}


@pytest.fixture(scope="function")  # Changed from module to function
def normal_user_token_headers(client: TestClient, db: Session) -> dict[str, str]:
    try:
        return authentication_token_from_email(
            client=client, email=settings.EMAIL_TEST_USER, db=db
        )
    except Exception as e:
        print(f"Error getting normal user token: {e}")
        return {"Authorization": "Bearer dummy_token_for_tests"}<|MERGE_RESOLUTION|>--- conflicted
+++ resolved
@@ -38,7 +38,6 @@
     with Session(engine) as session:
         init_db(session)
         yield session
-<<<<<<< HEAD
         # Delete in proper order - dependent tables first
         try:
             statement = delete(Tag)
@@ -91,25 +90,6 @@
         except Exception as e:
             print(f"Error during cleanup: {e}")
             session.rollback()
-=======
-        statement = delete(Tag)
-        session.execute(statement)
-        statement = delete(TagType)
-        session.execute(statement)
-        statement = delete(Candidate)
-        session.execute(statement)
-        statement = delete(TestState)
-        session.execute(statement)
-        statement = delete(TestTag)
-        session.execute(statement)
-        statement = delete(TestQuestion)
-        session.execute(statement)
-        statement = delete(Test)
-        session.execute(statement)
-
-        statement = delete(Question)
-        session.execute(statement)
->>>>>>> 96b291f9
 
 
 @pytest.fixture(scope="function")  # Changed from module to function
