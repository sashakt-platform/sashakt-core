--- conflicted
+++ resolved
@@ -119,9 +119,6 @@
         return {"Authorization": "Bearer dummy_token_for_tests"}
 
 
-<<<<<<< HEAD
-@pytest.fixture(scope="module")  # Changed from module to function
-=======
 @pytest.fixture(scope="module")
 def get_user_superadmin_token(db: Session) -> dict[str, str]:
     return get_user_token(db=db, role="super_admin")
@@ -148,7 +145,6 @@
 
 
 @pytest.fixture(scope="module")
->>>>>>> fd69f188
 def normal_user_token_headers(client: TestClient, db: Session) -> dict[str, str]:
     try:
         return authentication_token_from_email(
