from collections.abc import Generator

import pytest
from fastapi.testclient import TestClient
from sqlmodel import Session, delete

from app.core.config import settings
from app.core.db import engine, init_db
from app.main import app
from app.models import (
    Block,
    Candidate,
    CandidateTest,
    CandidateTestAnswer,
    Country,
    District,
    Organization,
    Permission,
    Question,
    QuestionLocation,
    QuestionRevision,
    QuestionTag,
    Role,
    RolePermission,
    State,
    Tag,
    TagType,
    Test,
    TestQuestion,
    TestState,
    TestTag,
    User,
)
from app.tests.utils.user import authentication_token_from_email
from app.tests.utils.utils import get_superuser_token_headers


@pytest.fixture(scope="session", autouse=True)
def db() -> Generator[Session, None, None]:
    with Session(engine) as session:
        init_db(session)
        yield session
        # Delete in proper order - dependent tables first
        try:
<<<<<<< HEAD
            # delete tag dependencies
=======
            statement = delete(RolePermission)
            session.execute(statement)
            statement = delete(Permission)
            session.execute(statement)
>>>>>>> 33731833
            statement = delete(QuestionTag)
            session.execute(statement)
            statement = delete(Tag)
            session.execute(statement)
            statement = delete(TagType)
            session.execute(statement)
            # delete candidate test answers
            statement = delete(CandidateTestAnswer)
            session.execute(statement)
            # Then delete candidate tests
            statement = delete(CandidateTest)
            session.execute(statement)
            # Delete test dependencies
            statement = delete(TestState)
            session.execute(statement)
            statement = delete(TestTag)
            session.execute(statement)
            statement = delete(TestQuestion)
            session.execute(statement)
            # Delete question dependencies
<<<<<<< HEAD
=======

>>>>>>> 33731833
            statement = delete(QuestionRevision)
            session.execute(statement)
            statement = delete(QuestionLocation)
            session.execute(statement)
            # Delete main objects
            statement = delete(Test)
            session.execute(statement)
            statement = delete(Question)
            session.execute(statement)
            statement = delete(Candidate)
            session.execute(statement)
            statement = delete(Role)
            session.execute(statement)
            statement = delete(User)
            session.execute(statement)
            statement = delete(Organization)
            session.execute(statement)
            # Delete location hierarchy
            statement = delete(Block)
            session.execute(statement)
            statement = delete(District)
            session.execute(statement)
            statement = delete(State)
            session.execute(statement)
            statement = delete(Country)
            session.execute(statement)
            session.commit()
        except Exception as e:
            print(f"Error during cleanup: {e}")
            session.rollback()

@pytest.fixture(scope="module")  # Changed from module to function
def client() -> Generator[TestClient, None, None]:
    with TestClient(app) as c:
        yield c


@pytest.fixture(scope="module")  # Changed from module to function
def superuser_token_headers(client: TestClient) -> dict[str, str]:
    try:
        headers = get_superuser_token_headers(client)
        if not headers or "Authorization" not in headers:
            print(
                "Warning: Superuser token not obtained. Check login endpoint and credentials."
            )
            return {"Authorization": "Bearer dummy_token_for_tests"}
        return headers
    except Exception as e:
        print(f"Error getting superuser token: {e}")
        return {"Authorization": "Bearer dummy_token_for_tests"}


@pytest.fixture(scope="module")  # Changed from module to function
def normal_user_token_headers(client: TestClient, db: Session) -> dict[str, str]:
    try:
        return authentication_token_from_email(
            client=client, email=settings.EMAIL_TEST_USER, db=db
        )
    except Exception as e:
        print(f"Error getting normal user token: {e}")
        return {"Authorization": "Bearer dummy_token_for_tests"}<|MERGE_RESOLUTION|>--- conflicted
+++ resolved
@@ -42,14 +42,10 @@
         yield session
         # Delete in proper order - dependent tables first
         try:
-<<<<<<< HEAD
-            # delete tag dependencies
-=======
             statement = delete(RolePermission)
             session.execute(statement)
             statement = delete(Permission)
             session.execute(statement)
->>>>>>> 33731833
             statement = delete(QuestionTag)
             session.execute(statement)
             statement = delete(Tag)
@@ -70,10 +66,7 @@
             statement = delete(TestQuestion)
             session.execute(statement)
             # Delete question dependencies
-<<<<<<< HEAD
-=======
 
->>>>>>> 33731833
             statement = delete(QuestionRevision)
             session.execute(statement)
             statement = delete(QuestionLocation)
@@ -105,6 +98,7 @@
             print(f"Error during cleanup: {e}")
             session.rollback()
 
+
 @pytest.fixture(scope="module")  # Changed from module to function
 def client() -> Generator[TestClient, None, None]:
     with TestClient(app) as c:
