from fastapi import status
from fastapi.testclient import TestClient
from sqlmodel import select

from app.api.deps import SessionDep
from app.core.config import settings
from app.models.location import Country, State
from app.models.organization import Organization
from app.models.question import Question, QuestionLocation, QuestionRevision
from app.models.role import Role
from app.models.test import Test, TestState
from app.models.user import UserState
from app.tests.utils.organization import (
    create_random_organization,
)
from app.tests.utils.user import (
    authentication_token_from_email,
    create_random_user,
    get_current_user_data,
)
from app.tests.utils.utils import (
    assert_paginated_response,
    random_email,
    random_lower_string,
)


def test_create_organization(
    client: TestClient,
    get_user_superadmin_token: dict[str, str],
    get_user_candidate_token: dict[str, str],
) -> None:
    name = random_lower_string()
    description = random_lower_string()
    response = client.post(
        f"{settings.API_V1_STR}/organization/",
        json={
            "name": name,
            "description": description,
        },
        headers=get_user_superadmin_token,
    )

    data = response.json()
    assert response.status_code == 200
    assert data["name"] == name
    assert data["description"] == description
    assert "id" in data
    assert data["is_active"] is True
    response = client.post(
        f"{settings.API_V1_STR}/organization/",
        json={
            "name": name,
            "description": description,
        },
        headers=get_user_candidate_token,
    )
    data = response.json()
    assert response.status_code == status.HTTP_401_UNAUTHORIZED
    assert data["detail"] == "User Not Permitted"


def test_read_organization(
    client: TestClient,
    db: SessionDep,
    get_user_superadmin_token: dict[str, str],
    get_user_candidate_token: dict[str, str],
) -> None:
    for _ in range(12):
        create_random_organization(db)

    response = client.get(
        f"{settings.API_V1_STR}/organization/",
        headers=get_user_superadmin_token,
    )
    assert response.status_code == 200
    assert_paginated_response(
        response,
        expected_page=1,
        expected_size=25,
        min_expected_total=12,
        min_expected_pages=1,
    )

    response = client.get(
        f"{settings.API_V1_STR}/organization/?page=2",
        headers=get_user_superadmin_token,
    )
    assert response.status_code == 200

    jal_vikas = Organization(name=random_lower_string())
    maha_vikas = Organization(
        name=random_lower_string(), description=random_lower_string()
    )
    db.add(jal_vikas)
    db.add(maha_vikas)
    db.commit()

    response = client.get(
        f"{settings.API_V1_STR}/organization/",
        headers=get_user_superadmin_token,
    )
    assert response.status_code == 200
    assert_paginated_response(
        response,
        expected_page=1,
        expected_size=25,
        min_expected_total=14,
        min_expected_pages=1,
    )
    response = client.get(
        f"{settings.API_V1_STR}/organization/",
        headers=get_user_candidate_token,
    )
    assert response.status_code == 200
    assert_paginated_response(
        response,
        expected_page=1,
        expected_size=25,
        min_expected_total=0,
        min_expected_pages=1,
    )


def test_read_organization_filter_by_name(
    client: TestClient,
    db: SessionDep,
    get_user_superadmin_token: dict[str, str],
) -> None:
    organization_name = random_lower_string()
    organization_name_2 = random_lower_string()

    organization = Organization(name=organization_name + random_lower_string())
    organization_2 = Organization(
        name=organization_name,
        description=random_lower_string(),
    )
    organization_3 = Organization(
        name=organization_name_2,
        description=random_lower_string(),
    )
    db.add_all([organization, organization_2, organization_3])
    db.commit()

    response = client.get(
        f"{settings.API_V1_STR}/organization/?name={organization_name}",
        headers=get_user_superadmin_token,
    )
    data = response.json()
    assert response.status_code == 200
    items = data["items"]
    assert len(items) == 2
    assert_paginated_response(
        response,
        expected_page=1,
        expected_size=25,
        min_expected_total=2,
        min_expected_pages=1,
    )

    response = client.get(
        f"{settings.API_V1_STR}/organization/?name={organization_name_2}",
        headers=get_user_superadmin_token,
    )
    data = response.json()
    assert response.status_code == 200
    items = data["items"]
    assert len(items) == 1

    response = client.get(
        f"{settings.API_V1_STR}/organization/?name={random_lower_string()}",
        headers=get_user_superadmin_token,
    )
    data = response.json()
    assert response.status_code == 200
    items = data["items"]
    assert len(items) == 0


def test_read_organization_filter_by_description(
    client: TestClient,
    db: SessionDep,
    get_user_superadmin_token: dict[str, str],
) -> None:
    organization_description = random_lower_string()
    organization_description_2 = random_lower_string()

    organization = Organization(
        name=random_lower_string(),
        description=organization_description + random_lower_string(),
    )
    organization_2 = Organization(
        name=random_lower_string(),
        description=organization_description,
    )
    organization_3 = Organization(
        name=random_lower_string(),
        description=organization_description_2,
    )
    db.add_all([organization, organization_2, organization_3])
    db.commit()

    response = client.get(
        f"{settings.API_V1_STR}/organization/?description={organization_description}",
        headers=get_user_superadmin_token,
    )
    data = response.json()
    assert response.status_code == 200
    items = data["items"]
    assert_paginated_response(
        response,
        expected_page=1,
        expected_size=25,
        min_expected_total=2,
        min_expected_pages=1,
    )

    response = client.get(
        f"{settings.API_V1_STR}/organization/?description={organization_description_2}",
        headers=get_user_superadmin_token,
    )
    data = response.json()
    assert response.status_code == 200
    items = data["items"]
    assert len(items) == 1

    response = client.get(
        f"{settings.API_V1_STR}/organization/?description={random_lower_string()}",
        headers=get_user_superadmin_token,
    )
    data = response.json()
    assert response.status_code == 200
    items = data["items"]
    assert len(items) == 0


def test_read_organization_order_by(
    client: TestClient,
    db: SessionDep,
    get_user_superadmin_token: dict[str, str],
) -> None:
    create_random_organization(db)
    create_random_organization(db)
    create_random_organization(db)
    create_random_organization(db)

    response = client.get(
        f"{settings.API_V1_STR}/organization/",
        headers=get_user_superadmin_token,
    )
    data = response.json()
    items = data["items"]

    organization_created_date = [item["created_date"] for item in items]

    sorted_organization_created_date = sorted(organization_created_date)

    assert sorted_organization_created_date == organization_created_date

    response = client.get(
        f"{settings.API_V1_STR}/organization/?order_by=-created_date",
        headers=get_user_superadmin_token,
    )
    data = response.json()
    items = data["items"]
    organization_created_date = [item["created_date"] for item in items]

    sorted_organization_created_date = sorted(organization_created_date, reverse=True)

    assert sorted_organization_created_date == organization_created_date

    response = client.get(
        f"{settings.API_V1_STR}/organization/?order_by=name",
        headers=get_user_superadmin_token,
    )
    data = response.json()
    items = data["items"]
    organization_name = [item["name"] for item in items]

    sorted_organization_name = sorted(organization_name, key=str.lower)

    assert sorted_organization_name == organization_name

    response = client.get(
        f"{settings.API_V1_STR}/organization/?order_by=-name",
        headers=get_user_superadmin_token,
    )
    data = response.json()
    items = data["items"]
    organization_name = [item["name"] for item in items]

    sorted_organization_name = sorted(organization_name, key=str.lower, reverse=True)

    assert sorted_organization_name == organization_name

    response = client.get(
        f"{settings.API_V1_STR}/organization/?order_by=-name&order_by=created_date",
        headers=get_user_superadmin_token,
    )
    data = response.json()
    items = data["items"]
    organization_name_date = [
        {"name": item["name"], "created_date": item["created_date"]} for item in items
    ]

    sort_by_date = sorted(organization_name_date, key=lambda x: x["created_date"])
    sorted_array = sorted(sort_by_date, key=lambda x: x["name"].lower(), reverse=True)

    assert sorted_array == organization_name_date

    response = client.get(
        f"{settings.API_V1_STR}/organization/?order_by=-test",
        headers=get_user_superadmin_token,
    )
    data = response.json()

    assert response.status_code == status.HTTP_400_BAD_REQUEST
    assert "invalid" in data["detail"].lower()

    response = client.get(
        f"{settings.API_V1_STR}/organization/?order_by=-",
        headers=get_user_superadmin_token,
    )
    data = response.json()

    assert response.status_code == status.HTTP_400_BAD_REQUEST
    assert "invalid" in data["detail"].lower()


def test_read_organization_by_id(
    client: TestClient,
    db: SessionDep,
    get_user_superadmin_token: dict[str, str],
) -> None:
    jal_vikas = Organization(name=random_lower_string())
    maha_vikas = Organization(
        name=random_lower_string(), description=random_lower_string()
    )
    db.add(jal_vikas)
    db.add(maha_vikas)
    db.commit()

    response = client.get(
        f"{settings.API_V1_STR}/organization/{jal_vikas.id}",
        headers=get_user_superadmin_token,
    )
    data = response.json()
    assert response.status_code == 200
    assert data["name"] == jal_vikas.name
    assert data["id"] == jal_vikas.id
    assert data["description"] is None

    response = client.get(
        f"{settings.API_V1_STR}/organization/{maha_vikas.id}",
        headers=get_user_superadmin_token,
    )
    data = response.json()
    assert response.status_code == 200
    assert data["name"] == maha_vikas.name
    assert data["id"] == maha_vikas.id
    assert data["description"] == maha_vikas.description
    assert data["is_active"] is True


def test_update_organization(
    client: TestClient,
    db: SessionDep,
    get_user_superadmin_token: dict[str, str],
) -> None:
    initial_name = random_lower_string()
    updated_name = random_lower_string()
    inital_description = random_lower_string()
    updated_description = random_lower_string()
    jal_vikas = Organization(name=initial_name)
    db.add(jal_vikas)
    db.commit()
    response = client.put(
        f"{settings.API_V1_STR}/organization/{jal_vikas.id}",
        json={"name": updated_name, "description": None},
        headers=get_user_superadmin_token,
    )
    data = response.json()
    assert response.status_code == 200
    assert data["name"] == updated_name
    assert data["id"] == jal_vikas.id
    assert data["name"] != initial_name
    assert data["description"] is None

    response = client.put(
        f"{settings.API_V1_STR}/organization/{jal_vikas.id}",
        json={"name": jal_vikas.name, "description": inital_description},
        headers=get_user_superadmin_token,
    )
    data = response.json()
    assert response.status_code == 200
    assert data["name"] == jal_vikas.name
    assert data["id"] == jal_vikas.id
    assert data["description"] == inital_description

    response = client.put(
        f"{settings.API_V1_STR}/organization/{jal_vikas.id}",
        json={"name": jal_vikas.name, "description": updated_description},
        headers=get_user_superadmin_token,
    )
    data = response.json()
    assert response.status_code == 200
    assert data["name"] == jal_vikas.name
    assert data["id"] == jal_vikas.id
    assert data["description"] == updated_description


def test_visibility_organization(
    client: TestClient,
    db: SessionDep,
    get_user_superadmin_token: dict[str, str],
) -> None:
    jal_vikas = Organization(name=random_lower_string())
    db.add(jal_vikas)
    db.commit()
    response = client.patch(
        f"{settings.API_V1_STR}/organization/{jal_vikas.id}",
        params={"is_active": True},
        headers=get_user_superadmin_token,
    )
    data = response.json()
    assert response.status_code == 200
    assert data["name"] == jal_vikas.name
    assert data["is_active"] is True
    assert data["is_active"] is not False and not None

    response = client.patch(
        f"{settings.API_V1_STR}/organization/{jal_vikas.id}",
        params={"is_active": False},
        headers=get_user_superadmin_token,
    )
    data = response.json()
    assert response.status_code == 200
    assert data["id"] == jal_vikas.id
    assert data["is_active"] is False
    assert data["is_active"] is not True and not None


def test_delete_organization(
    client: TestClient,
    db: SessionDep,
    get_user_superadmin_token: dict[str, str],
) -> None:
    response = client.delete(
        f"{settings.API_V1_STR}/organization/0",
        headers=get_user_superadmin_token,
    )
    assert response.status_code == 404
    assert response.json() == {"detail": "Organization not found"}
    jal_vikas = Organization(name=random_lower_string())
    db.add(jal_vikas)
    db.commit()
    assert jal_vikas.is_deleted is False
    response = client.delete(
        f"{settings.API_V1_STR}/organization/{jal_vikas.id}",
        headers=get_user_superadmin_token,
    )
    data = response.json()
    assert response.status_code == 200

    assert "delete" in data["message"]

    response = client.get(
        f"{settings.API_V1_STR}/organization/{jal_vikas.id}",
        headers=get_user_superadmin_token,
    )
    data = response.json()

    assert response.status_code == 404
    assert "id" not in data


def test_inactive_organization_not_listed(
    client: TestClient,
    get_user_superadmin_token: dict[str, str],
) -> None:
    response = client.post(
        f"{settings.API_V1_STR}/organization/",
        json={
            "name": "inactive org",
            "description": "organization is not active",
            "is_active": False,
        },
        headers=get_user_superadmin_token,
    )
    data = response.json()
    assert response.status_code == 200
    org_id = data["id"]
    assert data["is_active"] is False

    response = client.get(
        f"{settings.API_V1_STR}/organization/",
        headers=get_user_superadmin_token,
    )
    data = response.json()
    items = data["items"]
    assert all(item["id"] != org_id for item in items)


def test_get_aggregated_data_for_organization(
    client: TestClient,
    get_user_superadmin_token: dict[str, str],
    db: SessionDep,
) -> None:
    user_data = get_current_user_data(client, get_user_superadmin_token)
    org_id = user_data["organization_id"]
    user_id = user_data["id"]
    user_a = create_random_user(db, org_id)
    user_b = create_random_user(db, org_id)
    db.add(user_a)
    db.add(user_b)
    db.commit()
    db.refresh(user_a)
    db.refresh(user_b)
    questions = []
    for i in range(5):
        q = Question(
            created_by_id=user_id,
            organization_id=org_id,
            is_active=True,
        )
        db.add(q)
        db.flush()
        db.refresh(q)
        q_rev = QuestionRevision(
            question_text=f"Sample question {i + 1}?",
            created_by_id=user_id,
            question_id=q.id,
            question_type="single_choice",
            options=[{"id": 1, "key": "A", "value": "Option A"}],
            correct_answer=[1],
        )
        db.add(q_rev)
        db.flush()
        db.refresh(q_rev)

        q.last_revision_id = q_rev.id
        db.add(q)
        questions.append(q)

    db.add(questions[0])
    test = Test(
        name="Sample Test",
        description=random_lower_string(),
        time_limit=30,
        marks=50,
        start_instructions=random_lower_string(),
        link=random_lower_string(),
        created_by_id=user_id,
        is_active=True,
        is_deleted=False,
        random_questions=False,
        organization_id=org_id,
    )
    db.add(test)
    db.commit()
    db.refresh(test)
    test2 = Test(
        name="Sample Test2",
        description=random_lower_string(),
        time_limit=30,
        marks=60,
        start_instructions=random_lower_string(),
        link=random_lower_string(),
        created_by_id=user_id,
        is_active=True,
        is_deleted=True,
        random_questions=False,
        organization_id=org_id,
    )
    db.add(test2)
    db.commit()
    db.refresh(test2)
    test3 = Test(
        name="template test2",
        description=random_lower_string(),
        time_limit=30,
        marks=60,
        start_instructions=random_lower_string(),
        link=random_lower_string(),
        created_by_id=user_id,
        is_active=True,
        is_deleted=False,
        random_questions=False,
        is_template=True,
        organization_id=org_id,
    )
    db.add(test3)
    db.commit()
    db.refresh(test3)

    response = client.get(
        f"{settings.API_V1_STR}/organization/aggregated_data",
        headers=get_user_superadmin_token,
    )
    assert response.status_code == 200
    data = response.json()
<<<<<<< HEAD
    assert data["total_questions"] == 5
    assert data["total_users"] == 3
    assert data["total_tests"] == 2
=======
    assert data["total_questions"] == 4
    assert data["total_users"] == 2
    assert data["total_tests"] == 1


def test_aggregated_data_for_state_admin(
    client: TestClient,
    get_user_superadmin_token: dict[str, str],
    db: SessionDep,
) -> None:
    new_organization = create_random_organization(db)
    db.add(new_organization)
    db.commit()

    country = Country(name=random_lower_string(), is_active=True)
    db.add(country)
    db.commit()
    db.refresh(country)

    state_x = State(name=random_lower_string(), is_active=True, country_id=country.id)
    state_y = State(name=random_lower_string(), is_active=True, country_id=country.id)
    db.add_all([state_x, state_y])
    db.commit()
    db.refresh(state_x)
    db.refresh(state_y)

    state_admin_role = db.exec(select(Role).where(Role.name == "state_admin")).first()
    assert state_admin_role is not None

    email = random_email()
    state_admin_payload = {
        "email": email,
        "password": random_lower_string(),
        "phone": random_lower_string(),
        "full_name": random_lower_string(),
        "role_id": state_admin_role.id,
        "organization_id": new_organization.id,
        "state_ids": [state_x.id],
    }
    client.post(
        f"{settings.API_V1_STR}/users/",
        json=state_admin_payload,
        headers=get_user_superadmin_token,
    )
    token_headers = authentication_token_from_email(client=client, email=email, db=db)

    user_state_x = create_random_user(db, new_organization.id)
    db.add(user_state_x)
    db.commit()
    db.refresh(user_state_x)
    db.add(UserState(user_id=user_state_x.id, state_id=state_x.id))

    user_state_y = create_random_user(db, new_organization.id)
    db.add(user_state_y)
    db.commit()
    db.refresh(user_state_y)
    db.add(UserState(user_id=user_state_y.id, state_id=state_y.id))

    db.commit()

    questions = []
    for _ in range(4):
        q = Question(
            created_by_id=user_state_x.id,
            organization_id=new_organization.id,
            is_deleted=False,
        )
        db.add(q)
        db.flush()
        db.refresh(q)
        db.add(QuestionLocation(question_id=q.id, state_id=state_x.id))
        questions.append(q)

    for _ in range(2):
        q = Question(
            created_by_id=user_state_y.id,
            organization_id=new_organization.id,
            is_deleted=False,
        )
        db.add(q)
        db.flush()
        db.refresh(q)
        db.add(QuestionLocation(question_id=q.id, state_id=state_y.id))
        questions.append(q)

    db.commit()

    tests = []
    for i in range(3):
        t = Test(
            name=f"Test X {i + 1}",
            created_by_id=user_state_x.id,
            organization_id=new_organization.id,
            is_deleted=False,
            is_template=False,
        )
        db.add(t)
        db.flush()
        db.refresh(t)
        db.add(TestState(test_id=t.id, state_id=state_x.id))
        tests.append(t)

    for i in range(2):
        t = Test(
            name=f"Test Y {i + 1}",
            created_by_id=user_state_y.id,
            organization_id=new_organization.id,
            is_deleted=False,
            is_template=False,
        )
        db.add(t)
        db.flush()
        db.refresh(t)
        db.add(TestState(test_id=t.id, state_id=state_y.id))
        tests.append(t)

    db.commit()

    response = client.get(
        f"{settings.API_V1_STR}/organization/aggregated_data",
        headers=token_headers,
    )
    assert response.status_code == 200
    data = response.json()
    assert data["total_questions"] == 4
    assert data["total_tests"] == 3
    assert data["total_users"] == 2


def test_aggregated_data_for_state_admin_distinct_check(
    client: TestClient,
    get_user_superadmin_token: dict[str, str],
    db: SessionDep,
) -> None:
    new_organization = create_random_organization(db)
    db.add(new_organization)
    db.commit()

    country = Country(name=random_lower_string(), is_active=True)
    db.add(country)
    db.commit()
    db.refresh(country)

    state_x = State(name=random_lower_string(), is_active=True, country_id=country.id)
    state_y = State(name=random_lower_string(), is_active=True, country_id=country.id)
    db.add_all([state_x, state_y])
    db.commit()
    db.refresh(state_x)
    db.refresh(state_y)

    state_admin_role = db.exec(select(Role).where(Role.name == "state_admin")).first()
    assert state_admin_role is not None

    email = random_email()
    state_admin_payload = {
        "email": email,
        "password": random_lower_string(),
        "phone": random_lower_string(),
        "full_name": random_lower_string(),
        "role_id": state_admin_role.id,
        "organization_id": new_organization.id,
        "state_ids": [state_x.id],
    }
    client.post(
        f"{settings.API_V1_STR}/users/",
        json=state_admin_payload,
        headers=get_user_superadmin_token,
    )
    token_headers = authentication_token_from_email(client=client, email=email, db=db)

    user_state_x = create_random_user(db, new_organization.id)
    db.add(user_state_x)
    db.commit()
    db.refresh(user_state_x)
    db.add(UserState(user_id=user_state_x.id, state_id=state_x.id))

    user_state_y = create_random_user(db, new_organization.id)
    db.add(user_state_y)
    db.commit()
    db.refresh(user_state_y)
    db.add(UserState(user_id=user_state_y.id, state_id=state_y.id))

    another_user = create_random_user(db, new_organization.id)
    db.add(another_user)
    db.commit()
    db.refresh(another_user)

    db.commit()

    questions = []
    for _ in range(4):
        q = Question(
            created_by_id=user_state_x.id,
            organization_id=new_organization.id,
            is_deleted=False,
        )
        db.add(q)
        db.flush()
        db.refresh(q)
        db.add(QuestionLocation(question_id=q.id, state_id=state_x.id))
        questions.append(q)

    for _ in range(2):
        q = Question(
            created_by_id=user_state_y.id,
            organization_id=new_organization.id,
            is_deleted=False,
        )
        db.add(q)
        db.flush()
        db.refresh(q)
        db.add(QuestionLocation(question_id=q.id, state_id=state_y.id))
        db.add(QuestionLocation(question_id=q.id, state_id=state_x.id))
        questions.append(q)

    db.commit()

    for _ in range(2):
        q = Question(
            created_by_id=user_state_y.id,
            organization_id=new_organization.id,
            is_deleted=False,
        )
        db.add(q)
        db.flush()
        db.refresh(q)
        db.add(QuestionLocation(question_id=q.id, state_id=state_y.id))
        questions.append(q)

    db.commit()

    for _ in range(2):
        q = Question(
            created_by_id=user_state_y.id,
            organization_id=new_organization.id,
            is_deleted=False,
        )
        db.add(q)
        db.flush()
        db.refresh(q)
        questions.append(q)

    db.commit()

    tests = []
    for i in range(3):
        t = Test(
            name=f"Test X {i + 1}",
            created_by_id=user_state_x.id,
            organization_id=new_organization.id,
            is_deleted=False,
            is_template=False,
        )
        db.add(t)
        db.flush()
        db.refresh(t)
        db.add(TestState(test_id=t.id, state_id=state_x.id))
        tests.append(t)

    for i in range(2):
        t = Test(
            name=f"Test Y {i + 1}",
            created_by_id=user_state_y.id,
            organization_id=new_organization.id,
            is_deleted=False,
            is_template=False,
        )
        db.add(t)
        db.flush()
        db.refresh(t)
        db.add(TestState(test_id=t.id, state_id=state_y.id))
        db.add(TestState(test_id=t.id, state_id=state_x.id))
        tests.append(t)

    for i in range(3):
        t = Test(
            name=f"Test Y {i + 1}",
            created_by_id=user_state_y.id,
            organization_id=new_organization.id,
            is_deleted=False,
            is_template=False,
        )
        db.add(t)
        db.flush()
        db.refresh(t)
        db.add(TestState(test_id=t.id, state_id=state_y.id))
        tests.append(t)

    db.commit()

    for i in range(2):
        t = Test(
            name=f"Test Y {i + 1}",
            created_by_id=user_state_y.id,
            organization_id=new_organization.id,
            is_deleted=False,
            is_template=False,
        )
        db.add(t)
        db.flush()
        db.refresh(t)
        tests.append(t)

    db.commit()

    response = client.get(
        f"{settings.API_V1_STR}/organization/aggregated_data",
        headers=token_headers,
    )
    assert response.status_code == 200
    data = response.json()
    assert data["total_questions"] == 8
    assert data["total_tests"] == 7
    assert data["total_users"] == 2
>>>>>>> 0eb06b15
<|MERGE_RESOLUTION|>--- conflicted
+++ resolved
@@ -599,14 +599,9 @@
     )
     assert response.status_code == 200
     data = response.json()
-<<<<<<< HEAD
     assert data["total_questions"] == 5
     assert data["total_users"] == 3
     assert data["total_tests"] == 2
-=======
-    assert data["total_questions"] == 4
-    assert data["total_users"] == 2
-    assert data["total_tests"] == 1
 
 
 def test_aggregated_data_for_state_admin(
@@ -917,5 +912,4 @@
     data = response.json()
     assert data["total_questions"] == 8
     assert data["total_tests"] == 7
-    assert data["total_users"] == 2
->>>>>>> 0eb06b15
+    assert data["total_users"] == 2