--- conflicted
+++ resolved
@@ -2270,23 +2270,6 @@
 
     revisions = []
 
-<<<<<<< HEAD
-    # Prepare batch request
-    batch_request = {
-        "answers": [
-            {
-                "question_revision_id": question_revision.id,
-                "response": "[4]",
-                "visited": True,
-                "time_spent": 30,
-            },
-            {
-                "question_revision_id": second_question_revision.id,
-                "response": "[1]",
-                "visited": True,
-                "time_spent": 45,
-            },
-=======
     for i in range(3):
         question = Question(organization_id=org.id)
         db.add(question)
@@ -2353,7 +2336,6 @@
                 visited=True,
                 time_spent=5,
             ),
->>>>>>> 89c42e9e
         ]
     )
     db.commit()
@@ -2366,34 +2348,6 @@
 
     assert response.status_code == 200
     data = response.json()
-<<<<<<< HEAD
-    assert len(data) == 2
-
-    # Sort by question revision ID to have a deterministic order for verification
-    data.sort(key=lambda x: x["question_revision_id"])
-
-    # Verify first answer
-    assert data[0]["question_revision_id"] == question_revision.id
-    assert data[0]["response"] == "{4}"
-    assert data[0]["visited"] is True
-    assert data[0]["time_spent"] == 30
-
-    # Verify second answer
-    assert data[1]["question_revision_id"] == second_question_revision.id
-    assert data[1]["response"] == "{1}"
-    assert data[1]["visited"] is True
-    assert data[1]["time_spent"] == 45
-
-    # Verify answers in database
-    answers = db.exec(
-        select(CandidateTestAnswer)
-        .where(CandidateTestAnswer.candidate_test_id == candidate_test_id)
-        .order_by("question_revision_id")
-    ).all()
-    assert len(answers) == 2
-    assert answers[0].response == "{4}"
-    assert answers[1].response == "{1}"
-=======
 
     assert data["correct_answer"] == 1
     assert data["incorrect_answer"] == 1
@@ -2401,7 +2355,6 @@
     assert data["optional_not_attempted"] == 0
     assert data["marks_obtained"] == 1
     assert data["marks_maximum"] == 3
->>>>>>> 89c42e9e
 
 
 def test_result_with_Marks_level_None(
@@ -2429,30 +2382,10 @@
     db.commit()
     db.refresh(test)
 
-<<<<<<< HEAD
-    # Start test to create candidate_test
-    payload = {"test_id": test.id}
-    start_response = client.post(
-        f"{settings.API_V1_STR}/candidate/start_test", json=payload
-    )
-    candidate_test_id = start_response.json()["candidate_test_id"]
-
-    batch_request: dict[str, list[dict[str, Any]]] = {
-        "answers": [
-            {
-                "question_revision_id": 1,
-                "response": "[1]",
-                "visited": True,
-                "time_spent": 30,
-            }
-        ]
-    }
-=======
     candidate = Candidate(identity=uuid.uuid4())
     db.add(candidate)
     db.commit()
     db.refresh(candidate)
->>>>>>> 89c42e9e
 
     revisions = []
 
@@ -2574,15 +2507,6 @@
 
     revisions = []
 
-<<<<<<< HEAD
-    # Create initial answer
-    initial_answer = CandidateTestAnswer(
-        candidate_test_id=candidate_test_id,
-        question_revision_id=question_revision.id,
-        response="[3]",
-        visited=True,
-        time_spent=20,
-=======
     for i in range(3):
         question = Question(organization_id=org.id)
         db.add(question)
@@ -2621,23 +2545,11 @@
         end_time=None,
         is_submitted=True,
         question_revision_ids=[rev.id for rev in revisions],
->>>>>>> 89c42e9e
     )
     db.add(candidate_test)
     db.commit()
     db.refresh(candidate_test)
 
-<<<<<<< HEAD
-    # Prepare batch request to update the answer
-    batch_request: dict[str, list[dict[str, Any]]] = {
-        "answers": [
-            {
-                "question_revision_id": question_revision.id,
-                "response": "[4]",
-                "visited": True,
-                "time_spent": 30,
-            }
-=======
     db.add_all(
         [
             CandidateTestAnswer(
@@ -2661,7 +2573,6 @@
                 visited=True,
                 time_spent=5,
             ),
->>>>>>> 89c42e9e
         ]
     )
     db.commit()
@@ -2674,68 +2585,6 @@
 
     assert response.status_code == 200
     data = response.json()
-<<<<<<< HEAD
-    assert len(data) == 1
-    assert data[0]["response"] == "{4}"
-    assert data[0]["time_spent"] == 30
-
-    # Verify answer was updated in database
-    db.refresh(initial_answer)
-    assert initial_answer.response == "{4}"
-    assert initial_answer.time_spent == 30
-
-
-def test_candidate_timer_with_specific_dates(
-    client: TestClient, db: SessionDep
-) -> None:
-    fake_current_time = datetime(2024, 5, 24, 11, 0, 0)  # Fixed time for testing
-    with patch(
-        "app.api.routes.candidate.get_current_time", return_value=fake_current_time
-    ):
-        candidate = Candidate(identity=uuid.uuid4())
-        db.add(candidate)
-        db.commit()
-        db.refresh(candidate)
-        user = create_random_user(db)
-        org = Organization(name=random_lower_string())
-
-        db.add(user)
-        db.commit()
-        db.refresh(user)
-        db.add(org)
-        db.commit()
-        db.refresh(org)
-
-        test = Test(
-            name="Date Based Test",
-            start_time=fake_current_time - timedelta(minutes=30),
-            end_time=fake_current_time + timedelta(minutes=40),
-            time_limit=60,  # 60 minutes time limit
-            is_active=True,
-            created_by_id=user.id,
-        )
-        db.add(test)
-        db.commit()
-        db.refresh(test)
-
-        candidate_test = CandidateTest(
-            test_id=test.id,
-            candidate_id=candidate.id,
-            device="Laptop",
-            consent=True,
-            start_time=fake_current_time - timedelta(minutes=30),
-            is_submitted=False,
-        )
-        db.add(candidate_test)
-        db.commit()
-        db.refresh(candidate_test)
-
-        response = client.get(
-            f"{settings.API_V1_STR}/candidate/time_left/{candidate_test.id}",
-            params={"candidate_uuid": str(candidate.identity)},
-        )
-=======
->>>>>>> 89c42e9e
 
     assert data["correct_answer"] == 3
     assert data["incorrect_answer"] == 0
@@ -3069,13 +2918,13 @@
         "answers": [
             {
                 "question_revision_id": question_revision.id,
-                "response": "4",
+                "response": "[4]",
                 "visited": True,
                 "time_spent": 30,
             },
             {
                 "question_revision_id": second_question_revision.id,
-                "response": "1",
+                "response": "[1]",
                 "visited": True,
                 "time_spent": 45,
             },
@@ -3097,13 +2946,13 @@
 
     # Verify first answer
     assert data[0]["question_revision_id"] == question_revision.id
-    assert data[0]["response"] == "4"
+    assert data[0]["response"] == "{4}"
     assert data[0]["visited"] is True
     assert data[0]["time_spent"] == 30
 
     # Verify second answer
     assert data[1]["question_revision_id"] == second_question_revision.id
-    assert data[1]["response"] == "1"
+    assert data[1]["response"] == "{1}"
     assert data[1]["visited"] is True
     assert data[1]["time_spent"] == 45
 
@@ -3114,8 +2963,8 @@
         .order_by("question_revision_id")
     ).all()
     assert len(answers) == 2
-    assert answers[0].response == "4"
-    assert answers[1].response == "1"
+    assert answers[0].response == "{4}"
+    assert answers[1].response == "{1}"
 
 
 def test_submit_batch_answers_invalid_uuid(client: TestClient, db: SessionDep) -> None:
@@ -3138,7 +2987,7 @@
         "answers": [
             {
                 "question_revision_id": 1,
-                "response": "1",
+                "response": "[1]",
                 "visited": True,
                 "time_spent": 30,
             }
@@ -3237,7 +3086,7 @@
     initial_answer = CandidateTestAnswer(
         candidate_test_id=candidate_test_id,
         question_revision_id=question_revision.id,
-        response="3",
+        response="[3]",
         visited=True,
         time_spent=20,
     )
@@ -3250,7 +3099,7 @@
         "answers": [
             {
                 "question_revision_id": question_revision.id,
-                "response": "4",
+                "response": "[4]",
                 "visited": True,
                 "time_spent": 30,
             }
@@ -3266,12 +3115,12 @@
     assert response.status_code == 200
     data = response.json()
     assert len(data) == 1
-    assert data[0]["response"] == "4"
+    assert data[0]["response"] == "{4}"
     assert data[0]["time_spent"] == 30
 
     # Verify answer was updated in database
     db.refresh(initial_answer)
-    assert initial_answer.response == "4"
+    assert initial_answer.response == "{4}"
     assert initial_answer.time_spent == 30
 
 
@@ -4202,6 +4051,185 @@
     assert data["incorrect_answer"] == 3
     assert data["mandatory_not_attempted"] == 1
     assert data["optional_not_attempted"] == 0
+
+
+def test_submit_answer_for_single_choice_with_multiple_options_should_fail(
+    client: TestClient, db: SessionDep
+) -> None:
+    user = create_random_user(db)
+
+    org = Organization(name=random_lower_string())
+    db.add(org)
+    db.commit()
+
+    question = Question(organization_id=org.id)
+    db.add(question)
+    db.flush()
+
+    question_revision = QuestionRevision(
+        question_id=question.id,
+        created_by_id=user.id,
+        question_text=random_lower_string(),
+        question_type=QuestionType.single_choice,
+        options=[
+            {"id": 1, "key": "A", "value": "5"},
+            {"id": 2, "key": "B", "value": "6"},
+            {"id": 3, "key": "C", "value": "7"},
+        ],
+        correct_answer=[1],
+    )
+    db.add(question_revision)
+    db.flush()
+
+    question.last_revision_id = question_revision.id
+    db.commit()
+    db.refresh(question_revision)
+
+    test = Test(
+        name=random_lower_string(),
+        created_by_id=user.id,
+        is_active=True,
+        link=random_lower_string(),
+    )
+    db.add(test)
+    db.commit()
+
+    from app.models.test import TestQuestion
+
+    test_question = TestQuestion(
+        test_id=test.id, question_revision_id=question_revision.id
+    )
+    db.add(test_question)
+    db.commit()
+
+    payload = {"test_id": test.id, "device_info": "QR Test Device"}
+    start_response = client.post(
+        f"{settings.API_V1_STR}/candidate/start_test", json=payload
+    )
+    start_data = start_response.json()
+    candidate_uuid = start_data["candidate_uuid"]
+    candidate_test_id = start_data["candidate_test_id"]
+
+    answer_payload = {
+        "question_revision_id": question_revision.id,
+        "response": "[1,2]",
+        "visited": True,
+        "time_spent": 30,
+    }
+
+    response = client.post(
+        f"{settings.API_V1_STR}/candidate/submit_answer/{candidate_test_id}",
+        json=answer_payload,
+        params={"candidate_uuid": candidate_uuid},
+    )
+
+    assert response.status_code == 400
+    data = response.json()
+    assert "detail" in data
+    assert (
+        data["detail"]
+        == "Invalid Response Format. Kindly submit _Single-choice question_ as list of length 1 (e.g., [1])"
+    )
+
+
+def test_submit_answer_for_multi_choice_should_validate_responses_correctly(
+    client: TestClient, db: SessionDep
+) -> None:
+    user = create_random_user(db)
+
+    org = Organization(name=random_lower_string())
+    db.add(org)
+    db.commit()
+
+    question = Question(organization_id=org.id)
+    db.add(question)
+    db.flush()
+
+    question_revision = QuestionRevision(
+        question_id=question.id,
+        created_by_id=user.id,
+        question_text=random_lower_string(),
+        question_type=QuestionType.multi_choice,
+        options=[
+            {"id": 1, "key": "A", "value": "5"},
+            {"id": 2, "key": "B", "value": "6"},
+            {"id": 3, "key": "C", "value": "7"},
+        ],
+        correct_answer=[1, 2],
+    )
+    db.add(question_revision)
+    db.flush()
+
+    question.last_revision_id = question_revision.id
+    db.commit()
+    db.refresh(question_revision)
+    assert question_revision.question_type == QuestionType.multi_choice
+
+    test = Test(
+        name=random_lower_string(),
+        created_by_id=user.id,
+        is_active=True,
+        link=random_lower_string(),
+    )
+    db.add(test)
+    db.commit()
+
+    test_question = TestQuestion(
+        test_id=test.id, question_revision_id=question_revision.id
+    )
+    db.add(test_question)
+    db.commit()
+    payload = {"test_id": test.id, "device_info": "QR Test Device"}
+    start_response = client.post(
+        f"{settings.API_V1_STR}/candidate/start_test", json=payload
+    )
+    start_data = start_response.json()
+    candidate_uuid = start_data["candidate_uuid"]
+    candidate_test_id = start_data["candidate_test_id"]
+    answer_payload = {
+        "question_revision_id": question_revision.id,
+        "response": "[1]",
+        "visited": True,
+        "time_spent": 30,
+    }
+
+    response = client.post(
+        f"{settings.API_V1_STR}/candidate/submit_answer/{candidate_test_id}",
+        json=answer_payload,
+        params={"candidate_uuid": candidate_uuid},
+    )
+    assert response.status_code == 200
+    answer_payload = {
+        "question_revision_id": question_revision.id,
+        "response": "1",
+        "visited": True,
+        "time_spent": 30,
+    }
+
+    response = client.post(
+        f"{settings.API_V1_STR}/candidate/submit_answer/{candidate_test_id}",
+        json=answer_payload,
+        params={"candidate_uuid": candidate_uuid},
+    )
+    assert response.status_code == 400
+    data = response.json()
+    assert (
+        data["detail"]
+        == "Invalid Response Format. Kindly submit _Multi-choice question_ as a list (e.g., [1, 2])"
+    )
+    answer_payload = {
+        "question_revision_id": -999999,
+        "response": "[1]",
+        "visited": True,
+        "time_spent": 30,
+    }
+    response = client.post(
+        f"{settings.API_V1_STR}/candidate/submit_answer/{candidate_test_id}",
+        json=answer_payload,
+        params={"candidate_uuid": candidate_uuid},
+    )
+    assert response.status_code == 204
+    assert response.text == ""
     assert data["marks_obtained"] == 2
     assert data["marks_maximum"] == 6
 
@@ -5039,195 +5067,7 @@
         headers=get_user_superadmin_token,
         params={"start_date": start_date, "end_date": end_date},
     )
-<<<<<<< HEAD
-    assert result_response.status_code == 200
-    data = result_response.json()
-    assert data["correct_answer"] == 2
-    assert data["incorrect_answer"] == 3
-    assert data["mandatory_not_attempted"] == 1
-    assert data["optional_not_attempted"] == 0
-
-
-def test_submit_answer_for_single_choice_with_multiple_options_should_fail(
-    client: TestClient, db: SessionDep
-) -> None:
-    user = create_random_user(db)
-
-    org = Organization(name=random_lower_string())
-    db.add(org)
-    db.commit()
-
-    question = Question(organization_id=org.id)
-    db.add(question)
-    db.flush()
-
-    question_revision = QuestionRevision(
-        question_id=question.id,
-        created_by_id=user.id,
-        question_text=random_lower_string(),
-        question_type=QuestionType.single_choice,
-        options=[
-            {"id": 1, "key": "A", "value": "5"},
-            {"id": 2, "key": "B", "value": "6"},
-            {"id": 3, "key": "C", "value": "7"},
-        ],
-        correct_answer=[1],
-    )
-    db.add(question_revision)
-    db.flush()
-
-    question.last_revision_id = question_revision.id
-    db.commit()
-    db.refresh(question_revision)
-
-    test = Test(
-        name=random_lower_string(),
-        created_by_id=user.id,
-        is_active=True,
-        link=random_lower_string(),
-    )
-    db.add(test)
-    db.commit()
-
-    from app.models.test import TestQuestion
-
-    test_question = TestQuestion(
-        test_id=test.id, question_revision_id=question_revision.id
-    )
-    db.add(test_question)
-    db.commit()
-
-    payload = {"test_id": test.id, "device_info": "QR Test Device"}
-    start_response = client.post(
-        f"{settings.API_V1_STR}/candidate/start_test", json=payload
-    )
-    start_data = start_response.json()
-    candidate_uuid = start_data["candidate_uuid"]
-    candidate_test_id = start_data["candidate_test_id"]
-
-    answer_payload = {
-        "question_revision_id": question_revision.id,
-        "response": "[1,2]",
-        "visited": True,
-        "time_spent": 30,
-    }
-
-    response = client.post(
-        f"{settings.API_V1_STR}/candidate/submit_answer/{candidate_test_id}",
-        json=answer_payload,
-        params={"candidate_uuid": candidate_uuid},
-    )
 
     assert response.status_code == 400
     data = response.json()
-    assert "detail" in data
-    assert (
-        data["detail"]
-        == "Invalid Response Format. Kindly submit _Single-choice question_ as list of length 1 (e.g., [1])"
-    )
-
-
-def test_submit_answer_for_multi_choice_should_validate_responses_correctly(
-    client: TestClient, db: SessionDep
-) -> None:
-    user = create_random_user(db)
-
-    org = Organization(name=random_lower_string())
-    db.add(org)
-    db.commit()
-
-    question = Question(organization_id=org.id)
-    db.add(question)
-    db.flush()
-
-    question_revision = QuestionRevision(
-        question_id=question.id,
-        created_by_id=user.id,
-        question_text=random_lower_string(),
-        question_type=QuestionType.multi_choice,
-        options=[
-            {"id": 1, "key": "A", "value": "5"},
-            {"id": 2, "key": "B", "value": "6"},
-            {"id": 3, "key": "C", "value": "7"},
-        ],
-        correct_answer=[1, 2],
-    )
-    db.add(question_revision)
-    db.flush()
-
-    question.last_revision_id = question_revision.id
-    db.commit()
-    db.refresh(question_revision)
-    assert question_revision.question_type == QuestionType.multi_choice
-
-    test = Test(
-        name=random_lower_string(),
-        created_by_id=user.id,
-        is_active=True,
-        link=random_lower_string(),
-    )
-    db.add(test)
-    db.commit()
-
-    test_question = TestQuestion(
-        test_id=test.id, question_revision_id=question_revision.id
-    )
-    db.add(test_question)
-    db.commit()
-    payload = {"test_id": test.id, "device_info": "QR Test Device"}
-    start_response = client.post(
-        f"{settings.API_V1_STR}/candidate/start_test", json=payload
-    )
-    start_data = start_response.json()
-    candidate_uuid = start_data["candidate_uuid"]
-    candidate_test_id = start_data["candidate_test_id"]
-    answer_payload = {
-        "question_revision_id": question_revision.id,
-        "response": "[1]",
-        "visited": True,
-        "time_spent": 30,
-    }
-
-    response = client.post(
-        f"{settings.API_V1_STR}/candidate/submit_answer/{candidate_test_id}",
-        json=answer_payload,
-        params={"candidate_uuid": candidate_uuid},
-    )
-    assert response.status_code == 200
-    answer_payload = {
-        "question_revision_id": question_revision.id,
-        "response": "1",
-        "visited": True,
-        "time_spent": 30,
-    }
-
-    response = client.post(
-        f"{settings.API_V1_STR}/candidate/submit_answer/{candidate_test_id}",
-        json=answer_payload,
-        params={"candidate_uuid": candidate_uuid},
-    )
-    assert response.status_code == 400
-    data = response.json()
-    assert (
-        data["detail"]
-        == "Invalid Response Format. Kindly submit _Multi-choice question_ as a list (e.g., [1, 2])"
-    )
-    answer_payload = {
-        "question_revision_id": -999999,
-        "response": "[1]",
-        "visited": True,
-        "time_spent": 30,
-    }
-    response = client.post(
-        f"{settings.API_V1_STR}/candidate/submit_answer/{candidate_test_id}",
-        json=answer_payload,
-        params={"candidate_uuid": candidate_uuid},
-    )
-    assert response.status_code == 204
-    assert response.text == ""
-=======
-
-    assert response.status_code == 400
-    data = response.json()
-    assert data["detail"] == "End date must be after start date"
->>>>>>> 89c42e9e
+    assert data["detail"] == "End date must be after start date"