--- conflicted
+++ resolved
@@ -1,9 +1,6 @@
 import uuid
-<<<<<<< HEAD
 from datetime import timedelta
-=======
 from typing import Any
->>>>>>> e9faad6b
 
 from fastapi.testclient import TestClient
 from sqlmodel import select
@@ -2159,221 +2156,6 @@
     assert data["optional_not_attempted"] == 1
 
 
-<<<<<<< HEAD
-def test_candidate_timer_with_specific_dates(
-    client: TestClient, db: SessionDep
-) -> None:
-    candidate = Candidate(identity=uuid.uuid4())
-    db.add(candidate)
-    db.commit()
-    db.refresh(candidate)
-    user = create_random_user(db)
-    org = Organization(name=random_lower_string())
-
-    db.add(user)
-    db.commit()
-    db.refresh(user)
-    db.add(org)
-    db.commit()
-    db.refresh(org)
-
-    test = Test(
-        name="Date Based Test",
-        start_time=get_current_time() - timedelta(minutes=30),
-        end_time=get_current_time() + timedelta(minutes=40),
-        time_limit=60,  # 60 minutes time limit
-        is_active=True,
-        created_by_id=user.id,
-    )
-    db.add(test)
-    db.commit()
-    db.refresh(test)
-
-    candidate_test = CandidateTest(
-        test_id=test.id,
-        created_by_id=user.id,
-        candidate_id=candidate.id,
-        device="Laptop",
-        consent=True,
-        start_time=get_current_time() - timedelta(minutes=30),
-        is_submitted=False,
-    )
-    db.add(candidate_test)
-    db.commit()
-    db.refresh(candidate_test)
-
-    response = client.get(
-        f"{settings.API_V1_STR}/candidate/time_left/{candidate_test.id}",
-        params={"candidate_uuid": str(candidate.identity)},
-    )
-
-    assert response.status_code == 200
-    data = response.json()
-    print("data090", data)
-    assert "time_left_seconds" in data
-    time_left = data["time_left_seconds"]
-    assert isinstance(time_left, int)
-
-    assert 1795 <= time_left <= 1800
-
-
-def test_candidate_timer_candidate_test_not_found(
-    client: TestClient, db: SessionDep
-) -> None:
-    candidate = Candidate(identity=uuid.uuid4())
-    db.add(candidate)
-    db.commit()
-    db.refresh(candidate)
-    # Try accessing a non-existing candidate test ID (e.g., 99999)
-    response = client.get(
-        f"{settings.API_V1_STR}/candidate/time_left/99999",
-        params={"candidate_uuid": str(candidate.identity)},
-    )
-
-    # Assert 404 response
-    assert response.status_code == 404
-    assert response.json()["detail"] == "Candidate test not found or invalid UUID"
-
-
-def test_candidate_timer_end_time_takes_priority(
-    client: TestClient, db: SessionDep
-) -> None:
-    user = create_random_user(db)
-    candidate = Candidate(identity=uuid.uuid4())
-    db.add(candidate)
-    db.commit()
-    db.refresh(candidate)
-    now = get_current_time()
-    test = Test(
-        name="End Time Priority Test",
-        start_time=now - timedelta(minutes=2),
-        end_time=now + timedelta(minutes=5),
-        time_limit=60,
-        is_active=True,
-        created_by_id=user.id,
-    )
-    db.add(test)
-    db.commit()
-    db.refresh(test)
-    candidate_test = CandidateTest(
-        test_id=test.id,
-        candidate_id=candidate.id,
-        created_by_id=user.id,
-        start_time=now - timedelta(minutes=2),
-        is_submitted=False,
-        device="Laptop",
-        consent=True,
-    )
-    db.add(candidate_test)
-    db.commit()
-    db.refresh(candidate_test)
-    response = client.get(
-        f"{settings.API_V1_STR}/candidate/time_left/{candidate_test.id}",
-        params={"candidate_uuid": str(candidate.identity)},
-    )
-    assert response.status_code == 200
-    data = response.json()
-    assert "time_left_seconds" in data
-
-    time_left_seconds = int(data["time_left_seconds"])
-    assert 295 <= time_left_seconds <= 300
-
-
-def test_candidate_timer_raises_if_timelimit_and_end_time_not_set(
-    client: TestClient, db: SessionDep, get_user_superadmin_token: dict[str, str]
-) -> None:
-    user = create_random_user(db)
-
-    test = Test(
-        name="Time Limit Test",
-        description="Test without time limit",
-        start_instructions="Instructions",
-        link=random_lower_string(),
-        created_by_id=user.id,
-        is_active=True,
-        is_deleted=False,
-        time_limit=None,
-    )
-    db.add(test)
-    db.commit()
-    db.refresh(test)
-
-    candidate = Candidate(identity=uuid.uuid4())
-    db.add(candidate)
-    db.commit()
-    db.refresh(candidate)
-
-    candidate_test = CandidateTest(
-        test_id=test.id,
-        candidate_id=candidate.id,
-        device="Laptop",
-        consent=True,
-        start_time=get_current_time(),
-        end_time=None,
-        is_submitted=False,
-    )
-    db.add(candidate_test)
-    db.commit()
-    db.refresh(candidate_test)
-
-    response = client.get(
-        f"{settings.API_V1_STR}/candidate/time_left/{candidate_test.id}",
-        params={"candidate_uuid": str(candidate.identity)},
-        headers=get_user_superadmin_token,
-    )
-
-    assert response.status_code == 200
-    data = response.json()
-    assert "time_left_seconds" in data
-
-    assert data["time_left_seconds"] is None
-
-
-def test_candidate_timer_with_only_time_limit(
-    client: TestClient, db: SessionDep
-) -> None:
-    # Create a candidate with random UUID
-    candidate = Candidate(identity=uuid.uuid4())
-    db.add(candidate)
-    db.commit()
-    db.refresh(candidate)
-
-    # Create a user
-    user = create_random_user(db)
-    test = Test(
-        name="Only Time Limit Test",
-        time_limit=30,  # 30 minutes
-        end_time=None,
-        start_time=get_current_time()
-        - timedelta(minutes=5),  # test started 5 minutes ago
-        is_active=True,
-        created_by_id=user.id,
-    )
-    db.add(test)
-    db.commit()
-    db.refresh(test)
-    candidate_test = CandidateTest(
-        test_id=test.id,
-        created_by_id=user.id,
-        candidate_id=candidate.id,
-        device="Laptop",
-        consent=True,
-        start_time=get_current_time() - timedelta(minutes=5),
-        is_submitted=False,
-    )
-    db.add(candidate_test)
-    db.commit()
-    db.refresh(candidate_test)
-    response = client.get(
-        f"{settings.API_V1_STR}/candidate/time_left/{candidate_test.id}",
-        params={"candidate_uuid": str(candidate.identity)},
-    )
-    assert response.status_code == 200
-    data = response.json()
-    assert "time_left_seconds" in data
-    assert isinstance(data["time_left_seconds"], int)
-    assert 1495 <= int(data["time_left_seconds"]) <= 1500  # 30 minutes in seconds
-=======
 def test_submit_batch_answers_for_qr_candidate(
     client: TestClient, db: SessionDep
 ) -> None:
@@ -2658,4 +2440,218 @@
     db.refresh(initial_answer)
     assert initial_answer.response == "4"
     assert initial_answer.time_spent == 30
->>>>>>> e9faad6b
+
+
+def test_candidate_timer_with_specific_dates(
+    client: TestClient, db: SessionDep
+) -> None:
+    candidate = Candidate(identity=uuid.uuid4())
+    db.add(candidate)
+    db.commit()
+    db.refresh(candidate)
+    user = create_random_user(db)
+    org = Organization(name=random_lower_string())
+
+    db.add(user)
+    db.commit()
+    db.refresh(user)
+    db.add(org)
+    db.commit()
+    db.refresh(org)
+
+    test = Test(
+        name="Date Based Test",
+        start_time=get_current_time() - timedelta(minutes=30),
+        end_time=get_current_time() + timedelta(minutes=40),
+        time_limit=60,  # 60 minutes time limit
+        is_active=True,
+        created_by_id=user.id,
+    )
+    db.add(test)
+    db.commit()
+    db.refresh(test)
+
+    candidate_test = CandidateTest(
+        test_id=test.id,
+        created_by_id=user.id,
+        candidate_id=candidate.id,
+        device="Laptop",
+        consent=True,
+        start_time=get_current_time() - timedelta(minutes=30),
+        is_submitted=False,
+    )
+    db.add(candidate_test)
+    db.commit()
+    db.refresh(candidate_test)
+
+    response = client.get(
+        f"{settings.API_V1_STR}/candidate/time_left/{candidate_test.id}",
+        params={"candidate_uuid": str(candidate.identity)},
+    )
+
+    assert response.status_code == 200
+    data = response.json()
+    print("data090", data)
+    assert "time_left_seconds" in data
+    time_left = data["time_left_seconds"]
+    assert isinstance(time_left, int)
+
+    assert 1795 <= time_left <= 1800
+
+
+def test_candidate_timer_candidate_test_not_found(
+    client: TestClient, db: SessionDep
+) -> None:
+    candidate = Candidate(identity=uuid.uuid4())
+    db.add(candidate)
+    db.commit()
+    db.refresh(candidate)
+    # Try accessing a non-existing candidate test ID (e.g., 99999)
+    response = client.get(
+        f"{settings.API_V1_STR}/candidate/time_left/99999",
+        params={"candidate_uuid": str(candidate.identity)},
+    )
+
+    # Assert 404 response
+    assert response.status_code == 404
+    assert response.json()["detail"] == "Candidate test not found or invalid UUID"
+
+
+def test_candidate_timer_end_time_takes_priority(
+    client: TestClient, db: SessionDep
+) -> None:
+    user = create_random_user(db)
+    candidate = Candidate(identity=uuid.uuid4())
+    db.add(candidate)
+    db.commit()
+    db.refresh(candidate)
+    now = get_current_time()
+    test = Test(
+        name="End Time Priority Test",
+        start_time=now - timedelta(minutes=2),
+        end_time=now + timedelta(minutes=5),
+        time_limit=60,
+        is_active=True,
+        created_by_id=user.id,
+    )
+    db.add(test)
+    db.commit()
+    db.refresh(test)
+    candidate_test = CandidateTest(
+        test_id=test.id,
+        candidate_id=candidate.id,
+        created_by_id=user.id,
+        start_time=now - timedelta(minutes=2),
+        is_submitted=False,
+        device="Laptop",
+        consent=True,
+    )
+    db.add(candidate_test)
+    db.commit()
+    db.refresh(candidate_test)
+    response = client.get(
+        f"{settings.API_V1_STR}/candidate/time_left/{candidate_test.id}",
+        params={"candidate_uuid": str(candidate.identity)},
+    )
+    assert response.status_code == 200
+    data = response.json()
+    assert "time_left_seconds" in data
+
+    time_left_seconds = int(data["time_left_seconds"])
+    assert 295 <= time_left_seconds <= 300
+
+
+def test_candidate_timer_raises_if_timelimit_and_end_time_not_set(
+    client: TestClient, db: SessionDep, get_user_superadmin_token: dict[str, str]
+) -> None:
+    user = create_random_user(db)
+
+    test = Test(
+        name="Time Limit Test",
+        description="Test without time limit",
+        start_instructions="Instructions",
+        link=random_lower_string(),
+        created_by_id=user.id,
+        is_active=True,
+        is_deleted=False,
+        time_limit=None,
+    )
+    db.add(test)
+    db.commit()
+    db.refresh(test)
+
+    candidate = Candidate(identity=uuid.uuid4())
+    db.add(candidate)
+    db.commit()
+    db.refresh(candidate)
+
+    candidate_test = CandidateTest(
+        test_id=test.id,
+        candidate_id=candidate.id,
+        device="Laptop",
+        consent=True,
+        start_time=get_current_time(),
+        end_time=None,
+        is_submitted=False,
+    )
+    db.add(candidate_test)
+    db.commit()
+    db.refresh(candidate_test)
+
+    response = client.get(
+        f"{settings.API_V1_STR}/candidate/time_left/{candidate_test.id}",
+        params={"candidate_uuid": str(candidate.identity)},
+        headers=get_user_superadmin_token,
+    )
+
+    assert response.status_code == 200
+    data = response.json()
+    assert "time_left_seconds" in data
+
+    assert data["time_left_seconds"] is None
+
+
+def test_candidate_timer_with_only_time_limit(
+    client: TestClient, db: SessionDep
+) -> None:
+    # Create a candidate with random UUID
+    candidate = Candidate(identity=uuid.uuid4())
+    db.add(candidate)
+    db.commit()
+    db.refresh(candidate)
+
+    # Create a user
+    user = create_random_user(db)
+    test = Test(
+        name="Only Time Limit Test",
+        time_limit=30,  # 30 minutes
+        end_time=None,
+        start_time=get_current_time()
+        - timedelta(minutes=5),  # test started 5 minutes ago
+        is_active=True,
+        created_by_id=user.id,
+    )
+    db.add(test)
+    db.commit()
+    db.refresh(test)
+    candidate_test = CandidateTest(
+        test_id=test.id,
+        created_by_id=user.id,
+        candidate_id=candidate.id,
+        device="Laptop",
+        consent=True,
+        start_time=get_current_time() - timedelta(minutes=5),
+        is_submitted=False,
+    )
+    db.add(candidate_test)
+    db.commit()
+    db.refresh(candidate_test)
+    response = client.get(
+        f"{settings.API_V1_STR}/candidate/time_left/{candidate_test.id}",
+        params={"candidate_uuid": str(candidate.identity)},
+    )
+    assert response.status_code == 200
+    data = response.json()
+    assert "time_left_seconds" in data
+    assert isinstance(data["time_left_seconds"], int)
+    assert 1495 <= int(data["time_left_seconds"]) <= 1500  # 30 minutes in seconds