from fastapi import status
from fastapi.testclient import TestClient

from app.api.deps import SessionDep
from app.core.config import settings
from app.models.location import Block, Country, District, State
from app.tests.utils.utils import assert_paginated_response

from ...utils.utils import random_lower_string


def test_create_country(
    client: TestClient,
    db: SessionDep,
    get_user_candidate_token: dict[str, str],
    get_user_superadmin_token: dict[str, str],
) -> None:
    country = random_lower_string()
    response = client.post(
        f"{settings.API_V1_STR}/location/country/",
        json={"name": country},
        headers=get_user_superadmin_token,
    )
    data = response.json()

    china = Country(name=random_lower_string())
    db.add(china)
    db.commit()
    db.refresh(china)
    assert response.status_code == 200
    assert data["name"] == country

    response = client.post(
        f"{settings.API_V1_STR}/location/country/",
        json={"name": country},
        headers=get_user_candidate_token,
    )
    data = response.json()
    assert response.status_code == status.HTTP_401_UNAUTHORIZED
    assert data["detail"] == "User Not Permitted"


def test_get_country(
    client: TestClient,
    db: SessionDep,
    get_user_superadmin_token: dict[str, str],
) -> None:
    dubai = Country(name=random_lower_string())
    austria = Country(name=random_lower_string())

    db.add_all([dubai, austria])
    db.commit()
    db.refresh(dubai)

    db.refresh(austria)

    response = client.get(
        f"{settings.API_V1_STR}/location/country/", headers=get_user_superadmin_token
    )
    data = response.json()
    items = data["items"]
    assert response.status_code == 200
    assert any(item["name"] == dubai.name for item in items)
    assert any(item["name"] == austria.name for item in items)

    for _ in range(1, 11):
        country = Country(name=random_lower_string())
        db.add(country)
        db.commit()

    country_1 = Country(name=random_lower_string(), is_active=False)
    country_2 = Country(name=random_lower_string(), is_active=False)
    db.add_all([country_1, country_2])
    db.commit()

    response = client.get(
        f"{settings.API_V1_STR}/location/country/?page=2",
        headers=get_user_superadmin_token,
    )

    assert response.status_code == 200
    data = response.json()
    assert data["page"] == 2

    response = client.get(
        f"{settings.API_V1_STR}/location/country/",
        headers=get_user_superadmin_token,
    )

    assert response.status_code == 200
    data = response.json()
    assert_paginated_response(response, min_expected_total=12)

    response = client.get(
        f"{settings.API_V1_STR}/location/country/?is_active=False",
        headers=get_user_superadmin_token,
    )

    assert response.status_code == 200
    data = response.json()
    assert_paginated_response(response, min_expected_total=2)


def test_get_country_by_id(
    client: TestClient,
    db: SessionDep,
    get_user_superadmin_token: dict[str, str],
) -> None:
    srilanka = Country(name=random_lower_string())
    db.add(srilanka)
    db.commit()

    response = client.get(
        f"{settings.API_V1_STR}/location/country/{srilanka.id}",
        headers=get_user_superadmin_token,
    )
    data = response.json()

    assert response.status_code == 200
    assert data["name"] == srilanka.name
    assert data["id"] == srilanka.id
    response = client.get(
        f"{settings.API_V1_STR}/location/country/-1", headers=get_user_superadmin_token
    )
    assert response.status_code == 404
    assert response.json() == {"detail": "Country not found"}


def test_update_country(
    client: TestClient,
    db: SessionDep,
    get_user_superadmin_token: dict[str, str],
) -> None:
    original_name = random_lower_string()
    updated_name = random_lower_string()
    australia = Country(name=original_name)
    db.add(australia)
    db.commit()
    response = client.put(
        f"{settings.API_V1_STR}/location/country/{australia.id}",
        json={"name": updated_name},
        headers=get_user_superadmin_token,
    )
    data = response.json()
    assert response.status_code == 200
    assert data["name"] == updated_name
    assert data["id"] == australia.id
    assert data["name"] != original_name
    response = client.put(
        f"{settings.API_V1_STR}/location/country/-1",
        json={
            "name": "Australia",
        },
        headers=get_user_superadmin_token,
    )
    assert response.status_code == 404
    assert response.json() == {"detail": "Country not found"}


# ---- State Routers ----


def test_create_state(
    client: TestClient,
    db: SessionDep,
    get_user_superadmin_token: dict[str, str],
) -> None:
    india = Country(name=random_lower_string())
    db.add(india)
    db.commit()
    state_name = random_lower_string()
    response = client.post(
        f"{settings.API_V1_STR}/location/state/",
        json={"name": state_name, "country_id": india.id},
        headers=get_user_superadmin_token,
    )
    data = response.json()
    assert response.status_code == 200
    assert data["name"] == state_name
    assert data["country_id"] == india.id


def test_get_state(
    client: TestClient,
    db: SessionDep,
    get_user_superadmin_token: dict[str, str],
) -> None:
    response = client.get(
        f"{settings.API_V1_STR}/location/state/",
        headers=get_user_superadmin_token,
    )
    data = response.json()
    items = data["items"]
    assert len(items) >= 10
    assert_paginated_response(response, min_expected_total=10, min_expected_pages=1)

    india = Country(name=random_lower_string())
    db.add(india)
    db.commit()
    db.refresh(india)

    goa = State(name=random_lower_string(), country_id=india.id)
    punjab = State(name=random_lower_string(), country_id=india.id)
    db.add(goa)
    db.add(punjab)
    db.commit()
    db.refresh(goa)
    db.refresh(punjab)
    response = client.get(
        f"{settings.API_V1_STR}/location/state/?size=100",
        headers=get_user_superadmin_token,
    )
    data = response.json()

    assert response.status_code == 200
    items = data["items"]
    assert len(items) >= 2

    assert any(item["name"] == goa.name for item in items)
    assert any(item["name"] == punjab.name for item in items)
    assert any(item["country_id"] == india.id for item in items)

    response = client.get(
        f"{settings.API_V1_STR}/location/state/?country={india.id}",
        headers=get_user_superadmin_token,
    )

    data = response.json()
    assert response.status_code == 200
    items = data["items"]
    assert len(items) == 2

    state_3 = State(name=random_lower_string(), country_id=india.id, is_active=False)
    state_4 = State(name=random_lower_string(), country_id=india.id, is_active=False)
    db.add_all([state_3, state_4])
    db.commit()

    response = client.get(
        f"{settings.API_V1_STR}/location/state/?is_active=False",
        headers=get_user_superadmin_token,
    )

    data = response.json()
    assert response.status_code == 200
    items = data["items"]
    assert len(items) == 2


def test_get_state_filter_by_name(
    client: TestClient,
    db: SessionDep,
    get_user_superadmin_token: dict[str, str],
) -> None:
    country = Country(name=random_lower_string())
    db.add(country)
    db.commit()
    db.refresh(country)

    state_1 = State(name=" Randomstate", country_id=country.id)
    state_2 = State(name=random_lower_string(), country_id=country.id)
    db.add_all([state_1, state_2])
    db.commit()

    response = client.get(
        f"{settings.API_V1_STR}/location/state/?name=randomstate",
        headers=get_user_superadmin_token,
    )
    data = response.json()

    assert response.status_code == 200
    assert len(data["items"]) == 1
    assert any(
        state["name"].strip().lower() == "randomstate" for state in data["items"]
    )

    response = client.get(
        f"{settings.API_V1_STR}/location/state/?name=random",
        headers=get_user_superadmin_token,
    )
    data = response.json()
    assert response.status_code == 200
    assert len(data["items"]) == 1
    assert any(
        state["name"].strip().lower() == "randomstate" for state in data["items"]
    )

    response = client.get(
        f"{settings.API_V1_STR}/location/state/?name=randomnonmatch",
        headers=get_user_superadmin_token,
    )
    data = response.json()
    assert response.status_code == 200
    assert len(data["items"]) == 0

    state_3 = State(name=" RandomstateAnother", country_id=country.id)
    db.add(state_3)
    db.commit()

    response = client.get(
        f"{settings.API_V1_STR}/location/state/?name=random",
        headers=get_user_superadmin_token,
    )
    data = response.json()
    assert response.status_code == 200
    assert len(data["items"]) == 2


def test_get_state_by_id(
    client: TestClient,
    db: SessionDep,
    get_user_superadmin_token: dict[str, str],
) -> None:
    india = Country(name=random_lower_string())
    db.add(india)
    db.commit()
    maharashtra = State(name=random_lower_string(), country_id=india.id)
    db.add(maharashtra)
    db.commit()
    response = client.get(
        f"{settings.API_V1_STR}/location/state/{maharashtra.id}",
        headers=get_user_superadmin_token,
    )
    data = response.json()
    assert response.status_code == 200
    assert data["name"] == maharashtra.name
    assert data["id"] == maharashtra.id
    assert data["country_id"] == india.id
    response = client.get(
        f"{settings.API_V1_STR}/location/state/-1", headers=get_user_superadmin_token
    )
    assert response.status_code == 404
    assert response.json() == {"detail": "State not found"}


def test_update_state(
    client: TestClient,
    db: SessionDep,
    get_user_superadmin_token: dict[str, str],
) -> None:
    original_name = random_lower_string()
    updated_name = random_lower_string()
    india = Country(name=random_lower_string())
    australia = Country(name=random_lower_string())
    db.add_all([india, australia])
    db.commit()
    goa = State(name=original_name, country_id=india.id)
    db.add(goa)
    db.commit()

    response = client.put(
        f"{settings.API_V1_STR}/location/state/{goa.id}",
        json={"name": updated_name, "country_id": india.id},
        headers=get_user_superadmin_token,
    )
    data = response.json()
    assert response.status_code == 200
    assert data["name"] == updated_name
    assert data["name"] != original_name
    assert data["id"] == goa.id
    assert data["country_id"] == india.id

    response = client.put(
        f"{settings.API_V1_STR}/location/state/{goa.id}",
        json={"name": updated_name, "country_id": australia.id},
        headers=get_user_superadmin_token,
    )
    data = response.json()
    assert response.status_code == 200
    assert data["name"] == updated_name
    assert data["name"] != original_name
    assert data["id"] == goa.id
    assert data["country_id"] == australia.id
    assert data["country_id"] != india.id

    response = client.put(
        f"{settings.API_V1_STR}/location/state/-1",
        json={"name": "Goa", "country_id": india.id},
        headers=get_user_superadmin_token,
    )
    assert response.status_code == 404
    assert response.json() == {"detail": "State not found"}


#  ---- District Routes ----


def test_create_district(
    client: TestClient,
    db: SessionDep,
    get_user_superadmin_token: dict[str, str],
) -> None:
    india = Country(name=random_lower_string())
    db.add(india)
    db.commit()
    kerala = State(name=random_lower_string(), country_id=india.id)
    db.add(kerala)
    db.commit()
    district_name = random_lower_string()
    response = client.post(
        f"{settings.API_V1_STR}/location/district/",
        json={"name": district_name, "state_id": kerala.id},
        headers=get_user_superadmin_token,
    )
    data = response.json()
    assert response.status_code == 200
    assert data["name"] == district_name
    assert data["state"]["id"] == kerala.id
    assert data["state"]["name"] == kerala.name


def test_get_district(
    client: TestClient,
    db: SessionDep,
    get_user_superadmin_token: dict[str, str],
) -> None:
    india = Country(name=random_lower_string())
    db.add(india)
    db.commit()
    kerala = State(name=random_lower_string(), country_id=india.id)
    db.add(kerala)
    db.commit()
    db.flush()
    ernakulam = District(name=random_lower_string(), state_id=kerala.id)
    thrissur = District(name=random_lower_string(), state_id=kerala.id)
    db.add(ernakulam)
    db.add(thrissur)
    db.commit()
    db.refresh(ernakulam)
    db.refresh(thrissur)
    response = client.get(
        f"{settings.API_V1_STR}/location/district/?size=100&state={kerala.id}",
        headers=get_user_superadmin_token,
    )
    response_data = response.json()
    data = response_data["items"]
    assert response.status_code == 200

    assert any(item["name"] == ernakulam.name for item in data)

    assert any(item["name"] == thrissur.name for item in data)
    assert any(item["id"] == ernakulam.id for item in data)
    assert any(item["id"] == thrissur.id for item in data)
    assert any(item["state"]["id"] == kerala.id for item in data)

    response = client.get(
        f"{settings.API_V1_STR}/location/district/",
        headers=get_user_superadmin_token,
    )
    data = response.json()
    assert len(data["items"]) >= 10
    assert_paginated_response(response, min_expected_total=10, min_expected_pages=1)

    response = client.get(
        f"{settings.API_V1_STR}/location/district/?state={kerala.id}",
        headers=get_user_superadmin_token,
    )
    data = response.json()

    assert len(data["items"]) == 2

    district_a = District(
        name=random_lower_string(), state_id=kerala.id, is_active=False
    )
    district_b = District(
        name=random_lower_string(), state_id=kerala.id, is_active=False
    )
    db.add_all([district_a, district_b])
    db.commit()

    response = client.get(
        f"{settings.API_V1_STR}/location/district/?is_active=False",
        headers=get_user_superadmin_token,
    )
    data = response.json()

    assert len(data["items"]) == 2


def test_get_district_by_name_filter(
    client: TestClient,
    db: SessionDep,
    get_user_superadmin_token: dict[str, str],
) -> None:
    country = Country(name=random_lower_string())
    db.add(country)
    db.commit()
    state = State(name=random_lower_string(), country_id=country.id)
    db.add(state)
    db.commit()
    db.flush()

    district_1 = District(name="North Zone", state_id=state.id)
    district_2 = District(name="North Zone Extension", state_id=state.id)
    district_3 = District(name="East Wing", state_id=state.id)
    db.add_all([district_1, district_2, district_3])
    db.commit()

    response = client.get(
        f"{settings.API_V1_STR}/location/district/?name=north zone extension",
        headers=get_user_superadmin_token,
    )
    data = response.json()
<<<<<<< HEAD
=======

>>>>>>> 472e22f3
    assert response.status_code == 200
    assert len(data["items"]) == 1
    assert data["items"][0]["name"] == "North Zone Extension"

    response = client.get(
        f"{settings.API_V1_STR}/location/district/?name=North Zone",
        headers=get_user_superadmin_token,
    )
    data = response.json()
    assert response.status_code == 200
    assert len(data["items"]) == 2
    names = [d["name"] for d in data["items"]]
    assert "North Zone" in names
    assert "North Zone Extension" in names

    response = client.get(
        f"{settings.API_V1_STR}/location/district/?name=Central Zone",
        headers=get_user_superadmin_token,
    )
    data = response.json()
    assert response.status_code == 200
    assert len(data["items"]) == 0

    response = client.get(
        f"{settings.API_V1_STR}/location/district/?name=north zone",
        headers=get_user_superadmin_token,
    )
    data = response.json()
    assert response.status_code == 200
    assert len(data["items"]) == 2
    assert any(d["name"].lower() == "north zone" for d in data["items"])


def test_get_district_by_id(
    client: TestClient,
    db: SessionDep,
    get_user_superadmin_token: dict[str, str],
) -> None:
    india = Country(name=random_lower_string())
    db.add(india)
    db.commit()
    kerala = State(name=random_lower_string(), country_id=india.id)
    db.add(kerala)
    db.commit()
    ernakulam = District(name=random_lower_string(), state_id=kerala.id)
    db.add(ernakulam)
    db.commit()
    response = client.get(
        f"{settings.API_V1_STR}/location/district/{ernakulam.id}",
        headers=get_user_superadmin_token,
    )
    data = response.json()
    assert response.status_code == 200
    assert data["name"] == ernakulam.name
    assert data["id"] == ernakulam.id
    assert data["state"]["id"] == ernakulam.state_id
    assert data["state"]["name"] == kerala.name
    response = client.get(
        f"{settings.API_V1_STR}/location/district/-1", headers=get_user_superadmin_token
    )
    assert response.status_code == 404
    assert response.json() == {"detail": "District not found"}


def test_update_district(
    client: TestClient,
    db: SessionDep,
    get_user_superadmin_token: dict[str, str],
) -> None:
    india = Country(name=random_lower_string())
    original_name = random_lower_string()
    updated_name = random_lower_string()
    db.add(india)
    db.commit()
    kerala = State(name=random_lower_string(), country_id=india.id)
    db.add(kerala)
    andhra_pradesh = State(name=random_lower_string(), country_id=india.id)
    db.add(andhra_pradesh)
    db.commit()
    ernakulam = District(name=original_name, state_id=kerala.id)
    db.add(ernakulam)
    db.commit()
    response = client.put(
        f"{settings.API_V1_STR}/location/district/{ernakulam.id}",
        json={"name": updated_name, "state_id": kerala.id},
        headers=get_user_superadmin_token,
    )
    data = response.json()
    assert response.status_code == 200
    assert data["name"] == updated_name
    assert "id" in data
    assert data["name"] != original_name

    response = client.put(
        f"{settings.API_V1_STR}/location/district/{ernakulam.id}",
        json={"name": updated_name, "state_id": andhra_pradesh.id},
        headers=get_user_superadmin_token,
    )
    assert response.status_code == 200
    data = response.json()
    assert data["name"] == updated_name
    assert data["id"] == ernakulam.id
    assert data["state"]["id"] == andhra_pradesh.id
    assert data["state"]["name"] == andhra_pradesh.name
    assert data["state"]["id"] != kerala.id

    response = client.put(
        f"{settings.API_V1_STR}/location/district/-1",
        json={"name": "Thrissur", "state_id": kerala.id},
        headers=get_user_superadmin_token,
    )
    assert response.status_code == 404
    assert response.json() == {"detail": "District not found"}


#  ------- Block Routes -----


def setup_district(
    db: SessionDep,
) -> tuple[District, District]:
    india = Country(name=random_lower_string())
    db.add(india)
    db.commit()

    kerala = State(name=random_lower_string(), country_id=india.id)
    db.add(kerala)
    db.commit()

    ernakulam = District(name=random_lower_string(), state_id=kerala.id)
    thrissur = District(name=random_lower_string(), state_id=kerala.id)
    db.add(ernakulam)
    db.add(thrissur)
    db.commit()

    return ernakulam, thrissur


def test_create_block(
    client: TestClient,
    db: SessionDep,
    get_user_superadmin_token: dict[str, str],
) -> None:
    ernakulam, thrissur = setup_district(db)
    block_name = random_lower_string()
    response = client.post(
        f"{settings.API_V1_STR}/location/block/",
        json={"name": block_name, "district_id": ernakulam.id},
        headers=get_user_superadmin_token,
    )
    data = response.json()
    assert response.status_code == 200
    assert "id" in data
    assert "created_date" in data
    assert "modified_date" in data
    assert data["name"] == block_name
    assert data["district_id"] == ernakulam.id


def test_get_block(
    client: TestClient,
    db: SessionDep,
    get_user_superadmin_token: dict[str, str],
) -> None:
    ernakulam, thrissur = setup_district(db)

    for _ in range(1, 11):
        block = Block(name=random_lower_string(), district_id=ernakulam.id)
        db.add(block)
        db.commit()

    response = client.get(
        f"{settings.API_V1_STR}/location/block/",
        headers=get_user_superadmin_token,
    )
    data = response.json()
    assert len(data["items"]) >= 10

    kovil = Block(name=random_lower_string(), district_id=ernakulam.id)
    mayani = Block(name=random_lower_string(), district_id=ernakulam.id)
    kumuram = Block(name=random_lower_string(), district_id=thrissur.id)
    db.add(kovil)
    db.add(mayani)
    db.add(kumuram)
    db.commit()

    response = client.get(
        f"{settings.API_V1_STR}/location/block/?size=100&block={kovil.id}&block={mayani.id}&block={kumuram.id}",
        headers=get_user_superadmin_token,
    )
    response_data = response.json()
    data = response_data["items"]
    assert response.status_code == 200

    assert any(item["name"] == kovil.name for item in data)
    assert any(item["name"] == mayani.name for item in data)
    assert any(item["name"] == kumuram.name for item in data)

    assert any(item["district_id"] == kumuram.district_id for item in data)
    assert any(item["district_id"] == mayani.district_id for item in data)
    assert any(item["district_id"] == kovil.district_id for item in data)

    response = client.get(
        f"{settings.API_V1_STR}/location/block/?district={thrissur.id}",
        headers=get_user_superadmin_token,
    )
    data = response.json()
    assert response.status_code == 200
    assert len(data["items"]) == 1

    block_a = Block(
        name=random_lower_string(), district_id=thrissur.id, is_active=False
    )
    block_b = Block(
        name=random_lower_string(), district_id=thrissur.id, is_active=False
    )

    db.add_all([block_a, block_b])
    db.commit()

    response = client.get(
        f"{settings.API_V1_STR}/location/block/?is_active=False",
        headers=get_user_superadmin_token,
    )
    data = response.json()
    assert response.status_code == 200
    assert len(data["items"]) == 2


def test_get_block_by_id(
    client: TestClient,
    db: SessionDep,
    get_user_superadmin_token: dict[str, str],
) -> None:
    ernakulam, thrissur = setup_district(db)
    kovil = Block(name=random_lower_string(), district_id=ernakulam.id)
    mayani = Block(name=random_lower_string(), district_id=ernakulam.id)
    kumuram = Block(name=random_lower_string(), district_id=thrissur.id)
    db.add(kovil)
    db.add(mayani)
    db.add(kumuram)
    db.commit()

    response = client.get(
        f"{settings.API_V1_STR}/location/block/{kovil.id}",
        headers=get_user_superadmin_token,
    )
    data = response.json()
    assert response.status_code == 200
    assert data["name"] == kovil.name
    assert data["id"] == kovil.id
    assert data["district_id"] == kovil.district_id

    response = client.get(
        f"{settings.API_V1_STR}/location/block/{mayani.id}",
        headers=get_user_superadmin_token,
    )
    data = response.json()
    assert response.status_code == 200
    assert data["name"] == mayani.name
    assert data["id"] == mayani.id
    assert data["district_id"] == mayani.district_id

    response = client.get(
        f"{settings.API_V1_STR}/location/block/{kumuram.id}",
        headers=get_user_superadmin_token,
    )
    data = response.json()
    assert response.status_code == 200
    assert data["name"] == kumuram.name
    assert data["id"] == kumuram.id
    assert data["district_id"] == kumuram.district_id

    response = client.get(
        f"{settings.API_V1_STR}/location/block/-1", headers=get_user_superadmin_token
    )
    assert response.status_code == 404
    assert response.json() == {"detail": "Block not found"}


def test_update_block(
    client: TestClient,
    db: SessionDep,
    get_user_superadmin_token: dict[str, str],
) -> None:
    original_name = random_lower_string()
    updated_name = random_lower_string()
    ernakulam, thrissur = setup_district(db)
    kovil = Block(name=original_name, district_id=ernakulam.id)
    db.add(kovil)
    db.commit()

    response = client.put(
        f"{settings.API_V1_STR}/location/block/{kovil.id}",
        json={"name": updated_name, "district_id": ernakulam.id},
        headers=get_user_superadmin_token,
    )
    data = response.json()
    assert response.status_code == 200
    assert data["name"] == updated_name
    assert data["id"] == kovil.id
    assert data["district_id"] == kovil.district_id
    assert data["district_id"] == ernakulam.id

    response = client.put(
        f"{settings.API_V1_STR}/location/block/{kovil.id}",
        json={"name": updated_name, "district_id": thrissur.id},
        headers=get_user_superadmin_token,
    )
    data = response.json()
    assert response.status_code == 200
    assert data["name"] == updated_name
    assert data["id"] == kovil.id
    assert data["district_id"] == thrissur.id
    assert data["district_id"] != ernakulam.id

    response = client.put(
        f"{settings.API_V1_STR}/location/block/-1",
        json={"name": "Nonexistent Block", "district_id": kovil.id},
        headers=get_user_superadmin_token,
    )
    assert response.status_code == 404
    assert response.json() == {"detail": "Block not found"}


def test_create_inactive_country_not_listed(
    client: TestClient,
    get_user_superadmin_token: dict[str, str],
) -> None:
    country_name = "InactiveLand"
    response = client.post(
        f"{settings.API_V1_STR}/location/country/",
        json={"name": country_name, "is_active": False},
        headers=get_user_superadmin_token,
    )
    data = response.json()
    assert response.status_code == 200
    assert data["is_active"] is False
    country_id = data["id"]
    response = client.get(
        f"{settings.API_V1_STR}/location/country/?is_active=true",
        headers=get_user_superadmin_token,
    )
    data = response.json()
    items = data["items"]
    assert all(item["is_active"] is True for item in items)
    assert all(item["id"] != country_id for item in items)


def test_create_inactive_state_not_listed(
    client: TestClient,
    db: SessionDep,
    get_user_superadmin_token: dict[str, str],
) -> None:
    country = Country(name="ActiveCountry")
    db.add(country)
    db.commit()
    db.refresh(country)
    response = client.post(
        f"{settings.API_V1_STR}/location/state/",
        json={"name": "InactiveState", "country_id": country.id, "is_active": False},
        headers=get_user_superadmin_token,
    )
    data = response.json()
    assert response.status_code == 200
    state_id = data["id"]
    assert data["is_active"] is False
    response = client.get(
        f"{settings.API_V1_STR}/location/state/?is_active=true",
        headers=get_user_superadmin_token,
    )
    data = response.json()
    assert all(item["id"] != state_id for item in data["items"])
    assert all(item["is_active"] is True for item in data["items"])
    response = client.get(
        f"{settings.API_V1_STR}/location/state/?is_active=false",
        headers=get_user_superadmin_token,
    )
    data = response.json()
    assert any(item["id"] == state_id for item in data["items"])
    assert all(item["is_active"] is False for item in data["items"])
    response = client.get(
        f"{settings.API_V1_STR}/location/state/?size=100",
        headers=get_user_superadmin_token,
    )
    data = response.json()
    assert any(item["id"] == state_id for item in data["items"])


def test_create_inactive_district_not_listed(
    client: TestClient,
    db: SessionDep,
    get_user_superadmin_token: dict[str, str],
) -> None:
    india = Country(name="ActiveCountry")
    db.add(india)
    db.commit()
    db.refresh(india)
    state = State(name="ActiveState", country_id=india.id)
    db.add(state)
    db.commit()
    db.refresh(state)

    response = client.post(
        f"{settings.API_V1_STR}/location/district/",
        json={
            "name": "InactiveDistrict",
            "state_id": state.id,
            "is_active": False,
        },
        headers=get_user_superadmin_token,
    )
    data = response.json()
    assert response.status_code == 200
    district_id = data["id"]
    assert data["is_active"] is False
    response = client.get(
        f"{settings.API_V1_STR}/location/district/?is_active=true",
        headers=get_user_superadmin_token,
    )
    data = response.json()
    assert all(item["id"] != district_id for item in data["items"])
    response = client.get(
        f"{settings.API_V1_STR}/location/district/?is_active=false",
        headers=get_user_superadmin_token,
    )
    data = response.json()
    assert any(item["id"] == district_id for item in data["items"])
    assert all(item["is_active"] is False for item in data["items"])


def test_create_inactive_block_not_listed(
    client: TestClient,
    db: SessionDep,
    get_user_superadmin_token: dict[str, str],
) -> None:
    country = Country(name="ActiveCountry")
    db.add(country)
    db.commit()
    db.refresh(country)
    state = State(name="ActiveState", country_id=country.id)
    db.add(state)
    db.commit()
    db.refresh(state)
    district = District(name="ActiveDistrict", state_id=state.id)
    db.add(district)
    db.commit()
    db.refresh(district)
    response = client.post(
        f"{settings.API_V1_STR}/location/block/",
        json={
            "name": "InactiveBlock",
            "district_id": district.id,
            "is_active": False,
        },
        headers=get_user_superadmin_token,
    )
    data = response.json()
    assert response.status_code == 200
    block_id = data["id"]
    assert data["is_active"] is False
    response = client.get(
        f"{settings.API_V1_STR}/location/block/?is_active=true",
        headers=get_user_superadmin_token,
    )
    data = response.json()
    assert all(item["id"] != block_id for item in data["items"])
    response = client.get(
        f"{settings.API_V1_STR}/location/block/?is_active=false",
        headers=get_user_superadmin_token,
    )
    data = response.json()
    assert any(item["id"] == block_id for item in data["items"])
    assert all(item["is_active"] is False for item in data["items"])


def test_get_is_active_country(
    client: TestClient,
    db: SessionDep,
    get_user_superadmin_token: dict[str, str],
) -> None:
    dubai = Country(name=random_lower_string())
    austria = Country(name=random_lower_string())

    db.add_all([dubai, austria])
    db.commit()
    db.refresh(dubai)

    db.refresh(austria)

    response = client.get(
        f"{settings.API_V1_STR}/location/country/?size=100",
        headers=get_user_superadmin_token,
    )
    data = response.json()
    assert response.status_code == 200
    assert any(item["name"] == dubai.name for item in data["items"])
    assert any(item["name"] == austria.name for item in data["items"])

    for _ in range(1, 11):
        country = Country(name=random_lower_string(), is_active=True)
        db.add(country)
        db.commit()

    country_1 = Country(name=random_lower_string(), is_active=False)
    country_2 = Country(name=random_lower_string(), is_active=False)
    db.add_all([country_1, country_2])
    db.commit()

    response = client.get(
        f"{settings.API_V1_STR}/location/country/?is_active=false",
        headers=get_user_superadmin_token,
    )

    assert response.status_code == 200
    data = response.json()
    names = [item["name"] for item in data["items"]]

    assert country_1.name in names
    assert country_2.name in names
    assert all(item["is_active"] is False for item in data["items"])
    data = response.json()
    response = client.get(
        f"{settings.API_V1_STR}/location/country/?is_active=true",
        headers=get_user_superadmin_token,
    )
    assert response.status_code == 200
    data = response.json()
    assert len(data["items"]) >= 10
    assert all(item["is_active"] is True for item in data["items"])<|MERGE_RESOLUTION|>--- conflicted
+++ resolved
@@ -500,10 +500,7 @@
         headers=get_user_superadmin_token,
     )
     data = response.json()
-<<<<<<< HEAD
-=======
-
->>>>>>> 472e22f3
+
     assert response.status_code == 200
     assert len(data["items"]) == 1
     assert data["items"][0]["name"] == "North Zone Extension"
