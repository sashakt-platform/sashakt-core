from datetime import datetime, timedelta, timezone

from fastapi.testclient import TestClient
from sqlmodel import select

from app.api.deps import SessionDep
from app.core.config import settings
from app.models.candidate import Candidate, CandidateTest, CandidateTestAnswer
from app.models.location import Block, Country, District, State
from app.models.organization import Organization
from app.models.question import (
    Question,
    QuestionLocation,
    QuestionRevision,
    QuestionTag,
    QuestionType,
)
from app.models.tag import Tag, TagType
from app.models.test import Test, TestQuestion

# from app.models.user import User
from app.tests.utils.user import create_random_user, get_current_user_data
from app.tests.utils.utils import random_lower_string


def test_create_question(
    client: TestClient, get_user_superadmin_token: dict[str, str], db: SessionDep
) -> None:
    # First create an organization
    org_name = random_lower_string()
    org_response = client.post(
        f"{settings.API_V1_STR}/organization/",
        json={"name": org_name},
        headers=get_user_superadmin_token,
    )
    org_data = org_response.json()
    org_id = org_data["id"]
    user_data = get_current_user_data(client, get_user_superadmin_token)
    user_id = user_data["id"]
    # Create a tag type
    tag_type_response = client.post(
        f"{settings.API_V1_STR}/tagtype/",
        json={
            "name": "Test Tag Type",
            "description": "For testing",
            "organization_id": org_id,
        },
        headers=get_user_superadmin_token,
    )
    tag_type_data = tag_type_response.json()
    tag_type_id = tag_type_data["id"]

    # Create a tag
    tag_response = client.post(
        f"{settings.API_V1_STR}/tag/",
        json={
            "name": "Test Tag",
            "description": "For testing questions",
            "tag_type_id": tag_type_id,
            "organization_id": org_id,
        },
        headers=get_user_superadmin_token,
    )
    tag_data = tag_response.json()
    tag_id = tag_data["id"]

    question_text = random_lower_string()
    question_data = {
        "organization_id": org_id,
        "question_text": question_text,
        "question_type": QuestionType.single_choice,
        "options": [
            {"id": 1, "key": "A", "value": "Option 1"},
            {"id": 2, "key": "B", "value": "Option 2"},
            {"id": 3, "key": "C", "value": "Option 3"},
        ],
        "correct_answer": [1],  # First option is correct
        "is_mandatory": True,
        "tag_ids": [tag_id],
    }

    response = client.post(
        f"{settings.API_V1_STR}/questions/",
        json=question_data,
        headers=get_user_superadmin_token,
    )
    data = response.json()

    assert response.status_code == 200
    assert data["question_text"] == question_text
    assert data["organization_id"] == org_id
    assert data["question_type"] == QuestionType.single_choice
    assert len(data["options"]) == 3
    assert "id" in data
    assert data["is_active"] is True
    assert not data["is_deleted"]
    # Check created_by_id
    assert data["created_by_id"] == user_id
    # Check tags
    assert len(data["tags"]) == 1
    assert data["tags"][0]["id"] == tag_id

    # Verify in the database
    question = db.get(Question, data["id"])
    assert question is not None
    assert question.organization_id == org_id

    # Check revision was created and has created_by_id
    revision = db.get(QuestionRevision, question.last_revision_id)
    assert revision is not None
    assert revision.question_text == question_text
    assert revision.created_by_id == user_id

    # Check tag relationships in database
    question_tags = db.exec(
        select(QuestionTag).where(QuestionTag.question_id == question.id)
    ).all()
    assert len(question_tags) == 1
    assert question_tags[0].tag_id == tag_id


def test_read_questions(
    client: TestClient,
    db: SessionDep,
    get_user_superadmin_token: dict[str, str],
) -> None:
    # Create test organization

    user_data = get_current_user_data(client, get_user_superadmin_token)
    user_id = user_data["id"]
    org_id = user_data["organization_id"]

    # Create tag type and tag
    tag_type = TagType(
        name="Question Category",
        description="Categories for questions",
        created_by_id=user_id,
        organization_id=org_id,
    )
    db.add(tag_type)
    db.flush()

    tag = Tag(
        name="Math",
        description="Mathematics questions",
        tag_type_id=tag_type.id,
        created_by_id=user_id,
        organization_id=org_id,
    )
    db.add(tag)
    db.commit()
    db.refresh(tag)

    # Check empty list first
    response = client.get(
        f"{settings.API_V1_STR}/questions/",
        headers=get_user_superadmin_token,
    )
    data = response.json()
    assert response.status_code == 200

    # Create two questions
    # First question
    q1 = Question(organization_id=org_id)
    db.add(q1)
    db.flush()

    rev1 = QuestionRevision(
        question_id=q1.id,
        created_by_id=user_id,
        question_text=random_lower_string(),
        question_type=QuestionType.single_choice,
        options=[
            {"id": 1, "key": "A", "value": "Option 1"},
            {"id": 2, "key": "B", "value": "Option 2"},
        ],  # Use dict format directly
        correct_answer=[2],
    )
    db.add(rev1)
    db.flush()

    q1.last_revision_id = rev1.id

    # Add tag to first question
    q1_tag = QuestionTag(
        question_id=q1.id,
        tag_id=tag.id,
    )
    db.add(q1_tag)

    # Second question
    q2 = Question(organization_id=org_id)
    db.add(q2)
    db.flush()

    rev2 = QuestionRevision(
        question_id=q2.id,
        created_by_id=user_id,
        question_text=random_lower_string(),
        question_type=QuestionType.multi_choice,
        options=[
            {"id": 1, "key": "A", "value": "Option 1"},
            {"id": 2, "key": "B", "value": "Option 2"},
            {"id": 3, "key": "C", "value": "Option 3"},
        ],  # Use dict format directly
        correct_answer=[1, 2],
    )
    db.add(rev2)
    db.flush()

    q2.last_revision_id = rev2.id

    db.commit()
    db.refresh(q1)
    db.refresh(q2)

    # Get all questions
    response = client.get(
        f"{settings.API_V1_STR}/questions/",
        headers=get_user_superadmin_token,
    )
    data = response.json()

    assert response.status_code == 200
    assert len(data) >= 2

    # Check that the questions have the expected properties
    question_ids = [q["id"] for q in data]
    assert q1.id in question_ids
    assert q2.id in question_ids

    # Find q1 in response
    q1_data = next(q for q in data if q["id"] == q1.id)
    # Check created_by_id
    assert q1_data["created_by_id"] == user_id
    # Check tag information
    assert len(q1_data["tags"]) == 1
    assert q1_data["tags"][0]["id"] == tag.id

    # Test filtering by tag
    response = client.get(
        f"{settings.API_V1_STR}/questions/?tag_ids={tag.id}",
        headers=get_user_superadmin_token,
    )
    data = response.json()
    assert response.status_code == 200
    assert len(data) == 1
    assert data[0]["id"] == q1.id

    # Test filtering by created_by
    response = client.get(
        f"{settings.API_V1_STR}/questions/?created_by_id={user_id}",
        headers=get_user_superadmin_token,
    )
    data = response.json()
    assert response.status_code == 200
    assert len(data) == 2

    # Verify that filtering works
    response = client.get(
        f"{settings.API_V1_STR}/questions/?organization_id={org_id}",
        headers=get_user_superadmin_token,
    )
    data = response.json()
    assert response.status_code == 200
    assert len(data) == 2

    # Check pagination
    response = client.get(
        f"{settings.API_V1_STR}/questions/?limit=1", headers=get_user_superadmin_token
    )
    data = response.json()
    assert response.status_code == 200
    assert len(data) <= 1


def test_read_question_by_id(client: TestClient, db: SessionDep) -> None:
    # Create organization
    org = Organization(name=random_lower_string())
    db.add(org)
    db.commit()
    db.refresh(org)

    # Create user
    user = create_random_user(db)
    db.refresh(user)

    # Create tag type and tag
    tag_type = TagType(
        name="Question Category",
        description="Categories for questions",
        created_by_id=user.id,
        organization_id=org.id,
    )
    db.add(tag_type)
    db.flush()

    tag = Tag(
        name="History",
        description="History questions",
        tag_type_id=tag_type.id,
        created_by_id=user.id,
        organization_id=org.id,
    )
    db.add(tag)
    db.commit()
    db.refresh(tag)

    # Create question with revision and location
    q1 = Question(organization_id=org.id)
    db.add(q1)
    db.flush()

    question_text = random_lower_string()
    rev1 = QuestionRevision(
        question_id=q1.id,
        created_by_id=user.id,
        question_text=question_text,
        question_type=QuestionType.single_choice,
        options=[
            {"id": 1, "key": "A", "value": "Option 1"},
            {"id": 2, "key": "B", "value": "Option 2"},
        ],
        correct_answer=[1],
    )
    db.add(rev1)
    db.flush()

    q1.last_revision_id = rev1.id

    # Add tag to question
    q1_tag = QuestionTag(
        question_id=q1.id,
        tag_id=tag.id,
    )
    db.add(q1_tag)

    db.commit()
    db.refresh(q1)

    # Get question by ID
    response = client.get(f"{settings.API_V1_STR}/questions/{q1.id}")
    data = response.json()

    assert response.status_code == 200
    assert data["id"] == q1.id
    assert data["organization_id"] == org.id
    assert data["question_text"] == question_text
    assert data["question_type"] == QuestionType.single_choice
    assert len(data["options"]) == 2
    # Check created_by_id
    assert data["created_by_id"] == user.id
    # Check tags
    assert len(data["tags"]) == 1
    assert data["tags"][0]["id"] == tag.id
    assert data["tags"][0]["name"] == "History"

    # Test non-existent question
    response = client.get(f"{settings.API_V1_STR}/questions/99999")
    assert response.status_code == 404


def test_update_question(
    client: TestClient,
    db: SessionDep,
    get_user_superadmin_token: dict[str, str],
) -> None:
    # Create organization
    org = Organization(name=random_lower_string())
    db.add(org)
    db.commit()
    db.refresh(org)

    # Create user
    user = create_random_user(db)
    db.refresh(user)

    # Create question
    q1 = Question(organization_id=org.id)
    db.add(q1)
    db.flush()

    rev1 = QuestionRevision(
        question_id=q1.id,
        created_by_id=user.id,
        question_text=random_lower_string(),
        question_type=QuestionType.single_choice,
        options=[
            {"id": 1, "key": "A", "value": "Option 1"},
            {"id": 2, "key": "B", "value": "Option 2"},
        ],
        correct_answer=[1],
    )
    db.add(rev1)
    db.flush()

    q1.last_revision_id = rev1.id
    db.commit()
    db.refresh(q1)

    # Create a couple of tests
    test1 = Test(
        name="Test 1",
        organization_id=org.id,
        time_limit=60,  # Using time_limit instead of duration as in test_test.py
        marks=10,
        completion_message="Good job!",
        start_instructions="Read carefully",
        link="http://example.com/test1",
        no_of_attempts=1,
        shuffle=False,
        random_questions=False,
        no_of_random_questions=10,
        question_pagination=1,
        is_template=False,
        created_by_id=user.id,
    )
    test2 = Test(
        name="Test 2",
        organization_id=org.id,
        time_limit=30,  # Using time_limit instead of duration
        marks=20,
        completion_message="Well done!",
        start_instructions="Complete all questions",
        link="http://example.com/test2",
        no_of_attempts=1,
        shuffle=False,
        random_questions=False,
        no_of_random_questions=10,
        question_pagination=1,
        is_template=False,
        created_by_id=user.id,
    )
    db.add(test1)
    db.add(test2)
    db.flush()

    # Link question to tests
    test_question1 = TestQuestion(
        test_id=test1.id, question_id=q1.id, question_revision_id=rev1.id
    )
    test_question2 = TestQuestion(
        test_id=test2.id, question_id=q1.id, question_revision_id=rev1.id
    )
    db.add(test_question1)
    db.add(test_question2)
    db.commit()

    # Get tests for question
    response = client.get(f"{settings.API_V1_STR}/questions/{q1.id}/tests")
    data = response.json()

    assert response.status_code == 200
    assert len(data) == 2

    # Verify test data
    test_ids = [test["id"] for test in data]
    assert test1.id in test_ids
    assert test2.id in test_ids

    # Check for test names
    test_names = [test["name"] for test in data]
    assert "Test 1" in test_names
    assert "Test 2" in test_names

    # Non-existent question
    response = client.get(f"{settings.API_V1_STR}/questions/99999/tests")
    assert response.status_code == 404

    db.refresh(q1)

    # Update question (metadata only - is_active)
    response = client.put(
        f"{settings.API_V1_STR}/questions/{q1.id}",
        json={"is_active": False},
        headers=get_user_superadmin_token,
    )
    data = response.json()

    assert response.status_code == 200
    assert data["id"] == q1.id
    assert data["is_active"] is False
    # Check created_by_id is preserved
    assert data["created_by_id"] == user.id

    # Check that the content hasn't changed
    assert data["question_text"] == rev1.question_text
    assert data["question_type"] == rev1.question_type

    # Verify in database
    db.refresh(q1)
    assert q1.is_active is False


def test_create_question_revision(
    client: TestClient, db: SessionDep, get_user_superadmin_token: dict[str, str]
) -> None:
    # Create organization
    org = Organization(name=random_lower_string())
    db.add(org)
    db.commit()
    db.refresh(org)

    # Create users - original creator and revision creator
    user_data = get_current_user_data(client, get_user_superadmin_token)
    user_id = user_data["id"]

    # Create question with initial revision
    q1 = Question(organization_id=org.id)
    db.add(q1)
    db.flush()

    initial_text = random_lower_string()
    rev1 = QuestionRevision(
        question_id=q1.id,
        created_by_id=user_id,
        question_text=initial_text,
        question_type=QuestionType.single_choice,
        options=[
            {"id": 1, "key": "A", "value": "Option 1"},
            {"id": 2, "key": "B", "value": "Option 2"},
        ],
        correct_answer=[2],
    )
    db.add(rev1)
    db.flush()

    q1.last_revision_id = rev1.id
    db.commit()
    db.refresh(q1)

    # Create a new revision with a different user
    new_text = random_lower_string()
    new_revision_data = {
        "question_text": new_text,
        "question_type": QuestionType.multi_choice,
        "options": [
            {"id": 1, "key": "A", "value": "Option 1"},
            {"id": 2, "key": "B", "value": "Option 2"},
            {"id": 3, "key": "C", "value": "Option 3"},
        ],
        "correct_answer": [1, 3],
    }

    response = client.post(
        f"{settings.API_V1_STR}/questions/{q1.id}/revisions",
        json=new_revision_data,
        headers=get_user_superadmin_token,
    )
    data = response.json()

    assert response.status_code == 200
    assert data["id"] == q1.id
    assert data["question_text"] == new_text
    assert data["question_type"] == QuestionType.multi_choice
    assert len(data["options"]) == 3
    # Check created_by_id is updated to user2
    assert data["created_by_id"] == user_id

    # Verify in database
    db.refresh(q1)
    new_rev = db.get(QuestionRevision, q1.last_revision_id)
    assert new_rev is not None
    assert new_rev.question_text == new_text
    assert new_rev.id != rev1.id
    assert new_rev.created_by_id == user_id

    # Check revisions list
    response = client.get(f"{settings.API_V1_STR}/questions/{q1.id}/revisions")
    revisions = response.json()

    assert response.status_code == 200
    assert len(revisions) == 2
    assert revisions[0]["id"] == new_rev.id
    assert revisions[0]["is_current"] is True
    assert revisions[0]["created_by_id"] == user_id
    assert revisions[1]["id"] == rev1.id
    assert revisions[1]["is_current"] is False
    assert revisions[1]["created_by_id"] == user_id


def test_get_revision(client: TestClient, db: SessionDep) -> None:
    # Create organization
    org = Organization(name=random_lower_string())
    db.add(org)
    db.commit()
    db.refresh(org)

    # Create user
    user = create_random_user(db)
    db.refresh(user)

    # Create question with revision
    q1 = Question(organization_id=org.id)
    db.add(q1)
    db.flush()

    rev1 = QuestionRevision(
        question_id=q1.id,
        created_by_id=user.id,
        question_text=random_lower_string(),
        question_type=QuestionType.single_choice,
        options=[
            {"id": 1, "key": "A", "value": "Option 1"},
            {"id": 2, "key": "B", "value": "Option 2"},
        ],
        correct_answer=[1],
    )
    db.add(rev1)
    db.flush()

    q1.last_revision_id = rev1.id
    db.commit()
    db.refresh(q1)
    db.refresh(rev1)

    # Get revision
    response = client.get(f"{settings.API_V1_STR}/questions/revisions/{rev1.id}")
    data = response.json()

    assert response.status_code == 200
    assert data["id"] == rev1.id
    assert data["question_text"] == rev1.question_text
    assert data["question_type"] == rev1.question_type
    # Check created_by_id is included
    assert data["created_by_id"] == user.id
    # The is_current is a dynamic property added by the API, it's not part of the model
    # So we don't assert it here

    # Non-existent revision
    response = client.get(f"{settings.API_V1_STR}/questions/revisions/99999")
    assert response.status_code == 404


def test_question_tag_operations(
    client: TestClient, db: SessionDep, get_user_superadmin_token: dict[str, str]
) -> None:
    # Create organization
    org = Organization(name=random_lower_string())
    db.add(org)
    db.commit()
    db.refresh(org)

    # Create user
    user_data = get_current_user_data(client, get_user_superadmin_token)
    user_id = user_data["id"]

    # Create tag type and tags
    tag_type = TagType(
        name="Question Category",
        description="Categories for questions",
        created_by_id=user_id,
        organization_id=org.id,
    )
    db.add(tag_type)
    db.flush()

    tag1 = Tag(
        name="Science",
        description="Science questions",
        tag_type_id=tag_type.id,
        created_by_id=user_id,
        organization_id=org.id,
    )
    tag2 = Tag(
        name="Physics",
        description="Physics questions",
        tag_type_id=tag_type.id,
        created_by_id=user_id,
        organization_id=org.id,
    )
    db.add(tag1)
    db.add(tag2)
    db.commit()
    db.refresh(tag1)
    db.refresh(tag2)

    # Create question with one tag initially
    question_data = {
        "organization_id": org.id,
        "question_text": random_lower_string(),
        "question_type": QuestionType.single_choice,
        "options": [
            {"id": 1, "key": "A", "value": "Option 1"},
            {"id": 2, "key": "B", "value": "Option 2"},
        ],
        "correct_answer": [2],
        "tag_ids": [tag1.id],
    }

    response = client.post(
        f"{settings.API_V1_STR}/questions/",
        json=question_data,
        headers=get_user_superadmin_token,
    )
    data = response.json()

    assert response.status_code == 200
    question_id = data["id"]

    # Verify initial tag
    assert len(data["tags"]) == 1
    assert data["tags"][0]["id"] == tag1.id

    # Add another tag using PUT (sync approach)
    response = client.put(
        f"{settings.API_V1_STR}/questions/{question_id}/tags",
        json={
            "tag_ids": [tag1.id, tag2.id],  # Keep tag1, add tag2
        },
    )

    assert response.status_code == 200
    updated_tags = response.json()
    assert len(updated_tags) == 2
    tag_ids = {tag["id"] for tag in updated_tags}
    assert tag_ids == {tag1.id, tag2.id}

    # Get question tags to verify
    response = client.get(f"{settings.API_V1_STR}/questions/{question_id}/tags")
    tags = response.json()

    assert response.status_code == 200
    assert len(tags) == 2
    tag_ids = {tag["id"] for tag in tags}
    assert tag1.id in tag_ids
    assert tag2.id in tag_ids

    # Remove a tag using PUT (sync approach)
    response = client.put(
        f"{settings.API_V1_STR}/questions/{question_id}/tags",
        json={
            "tag_ids": [tag2.id],  # Keep only tag2, remove tag1
        },
    )

    assert response.status_code == 200
    updated_tags = response.json()
    assert len(updated_tags) == 1
    assert updated_tags[0]["id"] == tag2.id

    # Verify tag was removed
    response = client.get(f"{settings.API_V1_STR}/questions/{question_id}/tags")
    tags = response.json()

    assert response.status_code == 200
    assert len(tags) == 1
    assert tags[0]["id"] == tag2.id


def test_question_location_operations(
    client: TestClient, db: SessionDep, get_user_superadmin_token: dict[str, str]
) -> None:
    # Create organization

    # Create user
    user_data = get_current_user_data(client, get_user_superadmin_token)
    user_id = user_data["id"]
    org_id = user_data["organization_id"]
    # Set up location hierarchy similar to how it's done in test_location.py
    # Create country
    india = Country(name="India")
    db.add(india)
    db.commit()

    # Create state
    kerala = State(name="Kerala", country_id=india.id)
    db.add(kerala)
    db.commit()
    db.refresh(kerala)

    # Create districts
    ernakulam = District(name="Ernakulam", state_id=kerala.id)
    thrissur = District(name="Thrissur", state_id=kerala.id)
    db.add(ernakulam)
    db.add(thrissur)
    db.commit()
    db.refresh(ernakulam)
    db.refresh(thrissur)

    # Create blocks
    kovil = Block(name="Kovil", district_id=ernakulam.id)
    mayani = Block(name="Mayani", district_id=ernakulam.id)
    db.add(kovil)
    db.add(mayani)
    db.commit()
    db.refresh(kovil)

    question_data = {
        "organization_id": org_id,
        "question_text": random_lower_string(),
        "question_type": QuestionType.single_choice,
        "options": [
            {"id": 1, "key": "A", "value": "Option 1"},
            {"id": 2, "key": "B", "value": "Option 2"},
        ],
        "correct_answer": [2],
        # Add location data with real IDs
        "state_ids": [kerala.id],  # remove district, block for now
    }

    response = client.post(
        f"{settings.API_V1_STR}/questions/",
        json=question_data,
        headers=get_user_superadmin_token,
    )

    assert response.status_code == 200, response.text
    data = response.json()
    assert data["organization_id"] == org_id
    assert data["created_by_id"] == user_id
    assert len(data["locations"]) == 1
    assert data["locations"][0]["state_id"] == kerala.id
    assert data["locations"][0]["district_id"] is None
    assert data["locations"][0]["block_id"] is None

    # Test adding another location using PUT (sync approach)
    response = client.put(
        f"{settings.API_V1_STR}/questions/{data['id']}/locations",
        json={
            "locations": [
                {
                    "state_id": kerala.id,
                    "district_id": None,
                    "block_id": None,
                },  # Keep existing state
                {
                    "state_id": None,
                    "district_id": thrissur.id,
                    "block_id": None,
                },  # Add district
            ]
        },
    )

    assert response.status_code == 200, response.text
    location_list = response.json()
    assert isinstance(location_list, list)
    assert len(location_list) == 2

    # Verify we have both state and district locations
    state_locations = [loc for loc in location_list if loc["state_id"] is not None]
    district_locations = [
        loc for loc in location_list if loc["district_id"] is not None
    ]
    assert len(state_locations) == 1
    assert len(district_locations) == 1
    assert state_locations[0]["state_id"] == kerala.id
    assert district_locations[0]["district_id"] == thrissur.id

    # Add block location as well using PUT
    response = client.put(
        f"{settings.API_V1_STR}/questions/{data['id']}/locations",
        json={
            "locations": [
                {
                    "state_id": kerala.id,
                    "district_id": None,
                    "block_id": None,
                },  # Keep state
                {
                    "state_id": None,
                    "district_id": thrissur.id,
                    "block_id": None,
                },  # Keep district
                {
                    "state_id": None,
                    "district_id": None,
                    "block_id": kovil.id,
                },  # Add block
            ]
        },
    )

    assert response.status_code == 200, response.text
    location_list = response.json()
    assert isinstance(location_list, list)
    assert len(location_list) == 3

    # Find the block location
    block_locations = [loc for loc in location_list if loc["block_id"] is not None]
    assert len(block_locations) == 1
    assert block_locations[0]["block_id"] == kovil.id

    # Test location removal using PUT (by excluding from the list)
    response = client.put(
        f"{settings.API_V1_STR}/questions/{data['id']}/locations",
        json={
            "locations": [
                {
                    "state_id": kerala.id,
                    "district_id": None,
                    "block_id": None,
                },  # Keep state
                {
                    "state_id": None,
                    "district_id": None,
                    "block_id": kovil.id,
                },  # Keep block, remove district
            ]
        },
    )
    assert response.status_code == 200

    location_list = response.json()
    assert len(location_list) == 2  # Now only state and block

    # Verify we can still filter by location
    response = client.get(
        f"{settings.API_V1_STR}/questions/?state_ids={kerala.id}",
        headers=get_user_superadmin_token,
    )
    assert response.status_code == 200
    assert len(response.json()) >= 1


def test_delete_question(client: TestClient, db: SessionDep) -> None:
    # Create organization
    org = Organization(name=random_lower_string())
    db.add(org)
    db.commit()
    db.refresh(org)

    # Create user
    user = create_random_user(db)
    db.refresh(user)

    # Create question
    q1 = Question(organization_id=org.id)
    db.add(q1)
    db.flush()

    rev1 = QuestionRevision(
        question_id=q1.id,
        created_by_id=user.id,
        question_text=random_lower_string(),
        question_type=QuestionType.single_choice,
        options=[
            {"id": 1, "key": "A", "value": "Option 1"},
            {"id": 2, "key": "B", "value": "Option 2"},
        ],
        correct_answer=[2],
    )
    db.add(rev1)
    db.flush()

    q1.last_revision_id = rev1.id
    db.commit()
    db.refresh(q1)

    # Delete non-existent question
    response = client.delete(f"{settings.API_V1_STR}/questions/99999")
    assert response.status_code == 404

    # Delete question
    response = client.delete(f"{settings.API_V1_STR}/questions/{q1.id}")
    data = response.json()

    assert response.status_code == 200
    assert "deleted" in data["message"]

    # Verify in database
    db.refresh(q1)
    assert q1.is_deleted is True
    assert q1.is_active is False

    # Check that it's no longer accessible via API
    response = client.get(f"{settings.API_V1_STR}/questions/{q1.id}")
    assert response.status_code == 404


def test_get_question_candidate_tests(client: TestClient, db: SessionDep) -> None:
    # Create organization
    org = Organization(name=random_lower_string())
    db.add(org)
    db.commit()
    db.refresh(org)

    # Create user for test
    user = create_random_user(db)
    db.refresh(user)

    # Create question
    q1 = Question(organization_id=org.id)
    db.add(q1)
    db.flush()

    rev1 = QuestionRevision(
        question_id=q1.id,
        created_by_id=user.id,
        question_text=random_lower_string(),
        question_type=QuestionType.single_choice,
        options=[
            {"id": 1, "key": "A", "value": "Option 1"},
            {"id": 2, "key": "B", "value": "Option 2"},
        ],
        correct_answer=[1],
    )
    db.add(rev1)
    db.flush()

    q1.last_revision_id = rev1.id
    db.commit()
    db.refresh(q1)

    # Create a candidate
    candidate = Candidate()
    db.add(candidate)
    db.flush()

    # Create a test with proper fields
    test = Test(
        name="Test 1",
        organization_id=org.id,
        time_limit=60,
        marks=10,
        completion_message="Good job!",
        start_instructions="Read carefully",
        link="http://example.com/test1",
        no_of_attempts=1,
        shuffle=False,
        random_questions=False,
        no_of_random_questions=10,
        question_pagination=1,
        is_template=False,
        created_by_id=user.id,
    )
    db.add(test)
    db.flush()

    # Create candidate test with end_time
    start_time = datetime.now(timezone.utc)
    end_time = start_time + timedelta(hours=1)
    candidate_test = CandidateTest(
        candidate_id=candidate.id,
        test_id=test.id,
        device="web",
        consent=True,
        start_time=start_time,
        end_time=end_time,
    )
    db.add(candidate_test)
    db.flush()

    # Link question to candidate test
    answer = CandidateTestAnswer(
        candidate_test_id=candidate_test.id,
        question_revision_id=rev1.id,
        response="0",
        visited=True,
        time_spent=30,
    )
    db.add(answer)
    db.commit()

    # Get candidate tests for question
    response = client.get(f"{settings.API_V1_STR}/questions/{q1.id}/candidate-tests")
    data = response.json()

    assert response.status_code == 200
    assert len(data) == 1

    # Verify candidate test data
    assert data[0]["id"] == candidate_test.id
    assert data[0]["candidate_id"] == candidate.id
    assert data[0]["test_id"] == test.id
    assert data[0]["is_submitted"] == candidate_test.is_submitted

    # Non-existent question
    response = client.get(f"{settings.API_V1_STR}/questions/99999/candidate-tests")
    assert response.status_code == 404


def test_bulk_upload_questions(
    client: TestClient, get_user_superadmin_token: dict[str, str], db: SessionDep
) -> None:
    # Create organization

    # Create user

    user_data = get_current_user_data(client, get_user_superadmin_token)
    org_id = user_data["organization_id"]
    print("org_id", org_id)
    # Create country and state
    india = Country(name="India")
    db.add(india)
    db.commit()
    db.refresh(india)

    punjab = State(name="Punjab", country_id=india.id)
    db.add(punjab)
    db.commit()
    db.refresh(punjab)

    # Create tag type
    response = client.post(
        f"{settings.API_V1_STR}/tagtype/",
        json={
            "name": "Test Tag Type",
            "description": "For testing",
            "organization_id": org_id,
        },
        headers=get_user_superadmin_token,
    )

    # Create a CSV file with test data - add an empty row to test skipping
    # Also includes duplicate tags to test tag cache
    csv_content = """Questions,Option A,Option B,Option C,Option D,Correct Option,Training Tags,State
What is 2+2?,4,3,5,6,A,Test Tag Type:Math,Punjab
What is the capital of France?,Paris,London,Berlin,Madrid,A,Test Tag Type:Geography,Punjab
What is H2O?,Water,Gold,Silver,Oxygen,A,Test Tag Type:Chemistry,Punjab
What are prime numbers?,Numbers divisible only by 1 and themselves,Even numbers,Odd numbers,Negative numbers,A,Test Tag Type:Math,Punjab
,,,,,,,
"""

    # Create a temporary file
    import tempfile

    with tempfile.NamedTemporaryFile(suffix=".csv", delete=False) as temp_file:
        temp_file.write(csv_content.encode("utf-8"))
        temp_file_path = temp_file.name

    try:
        empty_csv = ""
        with tempfile.NamedTemporaryFile(suffix=".csv", delete=False) as temp_file:
            temp_file.write(empty_csv.encode("utf-8"))
            empty_csv_path = temp_file.name

        with open(empty_csv_path, "rb") as file:
            response = client.post(
                f"{settings.API_V1_STR}/questions/bulk-upload",
                files={"file": ("empty.csv", file, "text/csv")},
                headers=get_user_superadmin_token,
            )
        assert response.status_code in [400, 500]

        # Test with whitespace-only CSV (line 1029)
        whitespace_csv = "   \n  \t  "
        with tempfile.NamedTemporaryFile(suffix=".csv", delete=False) as temp_file:
            temp_file.write(whitespace_csv.encode("utf-8"))
            whitespace_csv_path = temp_file.name

        with open(whitespace_csv_path, "rb") as file:
            response = client.post(
                f"{settings.API_V1_STR}/questions/bulk-upload",
                files={"file": ("whitespace.csv", file, "text/csv")},
                headers=get_user_superadmin_token,
            )
        assert response.status_code in [400, 500]

        # Test with headers-only CSV (line 1045)
        headers_only_csv = "Questions,Option A,Option B,Option C,Option D,Correct Option,Training Tags,State\n"
        with tempfile.NamedTemporaryFile(suffix=".csv", delete=False) as temp_file:
            temp_file.write(headers_only_csv.encode("utf-8"))
            headers_only_csv_path = temp_file.name

        with open(headers_only_csv_path, "rb") as file:
            response = client.post(
                f"{settings.API_V1_STR}/questions/bulk-upload",
                files={"file": ("headers_only.csv", file, "text/csv")},
                headers=get_user_superadmin_token,
            )
        assert response.status_code in [400, 500]

        # Test with missing required columns
        invalid_csv = "Questions,Option A,Option B\n1,2,3"
        with tempfile.NamedTemporaryFile(suffix=".csv", delete=False) as temp_file:
            temp_file.write(invalid_csv.encode("utf-8"))
            invalid_csv_path = temp_file.name

        with open(invalid_csv_path, "rb") as file:
            response = client.post(
                f"{settings.API_V1_STR}/questions/bulk-upload",
                files={"file": ("invalid.csv", file, "text/csv")},
                headers=get_user_superadmin_token,
            )
        assert response.status_code in [400, 500]

        # Upload the valid CSV file
        with open(temp_file_path, "rb") as file:
            response = client.post(
                f"{settings.API_V1_STR}/questions/bulk-upload",
                files={"file": ("test_questions.csv", file, "text/csv")},
                headers=get_user_superadmin_token,
            )

        assert response.status_code == 200
        data = response.json()

        assert "Created" in data["message"]

        # Check that questions were created
        response = client.get(
            f"{settings.API_V1_STR}/questions/",
            headers=get_user_superadmin_token,
        )
        questions = response.json()
        assert len(questions) >= 4  # Updated to reflect 4 questions

        # Check for specific question content
        question_texts = [q["question_text"] for q in questions]
        assert "What is 2+2?" in question_texts
        assert "What is the capital of France?" in question_texts
        assert "What is H2O?" in question_texts
        assert "What are prime numbers?" in question_texts

        # Check that duplicate tags are handled correctly (Math tag appears twice)
        math_tag_count = 0
        for question in questions:
            if question["question_text"] in ["What is 2+2?", "What are prime numbers?"]:
                if any(tag["name"] == "Math" for tag in question["tags"]):
                    math_tag_count += 1
        assert math_tag_count == 2  # Ensure both questions have Math tag

        # Check tags were correctly associated
        for question in questions:
            if question["question_text"] == "What is 2+2?":
                assert any(tag["name"] == "Math" for tag in question["tags"])
            elif question["question_text"] == "What is the capital of France?":
                assert any(tag["name"] == "Geography" for tag in question["tags"])
            elif question["question_text"] == "What is H2O?":
                assert any(tag["name"] == "Chemistry" for tag in question["tags"])
            elif question["question_text"] == "What are prime numbers?":
                assert any(tag["name"] == "Math" for tag in question["tags"])

        for question in questions:
            # Check locations were correctly associated
            if question["question_text"] in [
                "What is 2+2?",
                "What is the capital of France?",
                "What is H2O?",
                "What are prime numbers?",
            ]:
                locations = question["locations"]
                assert len(locations) > 0
                assert any(loc["state_name"] == "Punjab" for loc in locations)

        # Test with non-existent tag type
        csv_content_bad_tag = """Questions,Option A,Option B,Option C,Option D,Correct Option,Training Tags,State
What is a prime number?,A number only divisible by 1 and itself,An even number,An odd number,A fractional number,A,NonExistentType:Math,Punjab
"""
        with tempfile.NamedTemporaryFile(suffix=".csv", delete=False) as temp_file:
            temp_file.write(csv_content_bad_tag.encode("utf-8"))
            bad_tag_path = temp_file.name

        with open(bad_tag_path, "rb") as file:
            response = client.post(
                f"{settings.API_V1_STR}/questions/bulk-upload",
                files={"file": ("bad_tag.csv", file, "text/csv")},
                headers=get_user_superadmin_token,
            )
        assert response.status_code == 200
        data = response.json()
        assert "Failed to create" in data["message"]

        # Test upload with non-existent state
        csv_content_bad_state = """Questions,Option A,Option B,Option C,Option D,Correct Option,Training Tags,State
What is the highest mountain?,Everest,K2,Denali,Kilimanjaro,A,Test Tag Type:Geography,NonExistentState
"""
        with tempfile.NamedTemporaryFile(suffix=".csv", delete=False) as temp_file:
            temp_file.write(csv_content_bad_state.encode("utf-8"))
            temp_file_path_bad = temp_file.name

        with open(temp_file_path_bad, "rb") as file:
            response = client.post(
                f"{settings.API_V1_STR}/questions/bulk-upload",
                files={"file": ("test_questions_bad_state.csv", file, "text/csv")},
                headers=get_user_superadmin_token,
            )

        assert response.status_code == 200
        data = response.json()
        assert "Failed to create" in data["message"]
        assert "NonExistentState" in data["message"]

        # Clean up all temp files
        import os

        for path in [
            temp_file_path,
            empty_csv_path,
            whitespace_csv_path,
            headers_only_csv_path,
            invalid_csv_path,
            bad_tag_path,
            temp_file_path_bad,
        ]:
            if os.path.exists(path):
                os.unlink(path)

    finally:
        # Cleanup
        import os

        if os.path.exists(temp_file_path):
            os.unlink(temp_file_path)


# Test Case to check if the latest question revision is returned when fetching questions
def test_latest_question_revision(
    client: TestClient, get_user_superadmin_token: dict[str, str], db: SessionDep
) -> None:
    organization = Organization(name=random_lower_string())
    db.add(organization)
    db.commit()
    db.refresh(organization)

    # Create user for test
    user_data = get_current_user_data(client, get_user_superadmin_token)
    user_id = user_data["id"]

    question_text = random_lower_string()
    question_data = {
        "organization_id": organization.id,
        "question_text": question_text,
        "question_type": QuestionType.single_choice,
        "options": [
            {"id": 1, "key": "A", "value": "Option 1"},
            {"id": 2, "key": "B", "value": "Option 2"},
            {"id": 3, "key": "C", "value": "Option 3"},
        ],
        "correct_answer": [2],  # First option is correct
        "is_mandatory": True,
    }

    response = client.post(
        f"{settings.API_V1_STR}/questions/",
        json=question_data,
        headers=get_user_superadmin_token,
    )
    data_main_question = response.json()

    assert response.status_code == 200
    assert data_main_question["question_text"] == question_text
    assert data_main_question["question_type"] == QuestionType.single_choice
    assert len(data_main_question["options"]) == 3
    assert data_main_question["correct_answer"] == [2]  # First option is correct

    response = client.get(
        f"{settings.API_V1_STR}/questions/{data_main_question['id']}/revisions",
        headers=get_user_superadmin_token,
    )

    data_revision_1 = response.json()

    assert response.status_code == 200
    assert len(data_revision_1) == 1
    assert data_main_question["latest_question_revision_id"] == data_revision_1[0]["id"]
    assert data_main_question["question_text"] == data_revision_1[0]["text"]
    assert data_main_question["question_type"] == data_revision_1[0]["type"]
    assert data_main_question["created_by_id"] == user_id

    # Create a new revision with a different user

    new_revision_data = {
        "question_text": random_lower_string(),
        "question_type": QuestionType.multi_choice,
        "options": [
            {"id": 1, "key": "A", "value": "Option 1"},
            {"id": 2, "key": "B", "value": "Option 2"},
            {"id": 3, "key": "C", "value": "Option 3"},
        ],
        "correct_answer": [1, 2],
    }

    response = client.post(
        f"{settings.API_V1_STR}/questions/{data_main_question['id']}/revisions",
        json=new_revision_data,
        headers=get_user_superadmin_token,
    )

    new_revision_data = {
        "question_text": random_lower_string(),
        "question_type": QuestionType.multi_choice,
        "options": [
            {"id": 1, "key": "A", "value": "New Option 1"},
            {"id": 2, "key": "B", "value": "New Option 2"},
            {"id": 3, "key": "C", "value": "New Option 3"},
        ],
        "correct_answer": [2],
    }

    response = client.post(
        f"{settings.API_V1_STR}/questions/{data_main_question['id']}/revisions",
        json=new_revision_data,
        headers=get_user_superadmin_token,
    )

    response = client.get(
        f"{settings.API_V1_STR}/questions/{data_main_question['id']}/revisions",
        headers=get_user_superadmin_token,
    )

    data_revision_3 = response.json()

    assert response.status_code == 200
    assert len(data_revision_3) == 3

    max_revision_id = max(rev["id"] for rev in data_revision_3)

    response = client.get(
        f"{settings.API_V1_STR}/questions/{data_main_question['id']}",
        headers=get_user_superadmin_token,
    )
    data_latest_question = response.json()
    assert response.status_code == 200
    assert data_latest_question["latest_question_revision_id"] == max_revision_id

    response = client.get(
        f"{settings.API_V1_STR}/questions/revisions/{max_revision_id}",
        headers=get_user_superadmin_token,
    )
    data_latest_revision = response.json()
    assert response.status_code == 200
    assert data_latest_revision["question_id"] == data_main_question["id"]


def test_invalid_correct_option(
    client: TestClient, get_user_superadmin_token: dict[str, str], db: SessionDep
) -> None:
    # Create organization
    org = Organization(name=random_lower_string())
    db.add(org)
    db.commit()
    db.refresh(org)

    # Create user for test
    user = create_random_user(db)
    db.refresh(user)

    question_data = {
        "organization_id": org.id,
        "question_text": random_lower_string(),
        "question_type": QuestionType.single_choice,
        "options": [
            {"id": 1, "key": "A", "value": "Option 1"},
            {"id": 2, "key": "B", "value": "Option 2"},
        ],
        # Invalid correct answer index
        "correct_answer": [3],
    }

    response = client.post(
        f"{settings.API_V1_STR}/questions/",
        json=question_data,
        headers=get_user_superadmin_token,
    )

    assert response.status_code == 422
    assert "does not match" in response.json()["detail"][0]["msg"]


def test_valid_correct_option(
    client: TestClient, get_user_superadmin_token: dict[str, str], db: SessionDep
) -> None:
    # Create organization
    org = Organization(name=random_lower_string())
    db.add(org)
    db.commit()
    db.refresh(org)

    # Create user for test
    user = create_random_user(db)
    db.refresh(user)

    question_data = {
        "organization_id": org.id,
        "question_text": random_lower_string(),
        "question_type": QuestionType.single_choice,
        "options": [
            {"id": 1, "key": "A", "value": "Option 1"},
            {"id": 2, "key": "B", "value": "Option 2"},
        ],
        # Invalid correct answer index
        "correct_answer": [1],
    }

    response = client.post(
        f"{settings.API_V1_STR}/questions/",
        json=question_data,
        headers=get_user_superadmin_token,
    )
    data = response.json()
    assert response.status_code == 200
    assert "correct_answer" in data

    assert isinstance(data["correct_answer"], list)
    assert len(data["correct_answer"]) == 1
    assert data["correct_answer"][0] == 1
    option_ids = [opt["id"] for opt in data["options"]]
    assert data["correct_answer"][0] in option_ids, (
        "Correct answer must be one of the option IDs"
    )


def test_valid_ids_option(
    client: TestClient, get_user_superadmin_token: dict[str, str], db: SessionDep
) -> None:
    # Create organization
    org = Organization(name=random_lower_string())
    db.add(org)
    db.commit()
    db.refresh(org)

    # Create user for test
    user = create_random_user(db)
    db.refresh(user)

    question_data = {
        "organization_id": org.id,
        "question_text": random_lower_string(),
        "question_type": QuestionType.single_choice,
        "options": [
            {"id": 1, "key": "A", "value": "Option 1"},
            {"id": 1, "key": "B", "value": "Option 2"},
            {"id": 1, "key": "B", "value": "Option 2"},
        ],
        # Invalid correct answer index
        "correct_answer": [1],
    }

    response = client.post(
        f"{settings.API_V1_STR}/questions/",
        json=question_data,
        headers=get_user_superadmin_token,
    )

    assert response.status_code == 422


def test_duplicate_option_ids_error_message(
    client: TestClient, get_user_superadmin_token: dict[str, str], db: SessionDep
) -> None:
    # Create organization
    org = Organization(name=random_lower_string())
    db.add(org)
    db.commit()
    db.refresh(org)

    # Create user for test
    user = create_random_user(db)
    db.refresh(user)

    question_data = {
        "organization_id": org.id,
        "question_text": random_lower_string(),
        "question_type": QuestionType.single_choice,
        "options": [
            {"id": 1, "key": "A", "value": "Option 1"},
            {"id": 1, "key": "B", "value": "Option 2"},  # Duplicate ID
        ],
        # Invalid correct answer index
        "correct_answer": [1],
    }

    response = client.post(
        f"{settings.API_V1_STR}/questions/",
        json=question_data,
        headers=get_user_superadmin_token,
    )

    assert response.status_code == 422
    assert "Option IDs must be unique" in response.json()["detail"][0]["msg"]


def test_bulk_tag_operations(
    client: TestClient,
    db: SessionDep,
    get_user_superadmin_token: dict[str, str],
) -> None:
    """Test bulk adding and removing tags."""
    # Create organization
    org = Organization(name=random_lower_string())
    db.add(org)
    db.commit()
    db.refresh(org)

    # Create user
    user = create_random_user(db)
    db.refresh(user)

    # Create tag type and multiple tags
    tag_type = TagType(
        name="Bulk Test Category",
        description="Categories for bulk testing",
        created_by_id=user.id,
        organization_id=org.id,
    )
    db.add(tag_type)
    db.flush()

    tags = []
    for i in range(5):
        tag = Tag(
            name=f"BulkTag{i}",
            description=f"Bulk test tag {i}",
            tag_type_id=tag_type.id,
            created_by_id=user.id,
            organization_id=org.id,
        )
        db.add(tag)
        tags.append(tag)

    db.commit()
    for tag in tags:
        db.refresh(tag)

    # Create question
    question_data = {
        "organization_id": org.id,
        "question_text": random_lower_string(),
        "question_type": QuestionType.single_choice,
        "options": [
            {"id": 1, "key": "A", "value": "Option 1"},
            {"id": 2, "key": "B", "value": "Option 2"},
        ],
        "correct_answer": [1],
    }

    response = client.post(
        f"{settings.API_V1_STR}/questions/",
        json=question_data,
        headers=get_user_superadmin_token,
    )
    assert response.status_code == 200
    question_id = response.json()["id"]

    # Test bulk add tags using PUT
    response = client.put(
        f"{settings.API_V1_STR}/questions/{question_id}/tags",
        json={"tag_ids": [tags[0].id, tags[1].id, tags[2].id]},
    )

    assert response.status_code == 200
    tag_results = response.json()
    assert isinstance(tag_results, list)
    assert len(tag_results) == 3

    # Verify all tags were added
    tag_ids = {tag["id"] for tag in tag_results}
    assert tag_ids == {tags[0].id, tags[1].id, tags[2].id}

    # Verify question has all the tags
    response = client.get(f"{settings.API_V1_STR}/questions/{question_id}/tags")
    current_tags = response.json()
    assert len(current_tags) == 3

    # Test adding more tags (should replace the existing set)
    response = client.put(
        f"{settings.API_V1_STR}/questions/{question_id}/tags",
        json={
            "tag_ids": [tags[0].id, tags[3].id]
        },  # Keep tags[0], remove tags[1,2], add tags[3]
    )

    assert response.status_code == 200
    tag_results = response.json()
    assert len(tag_results) == 2
    tag_ids = {tag["id"] for tag in tag_results}
    assert tag_ids == {tags[0].id, tags[3].id}

    # Verify we now have 2 tags total
    response = client.get(f"{settings.API_V1_STR}/questions/{question_id}/tags")
    current_tags = response.json()
    assert len(current_tags) == 2

    # Test bulk remove tags by setting to subset
    response = client.put(
        f"{settings.API_V1_STR}/questions/{question_id}/tags",
        json={"tag_ids": [tags[3].id]},  # Keep only tags[3]
    )

    assert response.status_code == 200
    tag_results = response.json()
    assert len(tag_results) == 1
    assert tag_results[0]["id"] == tags[3].id

    # Verify tags were removed
    response = client.get(
        f"{settings.API_V1_STR}/questions/{question_id}/tags",
        headers=get_user_superadmin_token,
    )
    current_tags = response.json()
    assert len(current_tags) == 1
    assert current_tags[0]["id"] == tags[3].id


def test_bulk_location_operations(
    client: TestClient,
    db: SessionDep,
    get_user_superadmin_token: dict[str, str],
) -> None:
    """Test bulk adding and removing locations."""
    # Create organization
    org = Organization(name=random_lower_string())
    db.add(org)
    db.commit()
    db.refresh(org)

    # Create user
    user = create_random_user(db)
    db.refresh(user)

    # Set up location hierarchy
    india = Country(name="India")
    db.add(india)
    db.commit()

    states = []
    districts = []
    blocks = []

    # Create multiple states
    for i in range(3):
        state = State(name=f"State{i}", country_id=india.id)
        db.add(state)
        states.append(state)

    db.commit()
    for state in states:
        db.refresh(state)

    # Create multiple districts for the first state
    for i in range(3):
        district = District(name=f"District{i}", state_id=states[0].id)
        db.add(district)
        districts.append(district)

    db.commit()
    for district in districts:
        db.refresh(district)

    # Create multiple blocks for the first district
    for i in range(3):
        block = Block(name=f"Block{i}", district_id=districts[0].id)
        db.add(block)
        blocks.append(block)

    db.commit()
    for block in blocks:
        db.refresh(block)

    # Create question
    question_data = {
        "organization_id": org.id,
        "question_text": random_lower_string(),
        "question_type": QuestionType.single_choice,
        "options": [
            {"id": 1, "key": "A", "value": "Option 1"},
            {"id": 2, "key": "B", "value": "Option 2"},
        ],
        "correct_answer": [1],
    }

    response = client.post(
        f"{settings.API_V1_STR}/questions/",
        json=question_data,
        headers=get_user_superadmin_token,
    )
    assert response.status_code == 200
    question_id = response.json()["id"]

    # Test bulk add locations using PUT
    response = client.put(
        f"{settings.API_V1_STR}/questions/{question_id}/locations",
        json={
            "locations": [
                {
                    "state_id": states[0].id,
                    "district_id": None,
                    "block_id": None,
                },
                {
                    "state_id": states[1].id,
                    "district_id": None,
                    "block_id": None,
                },
                {
                    "state_id": None,
                    "district_id": districts[0].id,
                    "block_id": None,
                },
                {
                    "state_id": None,
                    "district_id": None,
                    "block_id": blocks[0].id,
                },
            ]
        },
    )

    assert response.status_code == 200
    location_results = response.json()
    assert isinstance(location_results, list)
    assert len(location_results) == 4

    # Verify all location types were added
    has_state0 = any(loc["state_id"] == states[0].id for loc in location_results)
    has_state1 = any(loc["state_id"] == states[1].id for loc in location_results)
    has_district0 = any(
        loc["district_id"] == districts[0].id for loc in location_results
    )
    has_block0 = any(loc["block_id"] == blocks[0].id for loc in location_results)

    assert has_state0
    assert has_state1
    assert has_district0
    assert has_block0

    # Get question to verify locations were added
    response = client.get(f"{settings.API_V1_STR}/questions/{question_id}")
    question = response.json()
    assert len(question["locations"]) == 4

    # Test modifying locations (add new, remove some existing)
    response = client.put(
        f"{settings.API_V1_STR}/questions/{question_id}/locations",
        json={
            "locations": [
                {
                    "state_id": states[0].id,  # Keep this one
                    "district_id": None,
                    "block_id": None,
                },
                {
                    "state_id": states[2].id,  # Add new state, remove states[1]
                    "district_id": None,
                    "block_id": None,
                },
                # Remove district and block entirely
            ]
        },
    )

    assert response.status_code == 200
    location_results = response.json()
    # Should only return 2 results for the new state
    assert len(location_results) == 2

    # Verify we now have only 2 locations total
    response = client.get(f"{settings.API_V1_STR}/questions/{question_id}")
    question = response.json()
    assert len(question["locations"]) == 2

    # Test removing all locations
    response = client.put(
        f"{settings.API_V1_STR}/questions/{question_id}/locations",
        json={"locations": []},
    )

    assert response.status_code == 200
    location_results = response.json()
    assert len(location_results) == 0

    # Verify all locations were removed
    response = client.get(f"{settings.API_V1_STR}/questions/{question_id}")
    question = response.json()
    assert len(question["locations"]) == 0


def test_mixed_single_and_bulk_operations(
    client: TestClient, db: SessionDep, get_user_superadmin_token: dict[str, str]
) -> None:
    """Test that the PUT update operations work seamlessly."""
    # Create organization
    org = Organization(name=random_lower_string())
    db.add(org)
    db.commit()
    db.refresh(org)

    # Create user
    user = create_random_user(db)
    db.refresh(user)

    # Create tag type and tags
    tag_type = TagType(
        name="Mixed Test Category",
        description="Categories for mixed testing",
        created_by_id=user.id,
        organization_id=org.id,
    )
    db.add(tag_type)
    db.flush()

    tags = []
    for i in range(3):
        tag = Tag(
            name=f"MixedTag{i}",
            description=f"Mixed test tag {i}",
            tag_type_id=tag_type.id,
            created_by_id=user.id,
            organization_id=org.id,
        )
        db.add(tag)
        tags.append(tag)

    db.commit()
    for tag in tags:
        db.refresh(tag)

    # Create question
    question_data = {
        "organization_id": org.id,
        "question_text": random_lower_string(),
        "question_type": QuestionType.single_choice,
        "options": [
            {"id": 1, "key": "A", "value": "Option 1"},
            {"id": 2, "key": "B", "value": "Option 2"},
        ],
        "correct_answer": [1],
    }

    response = client.post(
        f"{settings.API_V1_STR}/questions/",
        json=question_data,
        headers=get_user_superadmin_token,
    )
    assert response.status_code == 200
    question_id = response.json()["id"]

    # Add a single tag using PUT
    response = client.put(
        f"{settings.API_V1_STR}/questions/{question_id}/tags",
        json={"tag_ids": [tags[0].id]},
    )
    assert response.status_code == 200
    assert len(response.json()) == 1

    # Add multiple tags using PUT (replace previous)
    response = client.put(
        f"{settings.API_V1_STR}/questions/{question_id}/tags",
        json={"tag_ids": [tags[1].id, tags[2].id]},
    )
    assert response.status_code == 200
    assert len(response.json()) == 2

    # Verify all tags are present
    response = client.get(f"{settings.API_V1_STR}/questions/{question_id}/tags")
    current_tags = response.json()
    assert len(current_tags) == 2
    tag_ids = {tag["id"] for tag in current_tags}
    assert tag_ids == {tags[1].id, tags[2].id}

    # Update to have all three tags using PUT
    response = client.put(
        f"{settings.API_V1_STR}/questions/{question_id}/tags",
        json={"tag_ids": [tags[0].id, tags[1].id, tags[2].id]},
    )
    assert response.status_code == 200

    # Remove all tags using PUT
    response = client.put(
        f"{settings.API_V1_STR}/questions/{question_id}/tags",
        json={"tag_ids": []},
    )
    assert response.status_code == 200

    # Verify all tags are removed
    response = client.get(f"{settings.API_V1_STR}/questions/{question_id}/tags")
    current_tags = response.json()
    assert len(current_tags) == 0


def test_update_question_tags(client: TestClient, db: SessionDep) -> None:
    """Test updating all tags for a question using PUT."""
    # Create organization, user, and initial tags
    org = Organization(name=random_lower_string())
    db.add(org)
    user = create_random_user(db)
    tag_type = TagType(
        name="Update Test Category",
        created_by_id=user.id,
        organization_id=org.id,
    )
    db.add(tag_type)
    db.flush()

    tags = []
    for i in range(5):
        tag = Tag(
            name=f"UpdateTag{i}",
            tag_type_id=tag_type.id,
            created_by_id=user.id,
            organization_id=org.id,
        )
        db.add(tag)
        tags.append(tag)

    db.commit()
    for tag in tags:
        db.refresh(tag)

    # Create a question with initial tags (tag0, tag1)
    question = Question(organization_id=org.id)
    db.add(question)
    db.flush()
    question.revisions.append(
        QuestionRevision(
            question_id=question.id,
            question_text="test",
            created_by_id=user.id,
            question_type=QuestionType.single_choice,
        )
    )
    db.add(QuestionTag(question_id=question.id, tag_id=tags[0].id))
    db.add(QuestionTag(question_id=question.id, tag_id=tags[1].id))
    db.commit()
    db.refresh(question)

    # 1. Test Sync: remove tag1, keep tag0, add tag2, tag3
    update_payload = {"tag_ids": [tags[0].id, tags[2].id, tags[3].id]}
    response = client.put(
        f"{settings.API_V1_STR}/questions/{question.id}/tags",
        json=update_payload,
    )

    assert response.status_code == 200
    updated_tags = response.json()
    assert len(updated_tags) == 3
    updated_tag_ids = {t["id"] for t in updated_tags}
    assert updated_tag_ids == {tags[0].id, tags[2].id, tags[3].id}

    # 2. Test Add: send all existing plus a new one
    update_payload = {"tag_ids": [tags[0].id, tags[2].id, tags[3].id, tags[4].id]}
    response = client.put(
        f"{settings.API_V1_STR}/questions/{question.id}/tags",
        json=update_payload,
    )
    assert response.status_code == 200
    assert len(response.json()) == 4

    # 3. Test Remove: send a subset of existing
    update_payload = {"tag_ids": [tags[2].id]}
    response = client.put(
        f"{settings.API_V1_STR}/questions/{question.id}/tags",
        json=update_payload,
    )
    assert response.status_code == 200
    assert len(response.json()) == 1
    assert response.json()[0]["id"] == tags[2].id

    # 4. Test Clear All: send an empty list
    update_payload = {"tag_ids": []}
    response = client.put(
        f"{settings.API_V1_STR}/questions/{question.id}/tags",
        json=update_payload,
    )
    assert response.status_code == 200
    assert len(response.json()) == 0


def test_update_question_locations(client: TestClient, db: SessionDep) -> None:
    # Create organization and user
    org = Organization(name=random_lower_string())
    db.add(org)
    user = create_random_user(db)

    # Create locations
    country = Country(name="Country")
    db.add(country)
    db.commit()
    db.refresh(country)

    state1 = State(name="State1", country_id=country.id)
    state2 = State(name="State2", country_id=country.id)
    db.add_all([state1, state2])
    db.commit()
    db.refresh(state1)
    db.refresh(state2)

    district1 = District(name="District1", state_id=state1.id)
    db.add(district1)
    db.commit()
    db.refresh(district1)

    block1 = Block(name="Block1", district_id=district1.id)
    db.add(block1)
    db.commit()
    db.refresh(block1)

    # Create question with initial location (state1)
    question = Question(organization_id=org.id)
    db.add(question)
    db.flush()
    question.revisions.append(
        QuestionRevision(
            question_id=question.id,
            question_text="test",
            created_by_id=user.id,
            question_type=QuestionType.single_choice,
        )
    )
    db.add(QuestionLocation(question_id=question.id, state_id=state1.id))
    db.commit()

    # Test sync: keep state1, add district1 and block1
    update_payload = {
        "locations": [
            {"state_id": state1.id, "district_id": None, "block_id": None},
            {"state_id": None, "district_id": district1.id, "block_id": None},
            {"state_id": None, "district_id": None, "block_id": block1.id},
        ]
    }
    response = client.put(
        f"{settings.API_V1_STR}/questions/{question.id}/locations",
        json=update_payload,
    )

    assert response.status_code == 200
    data = response.json()
    assert len(data) == 3
    state_ids = {loc["state_id"] for loc in data if loc["state_id"]}
    district_ids = {loc["district_id"] for loc in data if loc["district_id"]}
    block_ids = {loc["block_id"] for loc in data if loc["block_id"]}
    assert state_ids == {state1.id}
    assert district_ids == {district1.id}
    assert block_ids == {block1.id}

    # Test clear: send empty list
    response = client.put(
        f"{settings.API_V1_STR}/questions/{question.id}/locations",
        json={"locations": []},
    )
    assert response.status_code == 200
    assert len(response.json()) == 0


def test_inactive_question_not_listed(
    client: TestClient,
    db: SessionDep,
    get_user_superadmin_token: dict[str, str],
) -> None:
    user_data = get_current_user_data(client, get_user_superadmin_token)
    user_id = user_data["id"]
    org_id = user_data["organization_id"]
    tag_type = TagType(
        name="hard questions",
        description="Categories for questions",
        created_by_id=user_id,
        organization_id=org_id,
    )
    db.add(tag_type)
    db.flush()
    tag = Tag(
        name="Data science",
        description="data science Science related questions",
        tag_type_id=tag_type.id,
        created_by_id=user_id,
        organization_id=org_id,
    )
    db.add(tag)
    db.commit()
    db.refresh(tag)

    question_text = random_lower_string()
    question_data = {
        "organization_id": org_id,
        "question_text": question_text,
        "question_type": QuestionType.single_choice,
        "options": [
            {"id": 1, "key": "A", "value": "Option 1"},
            {"id": 2, "key": "B", "value": "Option 2"},
            {"id": 3, "key": "C", "value": "Option 3"},
        ],
        "correct_answer": [1],  # First option is correct
        "is_mandatory": True,
        "tag_ids": [tag.id],
        "is_active": False,  # Set question as inactive
    }
    response = client.post(
        f"{settings.API_V1_STR}/questions/",
        json=question_data,
        headers=get_user_superadmin_token,
    )
    data = response.json()

    assert "id" in data
    assert data["question_text"] == question_text
    assert data["question_type"] == QuestionType.single_choice
    assert len(data["options"]) == 3
    assert data["correct_answer"] == [1]  # First option is correct
    assert data["is_active"] is False  # Check if question is inactive
    question_id = data["id"]

    response = client.get(
        f"{settings.API_V1_STR}/questions/",
        headers=get_user_superadmin_token,
    )
    data = response.json()

    assert response.status_code == 200
    # Make sure the inactive question is NOT in the response
    assert all(item["id"] != question_id for item in data)


def test_deactivate_question_with_new_revision(
    client: TestClient,
    get_user_superadmin_token: dict[str, str],
) -> None:
    user_data = get_current_user_data(client, get_user_superadmin_token)
    org_id = user_data["organization_id"]

    question_text = random_lower_string()
    question_data = {
        "organization_id": org_id,
        "question_text": question_text,
        "question_type": QuestionType.single_choice,
        "options": [
            {"id": 1, "key": "A", "value": "Option 1"},
            {"id": 2, "key": "B", "value": "Option 2"},
            {"id": 3, "key": "C", "value": "Option 3"},
        ],
        "correct_answer": [1],  # First option is correct
        "is_mandatory": True,
    }
    response = client.post(
        f"{settings.API_V1_STR}/questions/",
        json=question_data,
        headers=get_user_superadmin_token,
    )
    data = response.json()

    assert response.status_code == 200
    assert data["question_text"] == question_text
    assert data["question_type"] == QuestionType.single_choice
    assert len(data["options"]) == 3
    assert data["correct_answer"] == [1]  # First option is correct
    assert data["is_active"] is True  # Check if question is active
    question_id = data["id"]

    # Create a new revision for the question
    new_revision_data = {
        "question_text": random_lower_string(),
        "question_type": QuestionType.multi_choice,
        "options": [
            {"id": 1, "key": "A", "value": "New Option 1"},
            {"id": 2, "key": "B", "value": "New Option 2"},
            {"id": 3, "key": "C", "value": "New Option 3"},
        ],
        "correct_answer": [2],
        "is_active": False,  # Deactivate the question in the new revision
    }

    response = client.post(
        f"{settings.API_V1_STR}/questions/{question_id}/revisions",
        json=new_revision_data,
        headers=get_user_superadmin_token,
    )
    assert response.status_code == 200
    data_revision = response.json()
    assert data_revision["question_text"] == new_revision_data["question_text"]
    assert data_revision["question_type"] == new_revision_data["question_type"]
    assert len(data_revision["options"]) == 3
    assert data_revision["correct_answer"] == [2]  # Second option is correct
    assert data_revision["is_active"] is False  # Check if question is inactive

    # Fetch the latest revision to ensure it is inactive
    response = client.get(
        f"{settings.API_V1_STR}/questions/",
        headers=get_user_superadmin_token,
    )
    data = response.json()

    assert response.status_code == 200
    # Make sure the inactive question is NOT in the response
    assert all(item["id"] != question_id for item in data)


def test_filter_questions_by_latest_revision_text(
    client: TestClient, db: SessionDep, get_user_superadmin_token: dict[str, str]
) -> None:
    user_data = get_current_user_data(client, get_user_superadmin_token)
    org_id = user_data["organization_id"]
    user_id = user_data["id"]
    q = Question(organization_id=org_id)
    db.add(q)
    db.flush()
    rev1_text = "First revision text"
    rev1 = QuestionRevision(
        question_id=q.id,
        created_by_id=user_id,
        question_text=rev1_text,
        question_type=QuestionType.single_choice,
        options=[
            {"id": 1, "key": "A", "value": "Option 1"},
            {"id": 2, "key": "B", "value": "Option 2"},
        ],
        correct_answer=[1],
    )
    db.add(rev1)
    db.flush()
    q.last_revision_id = rev1.id
    db.commit()
    db.refresh(q)
    rev2_text = "Unique latest revision text"
    rev2 = QuestionRevision(
        question_id=q.id,
        created_by_id=user_id,
        question_text=rev2_text,
        question_type=QuestionType.single_choice,
        options=[
            {"id": 1, "key": "A", "value": "Option 1"},
            {"id": 2, "key": "B", "value": "Option 2"},
        ],
        correct_answer=[2],
    )
    db.add(rev2)
    db.flush()
    q.last_revision_id = rev2.id
    db.commit()
    db.refresh(q)
    response = client.get(
        f"{settings.API_V1_STR}/questions/?question_text=Unique+latest+revision+text",
        headers=get_user_superadmin_token,
    )
    assert response.status_code == 200
    data = response.json()
<<<<<<< HEAD
    ids = [item["id"] for item in data]
    assert q.id in ids
    response = client.get(
        f"{settings.API_V1_STR}/questions/?question_text=First+revision+text",
        headers=get_user_superadmin_token,
    )
    assert response.status_code == 200
    data = response.json()
    ids = [item["id"] for item in data]
    assert q.id not in ids


def test_filter_questions_by_latest_revision_subtext(
    client: TestClient, db: SessionDep, get_user_superadmin_token: dict[str, str]
) -> None:
    user_data = get_current_user_data(client, get_user_superadmin_token)
    org_id = user_data["organization_id"]
    user_id = user_data["id"]
    question = Question(organization_id=org_id)
    db.add(question)
    db.flush()
    rev1 = QuestionRevision(
        question_id=question.id,
        created_by_id=user_id,
        question_text="First revision text is Here",
        question_type=QuestionType.single_choice,
        options=[
            {"id": 1, "key": "A", "value": "Option 1"},
            {"id": 2, "key": "B", "value": "Option 2"},
        ],
        correct_answer=[1],
    )
    db.add(rev1)
    db.flush()
    question.last_revision_id = rev1.id
    db.commit()
    db.refresh(question)

    rev2 = QuestionRevision(
        question_id=question.id,
        created_by_id=user_id,
        question_text="Unique latest revision text is here",
        question_type=QuestionType.single_choice,
        options=[
            {"id": 1, "key": "A", "value": "Option 1"},
            {"id": 2, "key": "B", "value": "Option 2"},
        ],
        correct_answer=[2],
    )
    db.add(rev2)
    db.flush()
    question.last_revision_id = rev2.id
    db.commit()
    db.refresh(question)
    response = client.get(
        f"{settings.API_V1_STR}/questions/?question_text=Unique",
        headers=get_user_superadmin_token,
    )
    assert response.status_code == 200
    data = response.json()
    ids = [item["id"] for item in data]
    assert question.id in ids
    response = client.get(
        f"{settings.API_V1_STR}/questions/?question_text=First+revision+text",
        headers=get_user_superadmin_token,
    )
    assert response.status_code == 200
    data = response.json()
    ids = [item["id"] for item in data]
    assert question.id not in ids
=======
    assert data["is_active"] is False  # Check if question is inactive
    assert data["id"] == question_id


def test_bulk_upload_questions_response_format(
    client: TestClient, get_user_superadmin_token: dict[str, str], db: SessionDep
) -> None:
    # Prepare a CSV with some valid and some invalid rows
    user_data = get_current_user_data(client, get_user_superadmin_token)
    org_id = user_data["organization_id"]
    india = Country(name="India")
    db.add(india)
    db.commit()
    db.refresh(india)
    punjab = State(name="Punjab", country_id=india.id)
    db.add(punjab)
    db.commit()
    db.refresh(punjab)
    tag_type = TagType(
        name="Response Model Type",
        description="For testing the response model",
        organization_id=org_id,
        created_by_id=user_data["id"],
    )
    db.add(tag_type)
    db.commit()
    db.refresh(tag_type)
    csv_content = """Questions,Option A,Option B,Option C,Option D,Correct Option,Training Tags,State
What is 4+4?,4,3,5,8,A,Response Model Type:Math,Punjab
What is the capital of France?,Paris,London,Berlin,Madrid,A,Response Model Type:Geography,Punjab
Water,Gold,Silver,Carbon,A,Response Model Type:Chemistry,Punjab
Invalid state?,A,B,C,D,A,Response Model Type:Math,NonExistentState
Invalid tagtype?,A,B,C,D,A,NonExistentType:Math,Punjab
"""
    import tempfile

    with tempfile.NamedTemporaryFile(suffix=".csv", delete=False) as temp_file:
        temp_file.write(csv_content.encode("utf-8"))
        temp_file_path = temp_file.name

    try:
        with open(temp_file_path, "rb") as file:
            response = client.post(
                f"{settings.API_V1_STR}/questions/bulk-upload",
                files={"file": ("test_questions.csv", file, "text/csv")},
                headers=get_user_superadmin_token,
            )
        assert response.status_code == 200
        data = response.json()
        # Check response structure
        assert "message" in data
        assert "uploaded_questions" in data
        assert "success_questions" in data
        assert "failed_questions" in data
        assert data["uploaded_questions"] == 5
        assert data["success_questions"] == 2
        assert data["failed_questions"] == 3
        assert "Bulk upload complete." in data["message"]
        assert "Created 2 questions successfully." in data["message"]
        assert "Failed to create 3 questions." in data["message"]
    finally:
        import os

        if os.path.exists(temp_file_path):
            os.unlink(temp_file_path)
>>>>>>> 4c441b13
<|MERGE_RESOLUTION|>--- conflicted
+++ resolved
@@ -2315,7 +2315,6 @@
     )
     assert response.status_code == 200
     data = response.json()
-<<<<<<< HEAD
     ids = [item["id"] for item in data]
     assert q.id in ids
     response = client.get(
@@ -2386,9 +2385,6 @@
     data = response.json()
     ids = [item["id"] for item in data]
     assert question.id not in ids
-=======
-    assert data["is_active"] is False  # Check if question is inactive
-    assert data["id"] == question_id
 
 
 def test_bulk_upload_questions_response_format(
@@ -2451,5 +2447,4 @@
         import os
 
         if os.path.exists(temp_file_path):
-            os.unlink(temp_file_path)
->>>>>>> 4c441b13
+            os.unlink(temp_file_path)