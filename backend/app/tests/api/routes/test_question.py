--- conflicted
+++ resolved
@@ -1321,7 +1321,9 @@
     db.refresh(q2)
 
     response = client.request(
-        "DELETE", f"{settings.API_V1_STR}/questions/", json=[q1.id, q2.id, 99999]
+        "DELETE",
+        f"{settings.API_V1_STR}/questions/",
+        json=[q1.id, q2.id, 99999],
     )
     assert response.status_code == 404
     assert "99999" in response.json()["detail"]
@@ -1335,16 +1337,12 @@
     assert data["delete_success_count"] == 1
     assert any(f["id"] == q2.id for f in data["delete_failure_list"])
 
-<<<<<<< HEAD
     db.refresh(q1)
     db.refresh(q2)
     assert q1.is_deleted is True
     assert q1.is_active is False
     assert q2.is_deleted is True
 
-=======
-    # Check that it's no longer accessible via API
->>>>>>> a70ea619
     response = client.get(f"{settings.API_V1_STR}/questions/{q1.id}")
     assert response.status_code == 404
     response = client.get(f"{settings.API_V1_STR}/questions/{q2.id}")
