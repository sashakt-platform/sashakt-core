import base64
import csv
import io
from contextlib import suppress
from datetime import datetime, timedelta, timezone

import pytest
from fastapi.testclient import TestClient
from sqlmodel import select

from app.api.deps import SessionDep
from app.core.config import settings
from app.models.candidate import Candidate, CandidateTest, CandidateTestAnswer
from app.models.location import Block, Country, District, State
from app.models.organization import Organization
from app.models.question import (
    Question,
    QuestionLocation,
    QuestionRevision,
    QuestionTag,
    QuestionType,
)
from app.models.role import Role
from app.models.tag import Tag, TagType
from app.models.test import Test, TestQuestion
from app.models.user import UserState
from app.tests.utils.organization import create_random_organization
from app.tests.utils.question_revisions import create_random_question_revision

# from app.models.user import User
from app.tests.utils.user import (
    authentication_token_from_email,
    create_random_user,
    get_current_user_data,
)
from app.tests.utils.utils import random_email, random_lower_string


def test_create_question(
    client: TestClient, get_user_superadmin_token: dict[str, str], db: SessionDep
) -> None:
    # First create an organization
    org_name = random_lower_string()
    org_response = client.post(
        f"{settings.API_V1_STR}/organization/",
        json={"name": org_name},
        headers=get_user_superadmin_token,
    )
    org_data = org_response.json()
    org_id = org_data["id"]
    user_data = get_current_user_data(client, get_user_superadmin_token)
    user_id = user_data["id"]
    # Create a tag type
    tag_type_response = client.post(
        f"{settings.API_V1_STR}/tagtype/",
        json={
            "name": random_lower_string(),
            "description": "For testing",
            "organization_id": org_id,
        },
        headers=get_user_superadmin_token,
    )
    tag_type_data = tag_type_response.json()
    tag_type_id = tag_type_data["id"]

    # Create a tag
    tag_response = client.post(
        f"{settings.API_V1_STR}/tag/",
        json={
            "name": "Test Tag",
            "description": "For testing questions",
            "tag_type_id": tag_type_id,
            "organization_id": org_id,
        },
        headers=get_user_superadmin_token,
    )
    tag_data = tag_response.json()
    tag_id = tag_data["id"]

    question_text = random_lower_string()
    question_data = {
        "organization_id": org_id,
        "question_text": question_text,
        "question_type": QuestionType.single_choice,
        "options": [
            {"id": 1, "key": "A", "value": "Option 1"},
            {"id": 2, "key": "B", "value": "Option 2"},
            {"id": 3, "key": "C", "value": "Option 3"},
        ],
        "correct_answer": [1],  # First option is correct
        "is_mandatory": True,
        "tag_ids": [tag_id],
    }

    response = client.post(
        f"{settings.API_V1_STR}/questions/",
        json=question_data,
        headers=get_user_superadmin_token,
    )
    data = response.json()

    assert response.status_code == 200
    assert data["question_text"] == question_text
    assert data["organization_id"] == org_id
    assert data["question_type"] == QuestionType.single_choice
    assert len(data["options"]) == 3
    assert "id" in data
    assert data["is_active"] is True
    # Check created_by_id
    assert data["created_by_id"] == user_id
    # Check tags
    assert len(data["tags"]) == 1
    assert data["tags"][0]["id"] == tag_id

    # Verify in the database
    question = db.get(Question, data["id"])
    assert question is not None
    assert question.organization_id == org_id

    # Check revision was created and has created_by_id
    revision = db.get(QuestionRevision, question.last_revision_id)
    assert revision is not None
    assert revision.question_text == question_text
    assert revision.created_by_id == user_id

    # Check tag relationships in database
    question_tags = db.exec(
        select(QuestionTag).where(QuestionTag.question_id == question.id)
    ).all()
    assert len(question_tags) == 1
    assert question_tags[0].tag_id == tag_id


def test_read_questions(
    client: TestClient,
    db: SessionDep,
    get_user_superadmin_token: dict[str, str],
) -> None:
    # Create test organization

    user_data = get_current_user_data(client, get_user_superadmin_token)
    user_id = user_data["id"]
    org_id = user_data["organization_id"]

    # Create tag type and tag
    tag_type = TagType(
        name="Question Category",
        description="Categories for questions",
        created_by_id=user_id,
        organization_id=org_id,
    )
    db.add(tag_type)
    db.flush()

    tag = Tag(
        name="Math",
        description="Mathematics questions",
        tag_type_id=tag_type.id,
        created_by_id=user_id,
        organization_id=org_id,
    )
    db.add(tag)
    db.commit()
    db.refresh(tag)

    # Check empty list first
    response = client.get(
        f"{settings.API_V1_STR}/questions/",
        headers=get_user_superadmin_token,
    )
    data = response.json()
    assert response.status_code == 200

    # Create two questions
    # First question
    q1 = Question(organization_id=org_id)
    db.add(q1)
    db.flush()

    rev1 = QuestionRevision(
        question_id=q1.id,
        created_by_id=user_id,
        question_text=random_lower_string(),
        question_type=QuestionType.single_choice,
        options=[
            {"id": 1, "key": "A", "value": "Option 1"},
            {"id": 2, "key": "B", "value": "Option 2"},
        ],  # Use dict format directly
        correct_answer=[2],
    )
    db.add(rev1)
    db.flush()

    q1.last_revision_id = rev1.id

    # Add tag to first question
    q1_tag = QuestionTag(
        question_id=q1.id,
        tag_id=tag.id,
    )
    db.add(q1_tag)

    # Second question
    q2 = Question(organization_id=org_id)
    db.add(q2)
    db.flush()

    rev2 = QuestionRevision(
        question_id=q2.id,
        created_by_id=user_id,
        question_text=random_lower_string(),
        question_type=QuestionType.multi_choice,
        options=[
            {"id": 1, "key": "A", "value": "Option 1"},
            {"id": 2, "key": "B", "value": "Option 2"},
            {"id": 3, "key": "C", "value": "Option 3"},
        ],  # Use dict format directly
        correct_answer=[1, 2],
    )
    db.add(rev2)
    db.flush()

    q2.last_revision_id = rev2.id

    db.commit()
    db.refresh(q1)
    db.refresh(q2)

    # Get all questions
    response = client.get(
        f"{settings.API_V1_STR}/questions/",
        headers=get_user_superadmin_token,
    )
    data = response.json()

    assert response.status_code == 200
    items = data["items"]
    assert len(items) >= 2
    assert data["page"] == 1
    assert data["size"] == 25
    assert data["pages"] == 1
    assert data["total"] == 2

    # Check that the questions have the expected properties
    question_ids = [q["id"] for q in items]
    assert q1.id in question_ids
    assert q2.id in question_ids

    # Find q1 in response
    q1_data = next(q for q in items if q["id"] == q1.id)
    # Check created_by_id
    assert q1_data["created_by_id"] == user_id
    # Check tag information
    assert len(q1_data["tags"]) == 1
    assert q1_data["tags"][0]["id"] == tag.id

    # Test filtering by tag
    response = client.get(
        f"{settings.API_V1_STR}/questions/?tag_ids={tag.id}",
        headers=get_user_superadmin_token,
    )
    data = response.json()
    items = data["items"]
    assert response.status_code == 200
    assert len(data["items"]) == 1
    assert items[0]["id"] == q1.id

    # Test filtering by created_by
    response = client.get(
        f"{settings.API_V1_STR}/questions/?created_by_id={user_id}",
        headers=get_user_superadmin_token,
    )
    data = response.json()
    assert response.status_code == 200
    items = data["items"]
    assert len(items) == 2

    # Verify that filtering works
    response = client.get(
        f"{settings.API_V1_STR}/questions/?organization_id={org_id}",
        headers=get_user_superadmin_token,
    )
    data = response.json()
    assert response.status_code == 200
    items = data["items"]
    assert len(items) == 2


def test_read_questions_filter_by_tag_type_ids(
    client: TestClient,
    db: SessionDep,
    get_user_superadmin_token: dict[str, str],
) -> None:
    user_data = get_current_user_data(client, get_user_superadmin_token)
    user_id = user_data["id"]
    org_id = user_data["organization_id"]

    tag_type1 = TagType(
        name=random_lower_string(),
        description=random_lower_string(),
        created_by_id=user_id,
        organization_id=org_id,
    )
    db.add(tag_type1)
    db.flush()
    tag_type2 = TagType(
        name=random_lower_string(),
        description=random_lower_string(),
        created_by_id=user_id,
        organization_id=org_id,
    )
    db.add(tag_type2)
    db.flush()
    tag_type3 = TagType(
        name=random_lower_string(),
        description=random_lower_string(),
        created_by_id=user_id,
        organization_id=org_id,
    )
    db.add(tag_type3)
    db.flush()
    tag1 = Tag(
        name=random_lower_string(),
        description=random_lower_string(),
        tag_type_id=tag_type1.id,
        created_by_id=user_id,
        organization_id=org_id,
    )

    tag2 = Tag(
        name=random_lower_string(),
        description=random_lower_string(),
        tag_type_id=tag_type2.id,
        created_by_id=user_id,
        organization_id=org_id,
    )
    db.add_all([tag1, tag2])
    db.commit()
    db.refresh(tag1)
    db.refresh(tag2)
    q1 = Question(organization_id=org_id)
    db.add(q1)
    db.flush()

    rev1 = QuestionRevision(
        question_id=q1.id,
        created_by_id=user_id,
        question_text=random_lower_string(),
        question_type=QuestionType.single_choice,
        options=[
            {"id": 1, "key": "A", "value": "Option 1"},
            {"id": 2, "key": "B", "value": "Option 2"},
        ],
        correct_answer=[2],
    )
    db.add(rev1)
    db.flush()

    q1.last_revision_id = rev1.id
    q1_tag = QuestionTag(
        question_id=q1.id,
        tag_id=tag1.id,
    )
    db.add(q1_tag)

    q2 = Question(organization_id=org_id)
    db.add(q2)
    db.flush()

    rev2 = QuestionRevision(
        question_id=q2.id,
        created_by_id=user_id,
        question_text=random_lower_string(),
        question_type=QuestionType.multi_choice,
        options=[
            {"id": 1, "key": "A", "value": "Option 1"},
            {"id": 2, "key": "B", "value": "Option 2"},
            {"id": 3, "key": "C", "value": "Option 3"},
        ],
        correct_answer=[1, 2],
    )
    db.add(rev2)
    db.flush()

    q2.last_revision_id = rev2.id
    q2_tag = QuestionTag(question_id=q2.id, tag_id=tag2.id)
    db.add(q2_tag)

    db.commit()

    q3 = Question(organization_id=org_id)
    db.add(q3)
    db.flush()

    rev3 = QuestionRevision(
        question_id=q3.id,
        created_by_id=user_id,
        question_text=random_lower_string(),
        question_type=QuestionType.multi_choice,
        options=[
            {"id": 1, "key": "A", "value": "Option 1"},
            {"id": 2, "key": "B", "value": "Option 2"},
            {"id": 3, "key": "C", "value": "Option 3"},
        ],
        correct_answer=[1, 2],
    )
    db.add(rev3)
    db.flush()

    q3.last_revision_id = rev3.id
    q3_tag = QuestionTag(question_id=q3.id, tag_id=tag2.id)
    q3_tag_2 = QuestionTag(question_id=q3.id, tag_id=tag1.id)
    db.add(q3_tag)
    db.add(q3_tag_2)

    db.commit()
    db.refresh(q1)
    db.refresh(q2)
    db.refresh(q3)

    response = client.get(
        f"{settings.API_V1_STR}/questions/?tag_type_ids={tag_type1.id}",
        headers=get_user_superadmin_token,
    )
    data = response.json()
    items = data["items"]
    assert response.status_code == 200
    assert len(data["items"]) == 2
    assert data["total"] == 2
    returned_ids = [item["id"] for item in items]
    assert q1.id in returned_ids
    assert any(tag["tag_type"]["id"] == tag_type1.id for tag in items[0]["tags"])
    response = client.get(
        f"{settings.API_V1_STR}/questions/?tag_type_ids={tag_type2.id}",
        headers=get_user_superadmin_token,
    )
    assert response.status_code == 200
    data = response.json()
    items = data["items"]
    assert len(items) == 2
    assert data["total"] == 2
    returned_ids = [item["id"] for item in items]
    assert q2.id in returned_ids
    assert any(tag["tag_type"]["id"] == tag_type2.id for tag in items[0]["tags"])
    response = client.get(
        f"{settings.API_V1_STR}/questions/",
        headers=get_user_superadmin_token,
    )
    assert response.status_code == 200
    data = response.json()
    items = data["items"]
    assert len(items) >= 2
    returned_ids = [item["id"] for item in items]
    assert q1.id in returned_ids
    assert q2.id in returned_ids
    response = client.get(
        f"{settings.API_V1_STR}/questions/?tag_type_ids={tag_type1.id}&tag_type_ids={tag_type2.id}",
        headers=get_user_superadmin_token,
    )
    assert response.status_code == 200
    data = response.json()
    items = data["items"]
    assert len(items) == 3
    assert data["total"] == 3
    returned_tag_type_ids = {
        tag["tag_type"]["id"] for item in items for tag in item["tags"]
    }
    assert tag_type1.id in returned_tag_type_ids
    assert tag_type2.id in returned_tag_type_ids
    response = client.get(
        f"{settings.API_V1_STR}/questions/?tag_type_ids=-10",
        headers=get_user_superadmin_token,
    )
    assert response.status_code == 200

    data = response.json()
    assert data["items"] == []

    response = client.get(
        f"{settings.API_V1_STR}/questions/?tag_type_ids={tag_type1.id}&tag_ids={tag1.id}",
        headers=get_user_superadmin_token,
    )
    assert response.status_code == 200
    data = response.json()
    items = data["items"]
    assert len(items) == 2
    assert data["total"] == 2

    response = client.get(
        f"{settings.API_V1_STR}/questions/?tag_type_ids={tag_type1.id}&tag_ids={tag2.id}",
        headers=get_user_superadmin_token,
    )
    assert response.status_code == 200
    data = response.json()
    items = data["items"]
    assert len(items) == 1
    assert data["total"] == 1

    response = client.get(
        f"{settings.API_V1_STR}/questions/?tag_type_ids={tag_type3.id}&tag_ids={tag2.id}",
        headers=get_user_superadmin_token,
    )
    assert response.status_code == 200
    data = response.json()
    items = data["items"]
    assert len(items) == 0
    assert data["total"] == 0


def test_read_questions_filter_by_tags(
    client: TestClient,
    db: SessionDep,
    get_user_superadmin_token: dict[str, str],
) -> None:
    user_data = get_current_user_data(client, get_user_superadmin_token)
    user_id = user_data["id"]
    org_id = user_data["organization_id"]

    tag_type1 = TagType(
        name=random_lower_string(),
        description=random_lower_string(),
        created_by_id=user_id,
        organization_id=org_id,
    )
    db.add(tag_type1)
    db.flush()
    tag_type2 = TagType(
        name=random_lower_string(),
        description=random_lower_string(),
        created_by_id=user_id,
        organization_id=org_id,
    )
    db.add(tag_type2)
    db.flush()
    tag1 = Tag(
        name=random_lower_string(),
        description=random_lower_string(),
        tag_type_id=tag_type1.id,
        created_by_id=user_id,
        organization_id=org_id,
    )

    tag2 = Tag(
        name=random_lower_string(),
        description=random_lower_string(),
        tag_type_id=tag_type2.id,
        created_by_id=user_id,
        organization_id=org_id,
    )
    db.add_all([tag1, tag2])
    db.commit()
    db.refresh(tag1)
    db.refresh(tag2)
    q1 = Question(organization_id=org_id)
    db.add(q1)
    db.flush()

    rev1 = QuestionRevision(
        question_id=q1.id,
        created_by_id=user_id,
        question_text=random_lower_string(),
        question_type=QuestionType.single_choice,
        options=[
            {"id": 1, "key": "A", "value": "Option 1"},
            {"id": 2, "key": "B", "value": "Option 2"},
        ],
        correct_answer=[2],
    )
    db.add(rev1)
    db.flush()

    q1.last_revision_id = rev1.id
    q1_tag = QuestionTag(
        question_id=q1.id,
        tag_id=tag1.id,
    )
    db.add(q1_tag)

    q2 = Question(organization_id=org_id)
    db.add(q2)
    db.flush()

    rev2 = QuestionRevision(
        question_id=q2.id,
        created_by_id=user_id,
        question_text=random_lower_string(),
        question_type=QuestionType.multi_choice,
        options=[
            {"id": 1, "key": "A", "value": "Option 1"},
            {"id": 2, "key": "B", "value": "Option 2"},
            {"id": 3, "key": "C", "value": "Option 3"},
        ],
        correct_answer=[1, 2],
    )
    db.add(rev2)
    db.flush()
    q2.last_revision_id = rev2.id
    q2_tag_1 = QuestionTag(question_id=q2.id, tag_id=tag1.id)
    q2_tag_2 = QuestionTag(question_id=q2.id, tag_id=tag2.id)
    db.add(q2_tag_1)
    db.add(q2_tag_2)
    db.commit()
    db.refresh(q1)
    db.refresh(q2)
    response = client.get(
        f"{settings.API_V1_STR}/questions/?tag_ids={tag1.id}&tag_ids={tag2.id}",
        headers=get_user_superadmin_token,
    )
    data = response.json()
    assert response.status_code == 200
    assert len(data["items"]) == 2
    assert data["total"] == 2


def test_read_question_by_id(client: TestClient, db: SessionDep) -> None:
    # Create organization
    org = Organization(name=random_lower_string())
    db.add(org)
    db.commit()
    db.refresh(org)

    # Create user
    user = create_random_user(db)
    db.refresh(user)

    # Create tag type and tag
    tag_type = TagType(
        name="Question Category",
        description="Categories for questions",
        created_by_id=user.id,
        organization_id=org.id,
    )
    db.add(tag_type)
    db.flush()

    tag = Tag(
        name="History",
        description="History questions",
        tag_type_id=tag_type.id,
        created_by_id=user.id,
        organization_id=org.id,
    )
    db.add(tag)
    db.commit()
    db.refresh(tag)

    # Create question with revision and location
    q1 = Question(organization_id=org.id)
    db.add(q1)
    db.flush()

    question_text = random_lower_string()
    rev1 = QuestionRevision(
        question_id=q1.id,
        created_by_id=user.id,
        question_text=question_text,
        question_type=QuestionType.single_choice,
        options=[
            {"id": 1, "key": "A", "value": "Option 1"},
            {"id": 2, "key": "B", "value": "Option 2"},
        ],
        correct_answer=[1],
    )
    db.add(rev1)
    db.flush()

    q1.last_revision_id = rev1.id

    # Add tag to question
    q1_tag = QuestionTag(
        question_id=q1.id,
        tag_id=tag.id,
    )
    db.add(q1_tag)

    db.commit()
    db.refresh(q1)

    # Get question by ID
    response = client.get(f"{settings.API_V1_STR}/questions/{q1.id}")
    data = response.json()

    assert response.status_code == 200
    assert data["id"] == q1.id
    assert data["organization_id"] == org.id
    assert data["question_text"] == question_text
    assert data["question_type"] == QuestionType.single_choice
    assert len(data["options"]) == 2
    # Check created_by_id
    assert data["created_by_id"] == user.id
    # Check tags
    assert len(data["tags"]) == 1
    assert data["tags"][0]["id"] == tag.id
    assert data["tags"][0]["name"] == "History"

    # Test non-existent question
    response = client.get(f"{settings.API_V1_STR}/questions/99999")
    assert response.status_code == 404


def test_update_question(
    client: TestClient,
    db: SessionDep,
    get_user_superadmin_token: dict[str, str],
) -> None:
    # Create organization
    org = Organization(name=random_lower_string())
    db.add(org)
    db.commit()
    db.refresh(org)

    # Create user
    user = create_random_user(db)
    db.refresh(user)

    # Create question
    q1 = Question(organization_id=org.id)
    db.add(q1)
    db.flush()

    rev1 = QuestionRevision(
        question_id=q1.id,
        created_by_id=user.id,
        question_text=random_lower_string(),
        question_type=QuestionType.single_choice,
        options=[
            {"id": 1, "key": "A", "value": "Option 1"},
            {"id": 2, "key": "B", "value": "Option 2"},
        ],
        correct_answer=[1],
    )
    db.add(rev1)
    db.flush()

    q1.last_revision_id = rev1.id
    db.commit()
    db.refresh(q1)

    # Create a couple of tests
    test1 = Test(
        name="Test 1",
        organization_id=org.id,
        time_limit=60,  # Using time_limit instead of duration as in test_test.py
        marks=10,
        completion_message="Good job!",
        start_instructions="Read carefully",
        link="http://example.com/test1",
        no_of_attempts=1,
        shuffle=False,
        random_questions=False,
        no_of_random_questions=10,
        question_pagination=1,
        is_template=False,
        created_by_id=user.id,
    )
    test2 = Test(
        name="Test 2",
        organization_id=org.id,
        time_limit=30,  # Using time_limit instead of duration
        marks=20,
        completion_message="Well done!",
        start_instructions="Complete all questions",
        link="http://example.com/test2",
        no_of_attempts=1,
        shuffle=False,
        random_questions=False,
        no_of_random_questions=10,
        question_pagination=1,
        is_template=False,
        created_by_id=user.id,
    )
    db.add(test1)
    db.add(test2)
    db.flush()

    # Link question to tests
    test_question1 = TestQuestion(
        test_id=test1.id, question_id=q1.id, question_revision_id=rev1.id
    )
    test_question2 = TestQuestion(
        test_id=test2.id, question_id=q1.id, question_revision_id=rev1.id
    )
    db.add(test_question1)
    db.add(test_question2)
    db.commit()

    # Get tests for question
    response = client.get(f"{settings.API_V1_STR}/questions/{q1.id}/tests")
    data = response.json()

    assert response.status_code == 200
    assert len(data) == 2

    # Verify test data
    test_ids = [test["id"] for test in data]
    assert test1.id in test_ids
    assert test2.id in test_ids

    # Check for test names
    test_names = [test["name"] for test in data]
    assert "Test 1" in test_names
    assert "Test 2" in test_names

    # Non-existent question
    response = client.get(f"{settings.API_V1_STR}/questions/99999/tests")
    assert response.status_code == 404

    db.refresh(q1)

    # Update question (metadata only - is_active)
    response = client.put(
        f"{settings.API_V1_STR}/questions/{q1.id}",
        json={"is_active": False},
        headers=get_user_superadmin_token,
    )
    data = response.json()

    assert response.status_code == 200
    assert data["id"] == q1.id
    assert data["is_active"] is False
    # Check created_by_id is preserved
    assert data["created_by_id"] == user.id

    # Check that the content hasn't changed
    assert data["question_text"] == rev1.question_text
    assert data["question_type"] == rev1.question_type

    # Verify in database
    db.refresh(q1)
    assert q1.is_active is False


def test_create_question_revision(
    client: TestClient, db: SessionDep, get_user_superadmin_token: dict[str, str]
) -> None:
    # Create organization
    org = Organization(name=random_lower_string())
    db.add(org)
    db.commit()
    db.refresh(org)

    # Create users - original creator and revision creator
    user_data = get_current_user_data(client, get_user_superadmin_token)
    user_id = user_data["id"]

    # Create question with initial revision
    q1 = Question(organization_id=org.id)
    db.add(q1)
    db.flush()

    initial_text = random_lower_string()
    rev1 = QuestionRevision(
        question_id=q1.id,
        created_by_id=user_id,
        question_text=initial_text,
        question_type=QuestionType.single_choice,
        options=[
            {"id": 1, "key": "A", "value": "Option 1"},
            {"id": 2, "key": "B", "value": "Option 2"},
        ],
        correct_answer=[2],
    )
    db.add(rev1)
    db.flush()

    q1.last_revision_id = rev1.id
    db.commit()
    db.refresh(q1)

    # Create a new revision with a different user
    new_text = random_lower_string()
    new_revision_data = {
        "question_text": new_text,
        "question_type": QuestionType.multi_choice,
        "options": [
            {"id": 1, "key": "A", "value": "Option 1"},
            {"id": 2, "key": "B", "value": "Option 2"},
            {"id": 3, "key": "C", "value": "Option 3"},
        ],
        "correct_answer": [1, 3],
    }

    response = client.post(
        f"{settings.API_V1_STR}/questions/{q1.id}/revisions",
        json=new_revision_data,
        headers=get_user_superadmin_token,
    )
    data = response.json()

    assert response.status_code == 200
    assert data["id"] == q1.id
    assert data["question_text"] == new_text
    assert data["question_type"] == QuestionType.multi_choice
    assert len(data["options"]) == 3
    # Check created_by_id is updated to user2
    assert data["created_by_id"] == user_id

    # Verify in database
    db.refresh(q1)
    new_rev = db.get(QuestionRevision, q1.last_revision_id)
    assert new_rev is not None
    assert new_rev.question_text == new_text
    assert new_rev.id != rev1.id
    assert new_rev.created_by_id == user_id

    # Check revisions list
    response = client.get(f"{settings.API_V1_STR}/questions/{q1.id}/revisions")
    revisions = response.json()

    assert response.status_code == 200
    assert len(revisions) == 2
    assert revisions[0]["id"] == new_rev.id
    assert revisions[0]["is_current"] is True
    assert revisions[0]["created_by_id"]["id"] == user_id
    assert revisions[1]["id"] == rev1.id
    assert revisions[1]["is_current"] is False
    assert revisions[1]["created_by_id"]["id"] == user_id


def test_get_question_revisions(
    client: TestClient, db: SessionDep, get_user_superadmin_token: dict[str, str]
) -> None:
    org = Organization(name=random_lower_string())
    db.add(org)
    db.commit()
    db.refresh(org)

    user_data = get_current_user_data(client, get_user_superadmin_token)
    user_id = user_data["id"]

    q1 = Question(organization_id=org.id)
    db.add(q1)
    db.flush()

    initial_text = random_lower_string()
    rev1 = QuestionRevision(
        question_id=q1.id,
        created_by_id=user_id,
        question_text=initial_text,
        question_type=QuestionType.single_choice,
        options=[
            {"id": 1, "key": "A", "value": "Option 1"},
            {"id": 2, "key": "B", "value": "Option 2"},
        ],
        correct_answer=[2],
    )
    db.add(rev1)
    db.flush()

    q1.last_revision_id = rev1.id
    db.commit()
    db.refresh(q1)

    response = client.get(f"{settings.API_V1_STR}/questions/{q1.id}/revisions")
    revisions = response.json()

    assert response.status_code == 200
    assert len(revisions) == 1
    revision_data = revisions[0]
    assert revision_data["is_current"] is True
    assert revision_data["created_by_id"] is not None

    created_by = revision_data["created_by_id"]
    assert created_by["id"] == user_id
    assert created_by.get("full_name") is not None


def test_get_revision(client: TestClient, db: SessionDep) -> None:
    # Create organization
    org = Organization(name=random_lower_string())
    db.add(org)
    db.commit()
    db.refresh(org)

    # Create user
    user = create_random_user(db)
    db.refresh(user)

    # Create question with revision
    q1 = Question(organization_id=org.id)
    db.add(q1)
    db.flush()

    rev1 = QuestionRevision(
        question_id=q1.id,
        created_by_id=user.id,
        question_text=random_lower_string(),
        question_type=QuestionType.single_choice,
        options=[
            {"id": 1, "key": "A", "value": "Option 1"},
            {"id": 2, "key": "B", "value": "Option 2"},
        ],
        correct_answer=[1],
    )
    db.add(rev1)
    db.flush()

    q1.last_revision_id = rev1.id
    db.commit()
    db.refresh(q1)
    db.refresh(rev1)

    # Get revision
    response = client.get(f"{settings.API_V1_STR}/questions/revisions/{rev1.id}")
    data = response.json()

    assert response.status_code == 200
    assert data["id"] == rev1.id
    assert data["question_text"] == rev1.question_text
    assert data["question_type"] == rev1.question_type
    # Check created_by_id is included
    assert data["created_by_id"] == user.id
    # The is_current is a dynamic property added by the API, it's not part of the model
    # So we don't assert it here

    # Non-existent revision
    response = client.get(f"{settings.API_V1_STR}/questions/revisions/99999")
    assert response.status_code == 404


def test_question_tag_operations(
    client: TestClient, db: SessionDep, get_user_superadmin_token: dict[str, str]
) -> None:
    # Create organization
    org = Organization(name=random_lower_string())
    db.add(org)
    db.commit()
    db.refresh(org)

    # Create user
    user_data = get_current_user_data(client, get_user_superadmin_token)
    user_id = user_data["id"]

    # Create tag type and tags
    tag_type = TagType(
        name="Question Category",
        description="Categories for questions",
        created_by_id=user_id,
        organization_id=org.id,
    )
    db.add(tag_type)
    db.flush()

    tag1 = Tag(
        name="Science",
        description="Science questions",
        tag_type_id=tag_type.id,
        created_by_id=user_id,
        organization_id=org.id,
    )
    tag2 = Tag(
        name="Physics",
        description="Physics questions",
        tag_type_id=tag_type.id,
        created_by_id=user_id,
        organization_id=org.id,
    )
    db.add(tag1)
    db.add(tag2)
    db.commit()
    db.refresh(tag1)
    db.refresh(tag2)

    # Create question with one tag initially
    question_data = {
        "organization_id": org.id,
        "question_text": random_lower_string(),
        "question_type": QuestionType.single_choice,
        "options": [
            {"id": 1, "key": "A", "value": "Option 1"},
            {"id": 2, "key": "B", "value": "Option 2"},
        ],
        "correct_answer": [2],
        "tag_ids": [tag1.id],
    }

    response = client.post(
        f"{settings.API_V1_STR}/questions/",
        json=question_data,
        headers=get_user_superadmin_token,
    )
    data = response.json()

    assert response.status_code == 200
    question_id = data["id"]

    # Verify initial tag
    assert len(data["tags"]) == 1
    assert data["tags"][0]["id"] == tag1.id

    # Add another tag using PUT (sync approach)
    response = client.put(
        f"{settings.API_V1_STR}/questions/{question_id}/tags",
        json={
            "tag_ids": [tag1.id, tag2.id],  # Keep tag1, add tag2
        },
    )

    assert response.status_code == 200
    updated_tags = response.json()
    assert len(updated_tags) == 2
    tag_ids = {tag["id"] for tag in updated_tags}
    assert tag_ids == {tag1.id, tag2.id}

    # Get question tags to verify
    response = client.get(f"{settings.API_V1_STR}/questions/{question_id}/tags")
    tags = response.json()

    assert response.status_code == 200
    assert len(tags) == 2
    tag_ids = {tag["id"] for tag in tags}
    assert tag1.id in tag_ids
    assert tag2.id in tag_ids

    # Remove a tag using PUT (sync approach)
    response = client.put(
        f"{settings.API_V1_STR}/questions/{question_id}/tags",
        json={
            "tag_ids": [tag2.id],  # Keep only tag2, remove tag1
        },
    )

    assert response.status_code == 200
    updated_tags = response.json()
    assert len(updated_tags) == 1
    assert updated_tags[0]["id"] == tag2.id

    # Verify tag was removed
    response = client.get(f"{settings.API_V1_STR}/questions/{question_id}/tags")
    tags = response.json()

    assert response.status_code == 200
    assert len(tags) == 1
    assert tags[0]["id"] == tag2.id


def test_question_validation_multiple_correct_answers_for_single_choice(
    client: TestClient, db: SessionDep, get_user_superadmin_token: dict[str, str]
) -> None:
    org = Organization(name=random_lower_string())
    db.add(org)
    db.commit()
    db.refresh(org)

    question_data = {
        "organization_id": org.id,
        "question_text": random_lower_string(),
        "question_type": "single-choice",
        "options": [
            {"id": 1, "key": "A", "value": "Option 1"},
            {"id": 2, "key": "B", "value": "Option 2"},
        ],
        "correct_answer": [1, 2],
    }

    response = client.post(
        f"{settings.API_V1_STR}/questions/",
        json=question_data,
        headers=get_user_superadmin_token,
    )

    assert response.status_code == 422
    assert (
        "Single-choice questions must have exactly one correct answer." in response.text
    )
    assert question_data["question_type"] == "single-choice"


def test_question_validation_no_correct_answer_for_multi_choice(
    client: TestClient, db: SessionDep, get_user_superadmin_token: dict[str, str]
) -> None:
    org = Organization(name=random_lower_string())
    db.add(org)
    db.commit()
    db.refresh(org)

    question_data = {
        "organization_id": org.id,
        "question_text": random_lower_string(),
        "question_type": "multi-choice",
        "options": [
            {"id": 1, "key": "A", "value": "Option 1"},
            {"id": 2, "key": "B", "value": "Option 2"},
        ],
        "correct_answer": [],
    }

    response = client.post(
        f"{settings.API_V1_STR}/questions/",
        json=question_data,
        headers=get_user_superadmin_token,
    )

    assert response.status_code == 422
    assert (
        "Multi-choice questions must have at least one correct answer." in response.text
    )
    assert question_data["question_type"] == QuestionType.multi_choice


def test_question_validation_invalid_question_type(
    client: TestClient, db: SessionDep, get_user_superadmin_token: dict[str, str]
) -> None:
    org = Organization(name=random_lower_string())
    db.add(org)
    db.commit()
    db.refresh(org)

    question_data = {
        "organization_id": org.id,
        "question_text": random_lower_string(),
        "question_type": "invalid-choice",
        "options": [
            {"id": 1, "key": "A", "value": "Option 1"},
            {"id": 2, "key": "B", "value": "Option 2"},
        ],
        "correct_answer": [],
    }

    response = client.post(
        f"{settings.API_V1_STR}/questions/",
        json=question_data,
        headers=get_user_superadmin_token,
    )
    assert response.status_code == 422


def test_update_question_validation_multiple_correct_answers_for_single_choice(
    client: TestClient, db: SessionDep, get_user_superadmin_token: dict[str, str]
) -> None:
    org = Organization(name=random_lower_string())
    db.add(org)
    db.commit()
    db.refresh(org)

    question_data = {
        "organization_id": org.id,
        "question_text": "Initial Question",
        "question_type": QuestionType.single_choice,
        "options": [
            {"id": 1, "key": "A", "value": "Option 1"},
            {"id": 2, "key": "B", "value": "Option 2"},
        ],
        "correct_answer": [1],
    }

    create_response = client.post(
        f"{settings.API_V1_STR}/questions/",
        json=question_data,
        headers=get_user_superadmin_token,
    )
    assert create_response.status_code == 200
    question = create_response.json()
    question_id = question["id"]

    revision_payload = {
        "question_text": random_lower_string(),
        "question_type": QuestionType.single_choice,
        "options": [
            {"id": 1, "key": "A", "value": "Option 1"},
            {"id": 2, "key": "B", "value": "Option 2"},
        ],
        "correct_answer": [1, 2],
        "is_mandatory": True,
        "is_active": True,
    }
    revision_response = client.post(
        f"{settings.API_V1_STR}/questions/{question_id}/revisions",
        json=revision_payload,
        headers=get_user_superadmin_token,
    )
    assert revision_response.status_code == 422
    assert (
        "Single-choice questions must have exactly one correct answer."
        in revision_response.text
    )


def test_question_validation_valid_single_and_multi_choice(
    client: TestClient, db: SessionDep, get_user_superadmin_token: dict[str, str]
) -> None:
    org = Organization(name=random_lower_string())
    db.add(org)
    db.commit()
    db.refresh(org)

    valid_single_question = {
        "organization_id": org.id,
        "question_text": random_lower_string(),
        "question_type": "single-choice",
        "options": [
            {"id": 1, "key": "A", "value": "Option A"},
            {"id": 2, "key": "B", "value": "Option B"},
        ],
        "correct_answer": [1],
    }

    response = client.post(
        f"{settings.API_V1_STR}/questions/",
        json=valid_single_question,
        headers=get_user_superadmin_token,
    )

    assert response.status_code == 200
    data = response.json()
    assert data["question_text"] == valid_single_question["question_text"]
    assert data["correct_answer"] == valid_single_question["correct_answer"]
    assert data["question_type"] == valid_single_question["question_type"]

    valid_multi_question = {
        "organization_id": org.id,
        "question_text": random_lower_string(),
        "question_type": "multi-choice",
        "options": [
            {"id": 1, "key": "A", "value": "Option A"},
            {"id": 2, "key": "B", "value": "Option B"},
            {"id": 3, "key": "C", "value": "Option C"},
        ],
        "correct_answer": [2, 3],
    }

    response = client.post(
        f"{settings.API_V1_STR}/questions/",
        json=valid_multi_question,
        headers=get_user_superadmin_token,
    )

    assert response.status_code == 200
    data = response.json()
    assert data["question_text"] == valid_multi_question["question_text"]
    assert data["correct_answer"] == valid_multi_question["correct_answer"]
    assert data["question_type"] == valid_multi_question["question_type"]


def test_question_location_operations(
    client: TestClient, db: SessionDep, get_user_superadmin_token: dict[str, str]
) -> None:
    # Create organization

    # Create user
    user_data = get_current_user_data(client, get_user_superadmin_token)
    user_id = user_data["id"]
    org_id = user_data["organization_id"]
    # Set up location hierarchy similar to how it's done in test_location.py
    # Create country
    india = Country(name="India")
    db.add(india)
    db.commit()

    # Create state
    kerala = State(name="Kerala", country_id=india.id)
    db.add(kerala)
    db.commit()
    db.refresh(kerala)

    # Create districts
    ernakulam = District(name="Ernakulam", state_id=kerala.id)
    thrissur = District(name="Thrissur", state_id=kerala.id)
    db.add(ernakulam)
    db.add(thrissur)
    db.commit()
    db.refresh(ernakulam)
    db.refresh(thrissur)

    # Create blocks
    kovil = Block(name="Kovil", district_id=ernakulam.id)
    mayani = Block(name="Mayani", district_id=ernakulam.id)
    db.add(kovil)
    db.add(mayani)
    db.commit()
    db.refresh(kovil)

    question_data = {
        "organization_id": org_id,
        "question_text": random_lower_string(),
        "question_type": QuestionType.single_choice,
        "options": [
            {"id": 1, "key": "A", "value": "Option 1"},
            {"id": 2, "key": "B", "value": "Option 2"},
        ],
        "correct_answer": [2],
        # Add location data with real IDs
        "state_ids": [kerala.id],  # remove district, block for now
    }

    response = client.post(
        f"{settings.API_V1_STR}/questions/",
        json=question_data,
        headers=get_user_superadmin_token,
    )

    assert response.status_code == 200, response.text
    data = response.json()
    assert data["organization_id"] == org_id
    assert data["created_by_id"] == user_id
    assert len(data["locations"]) == 1
    assert data["locations"][0]["state_id"] == kerala.id
    assert data["locations"][0]["district_id"] is None
    assert data["locations"][0]["block_id"] is None

    # Test adding another location using PUT (sync approach)
    response = client.put(
        f"{settings.API_V1_STR}/questions/{data['id']}/locations",
        json={
            "locations": [
                {
                    "state_id": kerala.id,
                    "district_id": None,
                    "block_id": None,
                },  # Keep existing state
                {
                    "state_id": None,
                    "district_id": thrissur.id,
                    "block_id": None,
                },  # Add district
            ]
        },
    )

    assert response.status_code == 200, response.text
    location_list = response.json()
    assert isinstance(location_list, list)
    assert len(location_list) == 2

    # Verify we have both state and district locations
    state_locations = [loc for loc in location_list if loc["state_id"] is not None]
    district_locations = [
        loc for loc in location_list if loc["district_id"] is not None
    ]
    assert len(state_locations) == 1
    assert len(district_locations) == 1
    assert state_locations[0]["state_id"] == kerala.id
    assert district_locations[0]["district_id"] == thrissur.id

    # Add block location as well using PUT
    response = client.put(
        f"{settings.API_V1_STR}/questions/{data['id']}/locations",
        json={
            "locations": [
                {
                    "state_id": kerala.id,
                    "district_id": None,
                    "block_id": None,
                },  # Keep state
                {
                    "state_id": None,
                    "district_id": thrissur.id,
                    "block_id": None,
                },  # Keep district
                {
                    "state_id": None,
                    "district_id": None,
                    "block_id": kovil.id,
                },  # Add block
            ]
        },
    )

    assert response.status_code == 200, response.text
    location_list = response.json()
    assert isinstance(location_list, list)
    assert len(location_list) == 3

    # Find the block location
    block_locations = [loc for loc in location_list if loc["block_id"] is not None]
    assert len(block_locations) == 1
    assert block_locations[0]["block_id"] == kovil.id

    # Test location removal using PUT (by excluding from the list)
    response = client.put(
        f"{settings.API_V1_STR}/questions/{data['id']}/locations",
        json={
            "locations": [
                {
                    "state_id": kerala.id,
                    "district_id": None,
                    "block_id": None,
                },  # Keep state
                {
                    "state_id": None,
                    "district_id": None,
                    "block_id": kovil.id,
                },  # Keep block, remove district
            ]
        },
    )
    assert response.status_code == 200

    location_list = response.json()
    assert len(location_list) == 2  # Now only state and block

    # Verify we can still filter by location
    response = client.get(
        f"{settings.API_V1_STR}/questions/?state_ids={kerala.id}",
        headers=get_user_superadmin_token,
    )
    assert response.status_code == 200
    assert len(response.json()) >= 1


def test_question_filter_by_location(
    client: TestClient, db: SessionDep, get_user_superadmin_token: dict[str, str]
) -> None:
    # Create user
    user_data = get_current_user_data(client, get_user_superadmin_token)
    org_id = user_data["organization_id"]
    # Set up location hierarchy similar to how it's done in test_location.py
    # Create country
    india = Country(name=random_lower_string())
    db.add(india)
    db.commit()

    # Create state
    kerala = State(name=random_lower_string(), country_id=india.id)
    tamilnadu = State(name=random_lower_string(), country_id=india.id)
    db.add(kerala)
    db.add(tamilnadu)
    db.commit()
    db.refresh(kerala)
    db.refresh(tamilnadu)

    question_data = {
        "organization_id": org_id,
        "question_text": random_lower_string(),
        "question_type": QuestionType.single_choice,
        "options": [
            {"id": 1, "key": "A", "value": "Option 1"},
            {"id": 2, "key": "B", "value": "Option 2"},
        ],
        "correct_answer": [2],
        # Add location data with real IDs
        "state_ids": [kerala.id],  # remove district, block for now
    }

    response = client.post(
        f"{settings.API_V1_STR}/questions/",
        json=question_data,
        headers=get_user_superadmin_token,
    )

    question_data = {
        "organization_id": org_id,
        "question_text": random_lower_string(),
        "question_type": QuestionType.single_choice,
        "options": [
            {"id": 1, "key": "A", "value": "Option 1"},
            {"id": 2, "key": "B", "value": "Option 2"},
        ],
        "correct_answer": [2],
        # Add location data with real IDs
        "state_ids": [kerala.id, tamilnadu.id],  # remove district, block for now
    }

    response = client.post(
        f"{settings.API_V1_STR}/questions/",
        json=question_data,
        headers=get_user_superadmin_token,
    )

    assert response.status_code == 200

    response = client.get(
        f"{settings.API_V1_STR}/questions/?state_ids={kerala.id}&state_ids={tamilnadu.id}",
        headers=get_user_superadmin_token,
    )
    assert response.status_code == 200
    question_data = response.json()
    assert len(question_data["items"]) == 2
    assert question_data["total"] == 2


def test_delete_single_question(
    client: TestClient, db: SessionDep, get_user_superadmin_token: dict[str, str]
) -> None:
    user_data = get_current_user_data(client, get_user_superadmin_token)
    user_id = user_data["id"]
    org_id = user_data["organization_id"]
    # Create question
    q1 = Question(organization_id=org_id)
    db.add(q1)
    db.flush()

    rev1 = QuestionRevision(
        question_id=q1.id,
        created_by_id=user_id,
        question_text=random_lower_string(),
        question_type=QuestionType.single_choice,
        options=[
            {"id": 1, "key": "A", "value": "Option 1"},
            {"id": 2, "key": "B", "value": "Option 2"},
        ],
        correct_answer=[2],
    )
    db.add(rev1)
    db.flush()

    q1.last_revision_id = rev1.id
    db.commit()
    db.refresh(q1)

    # Delete non-existent question
    response = client.delete(
        f"{settings.API_V1_STR}/questions/99999",
        headers=get_user_superadmin_token,
    )
    assert response.status_code == 404

    # Delete question
    response = client.delete(
        f"{settings.API_V1_STR}/questions/{q1.id}",
        headers=get_user_superadmin_token,
    )
    data = response.json()

    assert response.status_code == 200
    assert "deleted" in data["message"]

    response = client.get(
        f"{settings.API_V1_STR}/questions/{q1.id}",
    )
    assert response.status_code == 404


def test_delete_bulk_question(
    client: TestClient, db: SessionDep, get_user_superadmin_token: dict[str, str]
) -> None:
    user_data = get_current_user_data(client, get_user_superadmin_token)
    user_id = user_data["id"]
    org_id = user_data["organization_id"]

    tag = Tag(
        name=random_lower_string(),
        description=random_lower_string(),
        created_by_id=user_id,
        organization_id=org_id,
    )
    db.add(tag)
    db.commit()
    db.refresh(tag)

    # Create question
    q1 = Question(organization_id=org_id)
    q2 = Question(
        organization_id=org_id,
    )
    db.add(q1)
    db.add(q2)
    db.flush()

    rev1 = QuestionRevision(
        question_id=q1.id,
        created_by_id=user_id,
        question_text=random_lower_string(),
        question_type=QuestionType.single_choice,
        options=[
            {"id": 1, "key": "A", "value": "Option 1"},
            {"id": 2, "key": "B", "value": "Option 2"},
        ],
        correct_answer=[2],
    )
    db.add(rev1)
    db.flush()
    rev2 = QuestionRevision(
        question_id=q2.id,
        created_by_id=user_id,
        question_text=random_lower_string(),
        question_type=QuestionType.single_choice,
        options=[
            {"id": 1, "key": "A", "value": "Option 1"},
            {"id": 2, "key": "B", "value": "Option 2"},
        ],
        correct_answer=[1],
    )
    db.add(rev1)
    db.add(rev2)
    db.flush()

    q1.last_revision_id = rev1.id
    q2.last_revision_id = rev2.id
    db.commit()
    db.refresh(q1)
    db.refresh(q2)
    test = Test(
        name=random_lower_string(),
        organization_id=org_id,
        time_limit=60,
        marks=10,
        created_by_id=user_id,
    )
    db.add(test)
    db.flush()

    test_question = TestQuestion(test_id=test.id, question_revision_id=rev2.id)
    db.add(test_question)
    q2_tag = QuestionTag(
        question_id=q2.id,
        tag_id=tag.id,
    )
    db.add(q2_tag)
    db.commit()

    response = client.request(
        "DELETE",
        f"{settings.API_V1_STR}/questions/",
        json=[q1.id, q2.id, 99999],
        headers=get_user_superadmin_token,
    )
    assert response.status_code == 404
    assert "invalid" in response.json()["detail"].lower()

    response = client.request(
        "DELETE",
        f"{settings.API_V1_STR}/questions/",
        json=[q1.id, q2.id],
        headers=get_user_superadmin_token,
    )
    data = response.json()

    assert response.status_code == 200
    assert data["delete_success_count"] == 1
    assert any(f["id"] == q2.id for f in data["delete_failure_list"])

    db.refresh(q2)
    assert q2.is_active is True

    response = client.get(f"{settings.API_V1_STR}/questions/{q1.id}")
    assert response.status_code == 404
    response = client.get(f"{settings.API_V1_STR}/questions/{q2.id}")
    assert response.status_code == 200


def test_bulk_delete_multiple_tenants(
    client: TestClient, db: SessionDep, get_user_systemadmin_token: dict[str, str]
) -> None:
    organization_id = get_current_user_data(client, get_user_systemadmin_token)[
        "organization_id"
    ]
    user_a_id = create_random_user(db, organization_id).id
    user_b = create_random_user(db)

    question_a = Question(organization_id=organization_id)
    question_b = Question(organization_id=user_b.organization_id)
    db.add_all([question_a, question_b])
    db.flush()
    rev_a = QuestionRevision(
        question_id=question_a.id,
        created_by_id=user_a_id,
        question_text=random_lower_string(),
        question_type=QuestionType.single_choice,
        options=[{"id": 1, "key": "A", "value": "Option 1"}],
        correct_answer=[1],
    )
    rev_b = QuestionRevision(
        question_id=question_b.id,
        created_by_id=user_b.id,
        question_text=random_lower_string(),
        question_type=QuestionType.single_choice,
        options=[{"id": 1, "key": "A", "value": "Option 1"}],
        correct_answer=[1],
    )
    db.add_all([rev_a, rev_b])
    db.commit()
    db.refresh(rev_a)
    db.refresh(rev_b)
    question_a.last_revision_id = rev_a.id
    question_b.last_revision_id = rev_b.id
    db.commit()

    response = client.request(
        "DELETE",
        f"{settings.API_V1_STR}/questions/",
        json=[question_a.id, question_b.id],
        headers=get_user_systemadmin_token,
    )
    data = response.json()
    assert response.status_code == 404
    assert "invalid" in data["detail"].lower()


def test_get_question_candidate_tests(client: TestClient, db: SessionDep) -> None:
    # Create organization
    org = Organization(name=random_lower_string())
    db.add(org)
    db.commit()
    db.refresh(org)

    # Create user for test
    user = create_random_user(db)
    db.refresh(user)

    # Create question
    q1 = Question(organization_id=org.id)
    db.add(q1)
    db.flush()

    rev1 = QuestionRevision(
        question_id=q1.id,
        created_by_id=user.id,
        question_text=random_lower_string(),
        question_type=QuestionType.single_choice,
        options=[
            {"id": 1, "key": "A", "value": "Option 1"},
            {"id": 2, "key": "B", "value": "Option 2"},
        ],
        correct_answer=[1],
    )
    db.add(rev1)
    db.flush()

    q1.last_revision_id = rev1.id
    db.commit()
    db.refresh(q1)

    # Create a candidate
    candidate = Candidate()
    db.add(candidate)
    db.flush()

    # Create a test with proper fields
    test = Test(
        name="Test 1",
        organization_id=org.id,
        time_limit=60,
        marks=10,
        completion_message="Good job!",
        start_instructions="Read carefully",
        link="http://example.com/test1",
        no_of_attempts=1,
        shuffle=False,
        random_questions=False,
        no_of_random_questions=10,
        question_pagination=1,
        is_template=False,
        created_by_id=user.id,
    )
    db.add(test)
    db.flush()

    # Create candidate test with end_time
    start_time = datetime.now(timezone.utc)
    end_time = start_time + timedelta(hours=1)
    candidate_test = CandidateTest(
        candidate_id=candidate.id,
        test_id=test.id,
        device="web",
        consent=True,
        start_time=start_time,
        end_time=end_time,
    )
    db.add(candidate_test)
    db.flush()

    # Link question to candidate test
    answer = CandidateTestAnswer(
        candidate_test_id=candidate_test.id,
        question_revision_id=rev1.id,
        response="0",
        visited=True,
        time_spent=30,
    )
    db.add(answer)
    db.commit()

    # Get candidate tests for question
    response = client.get(f"{settings.API_V1_STR}/questions/{q1.id}/candidate-tests")
    data = response.json()

    assert response.status_code == 200
    assert len(data) == 1

    # Verify candidate test data
    assert data[0]["id"] == candidate_test.id
    assert data[0]["candidate_id"] == candidate.id
    assert data[0]["test_id"] == test.id
    assert data[0]["is_submitted"] == candidate_test.is_submitted

    # Non-existent question
    response = client.get(f"{settings.API_V1_STR}/questions/99999/candidate-tests")
    assert response.status_code == 404


def test_delete_question_associated_with_test_should_fail(
    client: TestClient, db: SessionDep, get_user_superadmin_token: dict[str, str]
) -> None:
    user_data = get_current_user_data(client, get_user_superadmin_token)
    user_id = user_data["id"]
    org_id = user_data["organization_id"]

    q1 = Question(organization_id=org_id)
    db.add(q1)
    db.flush()

    rev1 = QuestionRevision(
        question_id=q1.id,
        created_by_id=user_id,
        question_text=random_lower_string(),
        question_type=QuestionType.single_choice,
        options=[{"id": 1, "key": "A", "value": "Option 1"}],
        correct_answer=[1],
    )
    db.add(rev1)
    db.flush()
    q1.last_revision_id = rev1.id
    db.commit()
    db.refresh(q1)

    test = Test(
        name=random_lower_string(),
        organization_id=org_id,
        time_limit=60,
        marks=10,
        created_by_id=user_id,
    )
    db.add(test)
    db.flush()

    test_question = TestQuestion(test_id=test.id, question_revision_id=rev1.id)
    db.add(test_question)
    db.commit()

    response = client.delete(
        f"{settings.API_V1_STR}/questions/{q1.id}",
        headers=get_user_superadmin_token,
    )
    data = response.json()

    assert response.status_code == 400
    assert data["detail"] == "Cannot delete question because it is linked to a test"

    db.refresh(q1)
    assert q1.is_active is True


def test_bulk_upload_questions(
    client: TestClient, get_user_superadmin_token: dict[str, str], db: SessionDep
) -> None:
    # Create organization

    # Create user

    user_data = get_current_user_data(client, get_user_superadmin_token)
    org_id = user_data["organization_id"]
    # Create country and state
    india = Country(name="India")
    db.add(india)
    db.commit()
    db.refresh(india)

    punjab = State(name="Punjab", country_id=india.id)
    db.add(punjab)
    db.commit()
    db.refresh(punjab)

    # Create tag type
    response = client.post(
        f"{settings.API_V1_STR}/tagtype/",
        json={
            "name": "Test Tag Type",
            "description": "For testing",
            "organization_id": org_id,
        },
        headers=get_user_superadmin_token,
    )

    # Create a CSV file with test data - add an empty row to test skipping
    # Also includes duplicate tags to test tag cache
    csv_content = """Questions,Option A,Option B,Option C,Option D,Correct Option,Training Tags,State
What is 2+2?,4,3,5,6,A,Test Tag Type:Math,Punjab
What is the capital of France?,Paris,London,Berlin,Madrid,A,Test Tag Type:Geography,Punjab
What is H2O?,Water,Gold,Silver,Oxygen,A,Test Tag Type:Chemistry,Punjab
What are prime numbers?,Numbers divisible only by 1 and themselves,Even numbers,Odd numbers,Negative numbers,A,Test Tag Type:Math,Punjab
,,,,,,,
"""

    # Create a temporary file
    import tempfile

    with tempfile.NamedTemporaryFile(suffix=".csv", delete=False) as temp_file:
        temp_file.write(csv_content.encode("utf-8"))
        temp_file_path = temp_file.name

    try:
        empty_csv = ""
        with tempfile.NamedTemporaryFile(suffix=".csv", delete=False) as temp_file:
            temp_file.write(empty_csv.encode("utf-8"))
            empty_csv_path = temp_file.name

        with open(empty_csv_path, "rb") as file:
            response = client.post(
                f"{settings.API_V1_STR}/questions/bulk-upload",
                files={"file": ("empty.csv", file, "text/csv")},
                headers=get_user_superadmin_token,
            )
        assert response.status_code in [400, 500]

        # Test with whitespace-only CSV (line 1029)
        whitespace_csv = "   \n  \t  "
        with tempfile.NamedTemporaryFile(suffix=".csv", delete=False) as temp_file:
            temp_file.write(whitespace_csv.encode("utf-8"))
            whitespace_csv_path = temp_file.name

        with open(whitespace_csv_path, "rb") as file:
            response = client.post(
                f"{settings.API_V1_STR}/questions/bulk-upload",
                files={"file": ("whitespace.csv", file, "text/csv")},
                headers=get_user_superadmin_token,
            )
        assert response.status_code in [400, 500]

        # Test with headers-only CSV (line 1045)
        headers_only_csv = "Questions,Option A,Option B,Option C,Option D,Correct Option,Training Tags,State\n"
        with tempfile.NamedTemporaryFile(suffix=".csv", delete=False) as temp_file:
            temp_file.write(headers_only_csv.encode("utf-8"))
            headers_only_csv_path = temp_file.name

        with open(headers_only_csv_path, "rb") as file:
            response = client.post(
                f"{settings.API_V1_STR}/questions/bulk-upload",
                files={"file": ("headers_only.csv", file, "text/csv")},
                headers=get_user_superadmin_token,
            )
        assert response.status_code in [400, 500]

        # Test with missing required columns
        invalid_csv = "Questions,Option A,Option B\n1,2,3"
        with tempfile.NamedTemporaryFile(suffix=".csv", delete=False) as temp_file:
            temp_file.write(invalid_csv.encode("utf-8"))
            invalid_csv_path = temp_file.name

        with open(invalid_csv_path, "rb") as file:
            response = client.post(
                f"{settings.API_V1_STR}/questions/bulk-upload",
                files={"file": ("invalid.csv", file, "text/csv")},
                headers=get_user_superadmin_token,
            )
        assert response.status_code in [400, 500]

        # Upload the valid CSV file
        with open(temp_file_path, "rb") as file:
            response = client.post(
                f"{settings.API_V1_STR}/questions/bulk-upload",
                files={"file": ("test_questions.csv", file, "text/csv")},
                headers=get_user_superadmin_token,
            )

        assert response.status_code == 200
        data = response.json()

        assert "Created" in data["message"]

        # Check that questions were created
        response = client.get(
            f"{settings.API_V1_STR}/questions/",
            headers=get_user_superadmin_token,
        )
        data = response.json()
        questions = data["items"]

        assert len(questions) >= 4  # Updated to reflect 4 questions

        # Check for specific question content
        question_texts = [q["question_text"] for q in questions]
        assert "What is 2+2?" in question_texts
        assert "What is the capital of France?" in question_texts
        assert "What is H2O?" in question_texts
        assert "What are prime numbers?" in question_texts

        # Check that duplicate tags are handled correctly (Math tag appears twice)
        math_tag_count = 0
        for question in questions:
            if question["question_text"] in ["What is 2+2?", "What are prime numbers?"]:
                if any(tag["name"] == "Math" for tag in question["tags"]):
                    math_tag_count += 1
        assert math_tag_count == 2  # Ensure both questions have Math tag

        # Check tags were correctly associated
        for question in questions:
            if question["question_text"] == "What is 2+2?":
                assert any(tag["name"] == "Math" for tag in question["tags"])
            elif question["question_text"] == "What is the capital of France?":
                assert any(tag["name"] == "Geography" for tag in question["tags"])
            elif question["question_text"] == "What is H2O?":
                assert any(tag["name"] == "Chemistry" for tag in question["tags"])
            elif question["question_text"] == "What are prime numbers?":
                assert any(tag["name"] == "Math" for tag in question["tags"])

        for question in questions:
            # Check locations were correctly associated
            if question["question_text"] in [
                "What is 2+2?",
                "What is the capital of France?",
                "What is H2O?",
                "What are prime numbers?",
            ]:
                locations = question["locations"]
                assert len(locations) > 0
                assert any(loc["state_name"] == "Punjab" for loc in locations)

        # Test with non-existent tag type
        csv_content_bad_tag = """Questions,Option A,Option B,Option C,Option D,Correct Option,Training Tags,State
What is a prime number?,A number only divisible by 1 and itself,An even number,An odd number,A fractional number,A,NonExistentType:Math,Punjab
"""
        with tempfile.NamedTemporaryFile(suffix=".csv", delete=False) as temp_file:
            temp_file.write(csv_content_bad_tag.encode("utf-8"))
            bad_tag_path = temp_file.name

        with open(bad_tag_path, "rb") as file:
            response = client.post(
                f"{settings.API_V1_STR}/questions/bulk-upload",
                files={"file": ("bad_tag.csv", file, "text/csv")},
                headers=get_user_superadmin_token,
            )
        assert response.status_code == 200
        data = response.json()
        assert "Failed to create" in data["message"]

        # Test upload with non-existent state
        csv_content_bad_state = """Questions,Option A,Option B,Option C,Option D,Correct Option,Training Tags,State
What is the highest mountain?,Everest,K2,Denali,Kilimanjaro,A,Test Tag Type:Geography,NonExistentState
"""
        with tempfile.NamedTemporaryFile(suffix=".csv", delete=False) as temp_file:
            temp_file.write(csv_content_bad_state.encode("utf-8"))
            temp_file_path_bad = temp_file.name

        with open(temp_file_path_bad, "rb") as file:
            response = client.post(
                f"{settings.API_V1_STR}/questions/bulk-upload",
                files={"file": ("test_questions_bad_state.csv", file, "text/csv")},
                headers=get_user_superadmin_token,
            )

        assert response.status_code == 200
        data = response.json()
        assert "Failed to create" in data["message"]
        assert "NonExistentState" in data["message"]

        # Clean up all temp files
        import os

        for path in [
            temp_file_path,
            empty_csv_path,
            whitespace_csv_path,
            headers_only_csv_path,
            invalid_csv_path,
            bad_tag_path,
            temp_file_path_bad,
        ]:
            if os.path.exists(path):
                os.unlink(path)

    finally:
        # Cleanup
        import os

        with suppress(FileNotFoundError):
            os.unlink(temp_file_path)


# Test Case to check if the latest question revision is returned when fetching questions
def test_latest_question_revision(
    client: TestClient, get_user_superadmin_token: dict[str, str], db: SessionDep
) -> None:
    organization = Organization(name=random_lower_string())
    db.add(organization)
    db.commit()
    db.refresh(organization)

    # Create user for test
    user_data = get_current_user_data(client, get_user_superadmin_token)
    user_id = user_data["id"]

    question_text = random_lower_string()
    question_data = {
        "organization_id": organization.id,
        "question_text": question_text,
        "question_type": QuestionType.single_choice,
        "options": [
            {"id": 1, "key": "A", "value": "Option 1"},
            {"id": 2, "key": "B", "value": "Option 2"},
            {"id": 3, "key": "C", "value": "Option 3"},
        ],
        "correct_answer": [2],  # First option is correct
        "is_mandatory": True,
    }

    response = client.post(
        f"{settings.API_V1_STR}/questions/",
        json=question_data,
        headers=get_user_superadmin_token,
    )
    data_main_question = response.json()

    assert response.status_code == 200
    assert data_main_question["question_text"] == question_text
    assert data_main_question["question_type"] == QuestionType.single_choice
    assert len(data_main_question["options"]) == 3
    assert data_main_question["correct_answer"] == [2]  # First option is correct

    response = client.get(
        f"{settings.API_V1_STR}/questions/{data_main_question['id']}/revisions",
        headers=get_user_superadmin_token,
    )

    data_revision_1 = response.json()

    assert response.status_code == 200
    assert len(data_revision_1) == 1
    assert data_main_question["latest_question_revision_id"] == data_revision_1[0]["id"]
    assert data_main_question["question_text"] == data_revision_1[0]["text"]
    assert data_main_question["question_type"] == data_revision_1[0]["type"]
    assert data_main_question["created_by_id"] == user_id

    # Create a new revision with a different user

    new_revision_data = {
        "question_text": random_lower_string(),
        "question_type": QuestionType.multi_choice,
        "options": [
            {"id": 1, "key": "A", "value": "Option 1"},
            {"id": 2, "key": "B", "value": "Option 2"},
            {"id": 3, "key": "C", "value": "Option 3"},
        ],
        "correct_answer": [1, 2],
    }

    response = client.post(
        f"{settings.API_V1_STR}/questions/{data_main_question['id']}/revisions",
        json=new_revision_data,
        headers=get_user_superadmin_token,
    )

    new_revision_data = {
        "question_text": random_lower_string(),
        "question_type": QuestionType.multi_choice,
        "options": [
            {"id": 1, "key": "A", "value": "New Option 1"},
            {"id": 2, "key": "B", "value": "New Option 2"},
            {"id": 3, "key": "C", "value": "New Option 3"},
        ],
        "correct_answer": [2],
    }

    response = client.post(
        f"{settings.API_V1_STR}/questions/{data_main_question['id']}/revisions",
        json=new_revision_data,
        headers=get_user_superadmin_token,
    )

    response = client.get(
        f"{settings.API_V1_STR}/questions/{data_main_question['id']}/revisions",
        headers=get_user_superadmin_token,
    )

    data_revision_3 = response.json()

    assert response.status_code == 200
    assert len(data_revision_3) == 3

    max_revision_id = max(rev["id"] for rev in data_revision_3)

    response = client.get(
        f"{settings.API_V1_STR}/questions/{data_main_question['id']}",
        headers=get_user_superadmin_token,
    )
    data_latest_question = response.json()
    assert response.status_code == 200
    assert data_latest_question["latest_question_revision_id"] == max_revision_id

    response = client.get(
        f"{settings.API_V1_STR}/questions/revisions/{max_revision_id}",
        headers=get_user_superadmin_token,
    )
    data_latest_revision = response.json()
    assert response.status_code == 200
    assert data_latest_revision["question_id"] == data_main_question["id"]


def test_invalid_correct_option(
    client: TestClient, get_user_superadmin_token: dict[str, str], db: SessionDep
) -> None:
    # Create organization
    org = Organization(name=random_lower_string())
    db.add(org)
    db.commit()
    db.refresh(org)

    # Create user for test
    user = create_random_user(db)
    db.refresh(user)

    question_data = {
        "organization_id": org.id,
        "question_text": random_lower_string(),
        "question_type": QuestionType.single_choice,
        "options": [
            {"id": 1, "key": "A", "value": "Option 1"},
            {"id": 2, "key": "B", "value": "Option 2"},
        ],
        # Invalid correct answer index
        "correct_answer": [3],
    }

    response = client.post(
        f"{settings.API_V1_STR}/questions/",
        json=question_data,
        headers=get_user_superadmin_token,
    )

    assert response.status_code == 422
    assert "does not match" in response.json()["detail"][0]["msg"]


def test_valid_correct_option(
    client: TestClient, get_user_superadmin_token: dict[str, str], db: SessionDep
) -> None:
    # Create organization
    org = Organization(name=random_lower_string())
    db.add(org)
    db.commit()
    db.refresh(org)

    # Create user for test
    user = create_random_user(db)
    db.refresh(user)

    question_data = {
        "organization_id": org.id,
        "question_text": random_lower_string(),
        "question_type": QuestionType.single_choice,
        "options": [
            {"id": 1, "key": "A", "value": "Option 1"},
            {"id": 2, "key": "B", "value": "Option 2"},
        ],
        # Invalid correct answer index
        "correct_answer": [1],
    }

    response = client.post(
        f"{settings.API_V1_STR}/questions/",
        json=question_data,
        headers=get_user_superadmin_token,
    )
    data = response.json()
    assert response.status_code == 200
    assert "correct_answer" in data

    assert isinstance(data["correct_answer"], list)
    assert len(data["correct_answer"]) == 1
    assert data["correct_answer"][0] == 1
    option_ids = [opt["id"] for opt in data["options"]]
    assert data["correct_answer"][0] in option_ids, (
        "Correct answer must be one of the option IDs"
    )


def test_valid_ids_option(
    client: TestClient, get_user_superadmin_token: dict[str, str], db: SessionDep
) -> None:
    # Create organization
    org = Organization(name=random_lower_string())
    db.add(org)
    db.commit()
    db.refresh(org)

    # Create user for test
    user = create_random_user(db)
    db.refresh(user)

    question_data = {
        "organization_id": org.id,
        "question_text": random_lower_string(),
        "question_type": QuestionType.single_choice,
        "options": [
            {"id": 1, "key": "A", "value": "Option 1"},
            {"id": 1, "key": "B", "value": "Option 2"},
            {"id": 1, "key": "B", "value": "Option 2"},
        ],
        # Invalid correct answer index
        "correct_answer": [1],
    }

    response = client.post(
        f"{settings.API_V1_STR}/questions/",
        json=question_data,
        headers=get_user_superadmin_token,
    )

    assert response.status_code == 422


def test_duplicate_option_ids_error_message(
    client: TestClient, get_user_superadmin_token: dict[str, str], db: SessionDep
) -> None:
    # Create organization
    org = Organization(name=random_lower_string())
    db.add(org)
    db.commit()
    db.refresh(org)

    # Create user for test
    user = create_random_user(db)
    db.refresh(user)

    question_data = {
        "organization_id": org.id,
        "question_text": random_lower_string(),
        "question_type": QuestionType.single_choice,
        "options": [
            {"id": 1, "key": "A", "value": "Option 1"},
            {"id": 1, "key": "B", "value": "Option 2"},  # Duplicate ID
        ],
        # Invalid correct answer index
        "correct_answer": [1],
    }

    response = client.post(
        f"{settings.API_V1_STR}/questions/",
        json=question_data,
        headers=get_user_superadmin_token,
    )

    assert response.status_code == 422
    assert "Option IDs must be unique" in response.json()["detail"][0]["msg"]


def test_bulk_tag_operations(
    client: TestClient,
    db: SessionDep,
    get_user_superadmin_token: dict[str, str],
) -> None:
    """Test bulk adding and removing tags."""
    # Create organization
    org = Organization(name=random_lower_string())
    db.add(org)
    db.commit()
    db.refresh(org)

    # Create user
    user = create_random_user(db)
    db.refresh(user)

    # Create tag type and multiple tags
    tag_type = TagType(
        name="Bulk Test Category",
        description="Categories for bulk testing",
        created_by_id=user.id,
        organization_id=org.id,
    )
    db.add(tag_type)
    db.flush()

    tags = []
    for i in range(5):
        tag = Tag(
            name=f"BulkTag{i}",
            description=f"Bulk test tag {i}",
            tag_type_id=tag_type.id,
            created_by_id=user.id,
            organization_id=org.id,
        )
        db.add(tag)
        tags.append(tag)

    db.commit()
    for tag in tags:
        db.refresh(tag)

    # Create question
    question_data = {
        "organization_id": org.id,
        "question_text": random_lower_string(),
        "question_type": QuestionType.single_choice,
        "options": [
            {"id": 1, "key": "A", "value": "Option 1"},
            {"id": 2, "key": "B", "value": "Option 2"},
        ],
        "correct_answer": [1],
    }

    response = client.post(
        f"{settings.API_V1_STR}/questions/",
        json=question_data,
        headers=get_user_superadmin_token,
    )
    assert response.status_code == 200
    question_id = response.json()["id"]

    # Test bulk add tags using PUT
    response = client.put(
        f"{settings.API_V1_STR}/questions/{question_id}/tags",
        json={"tag_ids": [tags[0].id, tags[1].id, tags[2].id]},
    )

    assert response.status_code == 200
    tag_results = response.json()
    assert isinstance(tag_results, list)
    assert len(tag_results) == 3

    # Verify all tags were added
    tag_ids = {tag["id"] for tag in tag_results}
    assert tag_ids == {tags[0].id, tags[1].id, tags[2].id}

    # Verify question has all the tags
    response = client.get(f"{settings.API_V1_STR}/questions/{question_id}/tags")
    current_tags = response.json()
    assert len(current_tags) == 3

    # Test adding more tags (should replace the existing set)
    response = client.put(
        f"{settings.API_V1_STR}/questions/{question_id}/tags",
        json={
            "tag_ids": [tags[0].id, tags[3].id]
        },  # Keep tags[0], remove tags[1,2], add tags[3]
    )

    assert response.status_code == 200
    tag_results = response.json()
    assert len(tag_results) == 2
    tag_ids = {tag["id"] for tag in tag_results}
    assert tag_ids == {tags[0].id, tags[3].id}

    # Verify we now have 2 tags total
    response = client.get(f"{settings.API_V1_STR}/questions/{question_id}/tags")
    current_tags = response.json()
    assert len(current_tags) == 2

    # Test bulk remove tags by setting to subset
    response = client.put(
        f"{settings.API_V1_STR}/questions/{question_id}/tags",
        json={"tag_ids": [tags[3].id]},  # Keep only tags[3]
    )

    assert response.status_code == 200
    tag_results = response.json()
    assert len(tag_results) == 1
    assert tag_results[0]["id"] == tags[3].id

    # Verify tags were removed
    response = client.get(
        f"{settings.API_V1_STR}/questions/{question_id}/tags",
        headers=get_user_superadmin_token,
    )
    current_tags = response.json()
    assert len(current_tags) == 1
    assert current_tags[0]["id"] == tags[3].id


def test_add_and_delete_question_with_state_link(
    client: TestClient,
    db: SessionDep,
    get_user_superadmin_token: dict[str, str],
) -> None:
    org = Organization(name=random_lower_string())
    db.add(org)
    db.commit()
    db.refresh(org)

    india = Country(name=random_lower_string())
    db.add(india)
    db.commit()
    db.refresh(india)

    state = State(name=random_lower_string(), country_id=india.id)
    db.add(state)
    db.commit()
    db.refresh(state)

    question_data = {
        "organization_id": org.id,
        "question_text": random_lower_string(),
        "question_type": QuestionType.single_choice,
        "options": [
            {"id": 1, "key": "A", "value": "Option 1"},
            {"id": 2, "key": "B", "value": "Option 2"},
        ],
        "correct_answer": [1],
        "state_ids": [state.id],
    }

    response = client.post(
        f"{settings.API_V1_STR}/questions/",
        json=question_data,
        headers=get_user_superadmin_token,
    )
    assert response.status_code == 200
    created_q = response.json()
    question_id = created_q["id"]

    links = db.exec(
        select(QuestionLocation).where(QuestionLocation.question_id == question_id)
    ).all()
    assert len(links) == 1
    assert links[0].state_id == state.id

    response = client.delete(
        f"{settings.API_V1_STR}/questions/{question_id}",
        headers=get_user_superadmin_token,
    )
    data = response.json()
    assert response.status_code == 200
    assert "deleted" in data["message"]
    links_after = db.exec(
        select(QuestionLocation).where(QuestionLocation.question_id == question_id)
    ).all()
    assert links_after == []

    resp_after = client.get(f"{settings.API_V1_STR}/questions/{question_id}")
    assert resp_after.status_code == 404


def test_bulk_location_operations(
    client: TestClient,
    db: SessionDep,
    get_user_superadmin_token: dict[str, str],
) -> None:
    """Test bulk adding and removing locations."""
    # Create organization
    org = Organization(name=random_lower_string())
    db.add(org)
    db.commit()
    db.refresh(org)

    # Create user
    user = create_random_user(db)
    db.refresh(user)

    # Set up location hierarchy
    india = Country(name="India")
    db.add(india)
    db.commit()

    states = []
    districts = []
    blocks = []

    # Create multiple states
    for i in range(3):
        state = State(name=f"State{i}", country_id=india.id)
        db.add(state)
        states.append(state)

    db.commit()
    for state in states:
        db.refresh(state)

    # Create multiple districts for the first state
    for i in range(3):
        district = District(name=f"District{i}", state_id=states[0].id)
        db.add(district)
        districts.append(district)

    db.commit()
    for district in districts:
        db.refresh(district)

    # Create multiple blocks for the first district
    for i in range(3):
        block = Block(name=f"Block{i}", district_id=districts[0].id)
        db.add(block)
        blocks.append(block)

    db.commit()
    for block in blocks:
        db.refresh(block)

    # Create question
    question_data = {
        "organization_id": org.id,
        "question_text": random_lower_string(),
        "question_type": QuestionType.single_choice,
        "options": [
            {"id": 1, "key": "A", "value": "Option 1"},
            {"id": 2, "key": "B", "value": "Option 2"},
        ],
        "correct_answer": [1],
    }

    response = client.post(
        f"{settings.API_V1_STR}/questions/",
        json=question_data,
        headers=get_user_superadmin_token,
    )
    assert response.status_code == 200
    question_id = response.json()["id"]

    # Test bulk add locations using PUT
    response = client.put(
        f"{settings.API_V1_STR}/questions/{question_id}/locations",
        json={
            "locations": [
                {
                    "state_id": states[0].id,
                    "district_id": None,
                    "block_id": None,
                },
                {
                    "state_id": states[1].id,
                    "district_id": None,
                    "block_id": None,
                },
                {
                    "state_id": None,
                    "district_id": districts[0].id,
                    "block_id": None,
                },
                {
                    "state_id": None,
                    "district_id": None,
                    "block_id": blocks[0].id,
                },
            ]
        },
    )

    assert response.status_code == 200
    location_results = response.json()
    assert isinstance(location_results, list)
    assert len(location_results) == 4

    # Verify all location types were added
    has_state0 = any(loc["state_id"] == states[0].id for loc in location_results)
    has_state1 = any(loc["state_id"] == states[1].id for loc in location_results)
    has_district0 = any(
        loc["district_id"] == districts[0].id for loc in location_results
    )
    has_block0 = any(loc["block_id"] == blocks[0].id for loc in location_results)

    assert has_state0
    assert has_state1
    assert has_district0
    assert has_block0

    # Get question to verify locations were added
    response = client.get(f"{settings.API_V1_STR}/questions/{question_id}")
    question = response.json()
    assert len(question["locations"]) == 4

    # Test modifying locations (add new, remove some existing)
    response = client.put(
        f"{settings.API_V1_STR}/questions/{question_id}/locations",
        json={
            "locations": [
                {
                    "state_id": states[0].id,  # Keep this one
                    "district_id": None,
                    "block_id": None,
                },
                {
                    "state_id": states[2].id,  # Add new state, remove states[1]
                    "district_id": None,
                    "block_id": None,
                },
                # Remove district and block entirely
            ]
        },
    )

    assert response.status_code == 200
    location_results = response.json()
    # Should only return 2 results for the new state
    assert len(location_results) == 2

    # Verify we now have only 2 locations total
    response = client.get(f"{settings.API_V1_STR}/questions/{question_id}")
    question = response.json()
    assert len(question["locations"]) == 2

    # Test removing all locations
    response = client.put(
        f"{settings.API_V1_STR}/questions/{question_id}/locations",
        json={"locations": []},
    )

    assert response.status_code == 200
    location_results = response.json()
    assert len(location_results) == 0

    # Verify all locations were removed
    response = client.get(f"{settings.API_V1_STR}/questions/{question_id}")
    question = response.json()
    assert len(question["locations"]) == 0


def test_mixed_single_and_bulk_operations(
    client: TestClient, db: SessionDep, get_user_superadmin_token: dict[str, str]
) -> None:
    """Test that the PUT update operations work seamlessly."""
    # Create organization
    org = Organization(name=random_lower_string())
    db.add(org)
    db.commit()
    db.refresh(org)

    # Create user
    user = create_random_user(db)
    db.refresh(user)

    # Create tag type and tags
    tag_type = TagType(
        name="Mixed Test Category",
        description="Categories for mixed testing",
        created_by_id=user.id,
        organization_id=org.id,
    )
    db.add(tag_type)
    db.flush()

    tags = []
    for i in range(3):
        tag = Tag(
            name=f"MixedTag{i}",
            description=f"Mixed test tag {i}",
            tag_type_id=tag_type.id,
            created_by_id=user.id,
            organization_id=org.id,
        )
        db.add(tag)
        tags.append(tag)

    db.commit()
    for tag in tags:
        db.refresh(tag)

    # Create question
    question_data = {
        "organization_id": org.id,
        "question_text": random_lower_string(),
        "question_type": QuestionType.single_choice,
        "options": [
            {"id": 1, "key": "A", "value": "Option 1"},
            {"id": 2, "key": "B", "value": "Option 2"},
        ],
        "correct_answer": [1],
    }

    response = client.post(
        f"{settings.API_V1_STR}/questions/",
        json=question_data,
        headers=get_user_superadmin_token,
    )
    assert response.status_code == 200
    question_id = response.json()["id"]

    # Add a single tag using PUT
    response = client.put(
        f"{settings.API_V1_STR}/questions/{question_id}/tags",
        json={"tag_ids": [tags[0].id]},
    )
    assert response.status_code == 200
    assert len(response.json()) == 1

    # Add multiple tags using PUT (replace previous)
    response = client.put(
        f"{settings.API_V1_STR}/questions/{question_id}/tags",
        json={"tag_ids": [tags[1].id, tags[2].id]},
    )
    assert response.status_code == 200
    assert len(response.json()) == 2

    # Verify all tags are present
    response = client.get(f"{settings.API_V1_STR}/questions/{question_id}/tags")
    current_tags = response.json()
    assert len(current_tags) == 2
    tag_ids = {tag["id"] for tag in current_tags}
    assert tag_ids == {tags[1].id, tags[2].id}

    # Update to have all three tags using PUT
    response = client.put(
        f"{settings.API_V1_STR}/questions/{question_id}/tags",
        json={"tag_ids": [tags[0].id, tags[1].id, tags[2].id]},
    )
    assert response.status_code == 200

    # Remove all tags using PUT
    response = client.put(
        f"{settings.API_V1_STR}/questions/{question_id}/tags",
        json={"tag_ids": []},
    )
    assert response.status_code == 200

    # Verify all tags are removed
    response = client.get(f"{settings.API_V1_STR}/questions/{question_id}/tags")
    current_tags = response.json()
    assert len(current_tags) == 0


def test_update_question_tags(client: TestClient, db: SessionDep) -> None:
    """Test updating all tags for a question using PUT."""
    # Create organization, user, and initial tags
    org = Organization(name=random_lower_string())
    db.add(org)
    user = create_random_user(db)
    tag_type = TagType(
        name="Update Test Category",
        created_by_id=user.id,
        organization_id=org.id,
    )
    db.add(tag_type)
    db.flush()

    tags = []
    for i in range(5):
        tag = Tag(
            name=f"UpdateTag{i}",
            tag_type_id=tag_type.id,
            created_by_id=user.id,
            organization_id=org.id,
        )
        db.add(tag)
        tags.append(tag)

    db.commit()
    for tag in tags:
        db.refresh(tag)

    # Create a question with initial tags (tag0, tag1)
    question = Question(organization_id=org.id)
    db.add(question)
    db.flush()
    question.revisions.append(
        QuestionRevision(
            question_id=question.id,
            question_text="test",
            created_by_id=user.id,
            question_type=QuestionType.single_choice,
        )
    )
    db.add(QuestionTag(question_id=question.id, tag_id=tags[0].id))
    db.add(QuestionTag(question_id=question.id, tag_id=tags[1].id))
    db.commit()
    db.refresh(question)

    # 1. Test Sync: remove tag1, keep tag0, add tag2, tag3
    update_payload = {"tag_ids": [tags[0].id, tags[2].id, tags[3].id]}
    response = client.put(
        f"{settings.API_V1_STR}/questions/{question.id}/tags",
        json=update_payload,
    )

    assert response.status_code == 200
    updated_tags = response.json()
    assert len(updated_tags) == 3
    updated_tag_ids = {t["id"] for t in updated_tags}
    assert updated_tag_ids == {tags[0].id, tags[2].id, tags[3].id}

    # 2. Test Add: send all existing plus a new one
    update_payload = {"tag_ids": [tags[0].id, tags[2].id, tags[3].id, tags[4].id]}
    response = client.put(
        f"{settings.API_V1_STR}/questions/{question.id}/tags",
        json=update_payload,
    )
    assert response.status_code == 200
    assert len(response.json()) == 4

    # 3. Test Remove: send a subset of existing
    update_payload = {"tag_ids": [tags[2].id]}
    response = client.put(
        f"{settings.API_V1_STR}/questions/{question.id}/tags",
        json=update_payload,
    )
    assert response.status_code == 200
    assert len(response.json()) == 1
    assert response.json()[0]["id"] == tags[2].id

    # 4. Test Clear All: send an empty list
    update_payload = {"tag_ids": []}
    response = client.put(
        f"{settings.API_V1_STR}/questions/{question.id}/tags",
        json=update_payload,
    )
    assert response.status_code == 200
    assert len(response.json()) == 0


def test_update_question_locations(client: TestClient, db: SessionDep) -> None:
    # Create organization and user
    org = Organization(name=random_lower_string())
    db.add(org)
    user = create_random_user(db)

    # Create locations
    country = Country(name="Country")
    db.add(country)
    db.commit()
    db.refresh(country)

    state1 = State(name="State1", country_id=country.id)
    state2 = State(name="State2", country_id=country.id)
    db.add_all([state1, state2])
    db.commit()
    db.refresh(state1)
    db.refresh(state2)

    district1 = District(name="District1", state_id=state1.id)
    db.add(district1)
    db.commit()
    db.refresh(district1)

    block1 = Block(name="Block1", district_id=district1.id)
    db.add(block1)
    db.commit()
    db.refresh(block1)

    # Create question with initial location (state1)
    question = Question(organization_id=org.id)
    db.add(question)
    db.flush()
    question.revisions.append(
        QuestionRevision(
            question_id=question.id,
            question_text="test",
            created_by_id=user.id,
            question_type=QuestionType.single_choice,
        )
    )
    db.add(QuestionLocation(question_id=question.id, state_id=state1.id))
    db.commit()

    # Test sync: keep state1, add district1 and block1
    update_payload = {
        "locations": [
            {"state_id": state1.id, "district_id": None, "block_id": None},
            {"state_id": None, "district_id": district1.id, "block_id": None},
            {"state_id": None, "district_id": None, "block_id": block1.id},
        ]
    }
    response = client.put(
        f"{settings.API_V1_STR}/questions/{question.id}/locations",
        json=update_payload,
    )

    assert response.status_code == 200
    data = response.json()
    assert len(data) == 3
    state_ids = {loc["state_id"] for loc in data if loc["state_id"]}
    district_ids = {loc["district_id"] for loc in data if loc["district_id"]}
    block_ids = {loc["block_id"] for loc in data if loc["block_id"]}
    assert state_ids == {state1.id}
    assert district_ids == {district1.id}
    assert block_ids == {block1.id}

    # Test clear: send empty list
    response = client.put(
        f"{settings.API_V1_STR}/questions/{question.id}/locations",
        json={"locations": []},
    )
    assert response.status_code == 200
    assert len(response.json()) == 0


def test_inactive_question_listed(
    client: TestClient,
    db: SessionDep,
    get_user_superadmin_token: dict[str, str],
) -> None:
    user_data = get_current_user_data(client, get_user_superadmin_token)
    user_id = user_data["id"]
    org_id = user_data["organization_id"]
    tag_type = TagType(
        name="hard questions",
        description="Categories for questions",
        created_by_id=user_id,
        organization_id=org_id,
    )
    db.add(tag_type)
    db.flush()
    tag = Tag(
        name="Data science",
        description="data science Science related questions",
        tag_type_id=tag_type.id,
        created_by_id=user_id,
        organization_id=org_id,
    )
    db.add(tag)
    db.commit()
    db.refresh(tag)

    question_text = random_lower_string()
    question_data = {
        "organization_id": org_id,
        "question_text": question_text,
        "question_type": QuestionType.single_choice,
        "options": [
            {"id": 1, "key": "A", "value": "Option 1"},
            {"id": 2, "key": "B", "value": "Option 2"},
            {"id": 3, "key": "C", "value": "Option 3"},
        ],
        "correct_answer": [1],  # First option is correct
        "is_mandatory": True,
        "tag_ids": [tag.id],
        "is_active": False,  # Set question as inactive
    }
    response = client.post(
        f"{settings.API_V1_STR}/questions/",
        json=question_data,
        headers=get_user_superadmin_token,
    )
    data = response.json()

    assert "id" in data
    assert data["question_text"] == question_text
    assert data["question_type"] == QuestionType.single_choice
    assert len(data["options"]) == 3
    assert data["correct_answer"] == [1]  # First option is correct
    assert data["is_active"] is False  # Check if question is inactive
    question_id = data["id"]

    response = client.get(
        f"{settings.API_V1_STR}/questions/?is_active=true",
        headers=get_user_superadmin_token,
    )
    data = response.json()

    assert response.status_code == 200
    # Make sure the inactive question is NOT in the response
    assert all(item["id"] != question_id for item in data["items"])


def test_deactivate_question_with_new_revision(
    client: TestClient,
    get_user_superadmin_token: dict[str, str],
) -> None:
    user_data = get_current_user_data(client, get_user_superadmin_token)
    org_id = user_data["organization_id"]

    question_text = random_lower_string()
    question_data = {
        "organization_id": org_id,
        "question_text": question_text,
        "question_type": QuestionType.single_choice,
        "options": [
            {"id": 1, "key": "A", "value": "Option 1"},
            {"id": 2, "key": "B", "value": "Option 2"},
            {"id": 3, "key": "C", "value": "Option 3"},
        ],
        "correct_answer": [1],  # First option is correct
        "is_mandatory": True,
    }
    response = client.post(
        f"{settings.API_V1_STR}/questions/",
        json=question_data,
        headers=get_user_superadmin_token,
    )
    data = response.json()

    assert response.status_code == 200
    assert data["question_text"] == question_text
    assert data["question_type"] == QuestionType.single_choice
    assert len(data["options"]) == 3
    assert data["correct_answer"] == [1]  # First option is correct
    assert data["is_active"] is True  # Check if question is active
    question_id = data["id"]

    # Create a new revision for the question
    new_revision_data = {
        "question_text": random_lower_string(),
        "question_type": QuestionType.multi_choice,
        "options": [
            {"id": 1, "key": "A", "value": "New Option 1"},
            {"id": 2, "key": "B", "value": "New Option 2"},
            {"id": 3, "key": "C", "value": "New Option 3"},
        ],
        "correct_answer": [2],
        "is_active": False,  # Deactivate the question in the new revision
    }

    response = client.post(
        f"{settings.API_V1_STR}/questions/{question_id}/revisions",
        json=new_revision_data,
        headers=get_user_superadmin_token,
    )
    assert response.status_code == 200
    data_revision = response.json()
    assert data_revision["question_text"] == new_revision_data["question_text"]
    assert data_revision["question_type"] == new_revision_data["question_type"]
    assert len(data_revision["options"]) == 3
    assert data_revision["correct_answer"] == [2]  # Second option is correct
    assert data_revision["is_active"] is False  # Check if question is inactive

    # Fetch the latest revision to ensure it is inactive
    response = client.get(
        f"{settings.API_V1_STR}/questions/",
        headers=get_user_superadmin_token,
    )
    data = response.json()

    assert response.status_code == 200
    # Make sure the inactive question is NOT in the response
    assert any(item["id"] == question_id for item in data["items"])


def test_filter_questions_by_latest_revision_text(
    client: TestClient, db: SessionDep, get_user_superadmin_token: dict[str, str]
) -> None:
    user_data = get_current_user_data(client, get_user_superadmin_token)
    org_id = user_data["organization_id"]
    user_id = user_data["id"]
    q = Question(organization_id=org_id)
    db.add(q)
    db.flush()
    rev1_text = "First revision text"
    rev1 = QuestionRevision(
        question_id=q.id,
        created_by_id=user_id,
        question_text=rev1_text,
        question_type=QuestionType.single_choice,
        options=[
            {"id": 1, "key": "A", "value": "Option 1"},
            {"id": 2, "key": "B", "value": "Option 2"},
        ],
        correct_answer=[1],
    )
    db.add(rev1)
    db.flush()
    q.last_revision_id = rev1.id
    db.commit()
    db.refresh(q)
    rev2_text = "Unique latest revision text"
    rev2 = QuestionRevision(
        question_id=q.id,
        created_by_id=user_id,
        question_text=rev2_text,
        question_type=QuestionType.single_choice,
        options=[
            {"id": 1, "key": "A", "value": "Option 1"},
            {"id": 2, "key": "B", "value": "Option 2"},
        ],
        correct_answer=[2],
    )
    db.add(rev2)
    db.flush()
    q.last_revision_id = rev2.id
    db.commit()
    db.refresh(q)
    response = client.get(
        f"{settings.API_V1_STR}/questions/?question_text=Unique+latest+revision+text",
        headers=get_user_superadmin_token,
    )
    assert response.status_code == 200
    data = response.json()
    ids = [item["id"] for item in data["items"]]
    assert q.id in ids
    response = client.get(
        f"{settings.API_V1_STR}/questions/?question_text=First+revision+text",
        headers=get_user_superadmin_token,
    )
    assert response.status_code == 200
    data = response.json()
    ids = [item["id"] for item in data["items"]]
    assert q.id not in ids


def test_filter_questions_by_latest_revision_subtext(
    client: TestClient, db: SessionDep, get_user_superadmin_token: dict[str, str]
) -> None:
    user_data = get_current_user_data(client, get_user_superadmin_token)
    org_id = user_data["organization_id"]
    user_id = user_data["id"]
    question = Question(organization_id=org_id)
    db.add(question)
    db.flush()
    rev1 = QuestionRevision(
        question_id=question.id,
        created_by_id=user_id,
        question_text="First revision text is Here",
        question_type=QuestionType.single_choice,
        options=[
            {"id": 1, "key": "A", "value": "Option 1"},
            {"id": 2, "key": "B", "value": "Option 2"},
        ],
        correct_answer=[1],
    )
    db.add(rev1)
    db.flush()
    question.last_revision_id = rev1.id
    db.commit()
    db.refresh(question)

    rev2 = QuestionRevision(
        question_id=question.id,
        created_by_id=user_id,
        question_text="Unique latest revision text is here",
        question_type=QuestionType.single_choice,
        options=[
            {"id": 1, "key": "A", "value": "Option 1"},
            {"id": 2, "key": "B", "value": "Option 2"},
        ],
        correct_answer=[2],
    )
    db.add(rev2)
    db.flush()
    question.last_revision_id = rev2.id
    db.commit()
    db.refresh(question)
    response = client.get(
        f"{settings.API_V1_STR}/questions/?question_text=Unique",
        headers=get_user_superadmin_token,
    )
    assert response.status_code == 200
    data = response.json()
    ids = [item["id"] for item in data["items"]]
    assert question.id in ids
    response = client.get(
        f"{settings.API_V1_STR}/questions/?question_text=First+revision+text",
        headers=get_user_superadmin_token,
    )
    assert response.status_code == 200
    data = response.json()
    ids = [item["id"] for item in data["items"]]
    assert question.id not in ids


def test_bulk_upload_questions_response_format(
    client: TestClient, get_user_superadmin_token: dict[str, str], db: SessionDep
) -> None:
    # Prepare a CSV with some valid and some invalid rows
    user_data = get_current_user_data(client, get_user_superadmin_token)
    org_id = user_data["organization_id"]
    india = Country(name="India")
    db.add(india)
    db.commit()
    db.refresh(india)
    punjab = State(name="Punjab", country_id=india.id)
    db.add(punjab)
    db.commit()
    db.refresh(punjab)
    tag_type = TagType(
        name="Response Model Type",
        description="For testing the response model",
        organization_id=org_id,
        created_by_id=user_data["id"],
    )
    db.add(tag_type)
    db.commit()
    db.refresh(tag_type)
    csv_content = """Questions,Option A,Option B,Option C,Option D,Correct Option,Training Tags,State
What is 4+4?,4,3,5,8,A,Response Model Type:Math,Punjab
What is the capital of France?,Paris,London,Berlin,Madrid,A,Response Model Type:Geography,Punjab
Water,Gold,Silver,Carbon,A,Response Model Type:Chemistry,Punjab
Invalid state?,A,B,C,D,A,Response Model Type:Math,NonExistentState
Invalid tagtype?,A,B,C,D,A,NonExistentType:Math,Punjab
"""
    import tempfile

    with tempfile.NamedTemporaryFile(suffix=".csv", delete=False) as temp_file:
        temp_file.write(csv_content.encode("utf-8"))
        temp_file_path = temp_file.name

    try:
        with open(temp_file_path, "rb") as file:
            response = client.post(
                f"{settings.API_V1_STR}/questions/bulk-upload",
                files={"file": ("test_questions.csv", file, "text/csv")},
                headers=get_user_superadmin_token,
            )
        assert response.status_code == 200
        data = response.json()
        # Check response structure
        assert "message" in data
        assert "uploaded_questions" in data
        assert "success_questions" in data
        assert "failed_questions" in data
        assert data["uploaded_questions"] == 5
        assert data["success_questions"] == 2
        assert data["failed_questions"] == 3
        assert "Bulk upload complete." in data["message"]
        assert "Created 2 questions successfully." in data["message"]
        assert "Failed to create 3 questions." in data["message"]
    finally:
        import os

        if os.path.exists(temp_file_path):
            os.unlink(temp_file_path)


def test_get_questions_by_is_active_filter(
    client: TestClient, db: SessionDep, get_user_superadmin_token: dict[str, str]
) -> None:
    user_data = get_current_user_data(client, get_user_superadmin_token)
    org_id = user_data["organization_id"]
    user_id = user_data["id"]
    active_question = Question(organization_id=org_id, is_active=True)
    db.add(active_question)
    db.flush()
    rev1 = QuestionRevision(
        question_id=active_question.id,
        created_by_id=user_id,
        question_text="Active question",
        question_type="single_choice",
        options=[
            {"id": 1, "key": "A", "value": "Option 1"},
            {"id": 2, "key": "B", "value": "Option 2"},
        ],
        correct_answer=[1],
    )
    db.add(rev1)
    db.flush()
    active_question.last_revision_id = rev1.id
    inactive_question = Question(organization_id=org_id, is_active=False)
    db.add(inactive_question)
    db.flush()
    rev2 = QuestionRevision(
        question_id=inactive_question.id,
        created_by_id=user_id,
        question_text="Inactive question",
        question_type="single_choice",
        options=[
            {"id": 1, "key": "A", "value": "Option 1"},
            {"id": 2, "key": "B", "value": "Option 2"},
        ],
        correct_answer=[2],
    )
    db.add(rev2)
    db.flush()
    inactive_question.last_revision_id = rev2.id
    db.commit()
    db.refresh(active_question)
    db.refresh(inactive_question)
    response = client.get(
        f"{settings.API_V1_STR}/questions/",
        headers=get_user_superadmin_token,
    )
    assert response.status_code == 200
    data = response.json()
    ids = [q["id"] for q in data["items"]]
    assert active_question.id in ids
    assert inactive_question.id in ids
    response = client.get(
        f"{settings.API_V1_STR}/questions/?is_active=true",
        headers=get_user_superadmin_token,
    )
    assert response.status_code == 200
    data = response.json()
    ids = [q["id"] for q in data["items"]]
    assert active_question.id in ids
    assert inactive_question.id not in ids
    response = client.get(
        f"{settings.API_V1_STR}/questions/?is_active=false",
        headers=get_user_superadmin_token,
    )
    assert response.status_code == 200
    data = response.json()
    ids = [q["id"] for q in data["items"]]
    assert inactive_question.id in ids
    assert active_question.id not in ids


def test_bulk_upload_questions_without_tagtype(
    client: TestClient, get_user_superadmin_token: dict[str, str], db: SessionDep
) -> None:
    user_data = get_current_user_data(client, get_user_superadmin_token)
    org_id = user_data["organization_id"]
    india = Country(name="India")
    db.add(india)
    db.commit()
    db.refresh(india)
    punjab = State(name="Punjab", country_id=india.id)
    db.add(punjab)
    db.commit()
    db.refresh(punjab)
    tag_type = TagType(
        name="Subject",
        description="Subject tags",
        organization_id=org_id,
        created_by_id=user_data["id"],
    )
    db.add(tag_type)
    db.commit()
    db.refresh(tag_type)
    csv_content = """Questions,Option A,Option B,Option C,Option D,Correct Option,Training Tags,State
What is 10+10?,20,10,30,40,A,Math,Punjab
What is the color of the sky?,Blue,Green,Red,Yellow,A,Science,Punjab
What is 5x5?,25,10,15,20,A,Subject:Multiplication,Punjab
What is the capital of India?,Delhi,Mumbai,Kolkata,Chennai,A,Subject:Geography,Punjab
"""
    import tempfile

    with tempfile.NamedTemporaryFile(suffix=".csv", delete=False) as temp_file:
        temp_file.write(csv_content.encode("utf-8"))
        temp_file_path = temp_file.name

    try:
        with open(temp_file_path, "rb") as file:
            response = client.post(
                f"{settings.API_V1_STR}/questions/bulk-upload",
                files={"file": ("test_questions_no_tagtype.csv", file, "text/csv")},
                headers=get_user_superadmin_token,
            )
        assert response.status_code == 200, response.text
        data = response.json()
        assert "Created" in data["message"]
        assert data["uploaded_questions"] == 4
        assert data["success_questions"] == 4
        response = client.get(
            f"{settings.API_V1_STR}/questions/",
            headers=get_user_superadmin_token,
        )
        data = response.json()
        questions = data["items"]
        question_texts = [q["question_text"] for q in questions]
        assert "What is 10+10?" in question_texts
        assert "What is the color of the sky?" in question_texts
        for question in questions:
            if question["question_text"] == "What is 10+10?":
                assert any(tag["name"] == "Math" for tag in question["tags"])
            if question["question_text"] == "What is the color of the sky?":
                assert any(tag["name"] == "Science" for tag in question["tags"])
                assert any(tag["tag_type"] is None for tag in question["tags"])
            if question["question_text"] == "What is 5x5?":
                assert any(tag["name"] == "Multiplication" for tag in question["tags"])
                assert any(
                    tag["tag_type"]["name"] == "Subject" for tag in question["tags"]
                )
            if question["question_text"] == "What is the capital of India?":
                assert any(tag["name"] == "Geography" for tag in question["tags"])
                assert any(
                    tag["tag_type"]["name"] == "Subject" for tag in question["tags"]
                )
    finally:
        import os

        if os.path.exists(temp_file_path):
            os.unlink(temp_file_path)


def test_bulk_upload_questions_with_invalid_tagtype(
    client: TestClient, get_user_superadmin_token: dict[str, str], db: SessionDep
) -> None:
    india = Country(name="India")
    db.add(india)
    db.commit()
    db.refresh(india)
    punjab = State(name="Punjab", country_id=india.id)
    db.add(punjab)
    db.commit()
    db.refresh(punjab)
    csv_content = """Questions,Option A,Option B,Option C,Option D,Correct Option,Training Tags,State
    What is 10+10?,20,10,30,40,A,Math,Punjab
    What is the color of the sky?,Blue,Green,Red,Yellow,A,Science,Punjab
    What is 5x5?,25,10,15,20,A,InvalidTagType:Multiplication,Punjab
    What is the capital of India?,Delhi,Mumbai,Kolkata,Chennai,A,InvalidTagType:Geography,Punjab
"""
    import tempfile

    with tempfile.NamedTemporaryFile(suffix=".csv", delete=False) as temp_file:
        temp_file.write(csv_content.encode("utf-8"))
        temp_file_path = temp_file.name

    try:
        with open(temp_file_path, "rb") as file:
            response = client.post(
                f"{settings.API_V1_STR}/questions/bulk-upload",
                files={
                    "file": ("test_questions_invalid_tagtype.csv", file, "text/csv")
                },
                headers=get_user_superadmin_token,
            )
        assert response.status_code == 200, response.text
        data = response.json()
        assert "Failed to create 2 questions." in data["message"]
        assert data["uploaded_questions"] == 4
        assert data["success_questions"] == 2
        assert data["failed_questions"] == 2
    finally:
        import os

        if os.path.exists(temp_file_path):
            os.unlink(temp_file_path)


def test_create_duplicate_question(
    client: TestClient, get_user_superadmin_token: dict[str, str], db: SessionDep
) -> None:
    user_data = get_current_user_data(client, get_user_superadmin_token)
    org_id = user_data["organization_id"]
    # user_id = user_data["id"]
    tag_type_response = client.post(
        f"{settings.API_V1_STR}/tagtype/",
        json={
            "name": random_lower_string(),
            "description": "For testing",
            "organization_id": org_id,
        },
        headers=get_user_superadmin_token,
    )
    tag_type_data = tag_type_response.json()
    tag_type_id = tag_type_data["id"]
    tag_response = client.post(
        f"{settings.API_V1_STR}/tag/",
        json={
            "name": "Test Tag",
            "description": "For testing questions",
            "tag_type_id": tag_type_id,
            "organization_id": org_id,
        },
        headers=get_user_superadmin_token,
    )
    tag_data = tag_response.json()
    tag_id = tag_data["id"]
    question_data = {
        "organization_id": org_id,
        "question_text": "What is PYTHON",
        "question_type": QuestionType.single_choice,
        "options": [
            {"id": 1, "key": "A", "value": "Option 1"},
            {"id": 2, "key": "B", "value": "Option 2"},
            {"id": 3, "key": "C", "value": "Option 3"},
        ],
        "correct_answer": [1],
        "is_mandatory": True,
        "tag_ids": [tag_id],
    }
    response = client.post(
        f"{settings.API_V1_STR}/questions/",
        json=question_data,
        headers=get_user_superadmin_token,
    )
    data = response.json()
    assert response.status_code == 200
    assert data["question_text"] == "What is PYTHON"
    assert data["organization_id"] == org_id
    assert data["question_type"] == QuestionType.single_choice
    assert len(data["tags"]) == 1
    assert data["tags"][0]["id"] == tag_id
    question = db.get(Question, data["id"])
    assert question is not None
    duplicate_response = client.post(
        f"{settings.API_V1_STR}/questions/",
        json=question_data,
        headers=get_user_superadmin_token,
    )
    assert duplicate_response.status_code == 400
    duplicate_data = duplicate_response.json()
    assert (
        duplicate_data["detail"]
        == "Duplicate question: Same question text and tags already exist."
    )


def test_create_question_same_text_different_tags_should_pass(
    client: TestClient, get_user_superadmin_token: dict[str, str], db: SessionDep
) -> None:
    user_data = get_current_user_data(client, get_user_superadmin_token)
    org_id = user_data["organization_id"]
    user_id = user_data["id"]
    tag_type = TagType(
        name="MCQ TagType",
        description=random_lower_string(),
        organization_id=org_id,
        created_by_id=user_id,
    )
    db.add(tag_type)
    db.flush()
    tag = Tag(
        name="Programming",
        description=random_lower_string(),
        organization_id=org_id,
        tag_type_id=tag_type.id,
        created_by_id=user_id,
    )
    db.add(tag)
    db.flush()
    different_tag = Tag(
        name="DSA",
        description=random_lower_string(),
        organization_id=org_id,
        tag_type_id=tag_type.id,
        created_by_id=user_id,
    )
    db.add(different_tag)
    db.flush()
    question = Question(
        organization_id=org_id,
        is_active=True,
        created_by_id=user_id,
    )
    db.add(question)
    db.flush()
    revision = QuestionRevision(
        question_id=question.id,
        created_by_id=user_id,
        question_text="What is C++?",
        question_type=QuestionType.single_choice,
        is_mandatory=True,
        correct_answer=[1],
        options=[
            {"id": 1, "key": "A", "value": "A snake"},
            {"id": 2, "key": "B", "value": "A language"},
        ],
    )
    db.add(revision)
    db.flush()
    question.last_revision_id = revision.id
    db.add(question)
    question_tag = QuestionTag(
        question_id=question.id,
        tag_id=tag.id,
    )
    db.add(question_tag)
    db.commit()
    duplicate_question_data = {
        "organization_id": org_id,
        "question_text": "What is c++?",
        "question_type": QuestionType.single_choice,
        "options": [
            {"id": 1, "key": "A", "value": "A snake"},
            {"id": 2, "key": "B", "value": "A language"},
        ],
        "correct_answer": [1],
        "is_mandatory": True,
        "tag_ids": [different_tag.id],
    }
    response = client.post(
        f"{settings.API_V1_STR}/questions/",
        json=duplicate_question_data,
        headers=get_user_superadmin_token,
    )

    assert response.status_code == 200
    data = response.json()
    assert data["question_text"] == "What is c++?"
    assert data["tags"][0]["id"] == different_tag.id


def test_create_same_question_different_organizations(
    client: TestClient,
    db: SessionDep,
) -> None:
    user1 = create_random_user(db=db)
    org1_id = user1.organization_id
    headers_org1 = authentication_token_from_email(
        client=client, email=user1.email, db=db
    )

    user2 = create_random_user(db=db)
    org2_id = user2.organization_id
    headers_org2 = authentication_token_from_email(
        client=client, email=user2.email, db=db
    )

    question_data_org1 = {
        "organization_id": org1_id,
        "question_text": "What is Python?",
        "question_type": QuestionType.single_choice,
        "options": [
            {"id": 1, "key": "A", "value": "A snake"},
            {"id": 2, "key": "B", "value": "A language"},
        ],
        "correct_answer": [2],
        "is_mandatory": True,
    }

    response_org1 = client.post(
        f"{settings.API_V1_STR}/questions/",
        json=question_data_org1,
        headers=headers_org1,
    )
    assert response_org1.status_code == 200
    data_org1 = response_org1.json()
    assert data_org1["question_text"] == "What is Python?"

    question_data_org2 = {
        "organization_id": org2_id,
        "question_text": "What is Python?",
        "question_type": QuestionType.single_choice,
        "options": [
            {"id": 1, "key": "A", "value": "A snake"},
            {"id": 2, "key": "B", "value": "A language"},
        ],
        "correct_answer": [2],
        "is_mandatory": True,
    }

    response_org2 = client.post(
        f"{settings.API_V1_STR}/questions/",
        json=question_data_org2,
        headers=headers_org2,
    )
    assert response_org2.status_code == 200
    data_org2 = response_org2.json()
    assert data_org2["question_text"] == "What is Python?"
    assert data_org2["organization_id"] == org2_id
    assert data_org1["id"] != data_org2["id"]


def test_create_question_same_text_no_tags_vs_with_tags_should_pass(
    client: TestClient, get_user_superadmin_token: dict[str, str], db: SessionDep
) -> None:
    user_data = get_current_user_data(client, get_user_superadmin_token)
    org_id = user_data["organization_id"]
    user_id = user_data["id"]
    tag_type = TagType(
        name="Tech TagType",
        description=random_lower_string(),
        organization_id=org_id,
        created_by_id=user_id,
    )
    db.add(tag_type)
    db.flush()

    tag1 = Tag(
        name="Java",
        description=random_lower_string(),
        organization_id=org_id,
        tag_type_id=tag_type.id,
        created_by_id=user_id,
    )
    tag2 = Tag(
        name="Backend",
        description=random_lower_string(),
        organization_id=org_id,
        tag_type_id=tag_type.id,
        created_by_id=user_id,
    )
    db.add_all([tag1, tag2])
    db.flush()
    db.commit()
    question1_data = {
        "organization_id": org_id,
        "question_text": "What is Java?",
        "question_type": QuestionType.single_choice,
        "options": [
            {"id": 1, "key": "A", "value": "Option A"},
            {"id": 2, "key": "B", "value": "Option B"},
        ],
        "correct_answer": [1],
        "is_mandatory": True,
        "tag_ids": [],
    }
    response1 = client.post(
        f"{settings.API_V1_STR}/questions/",
        json=question1_data,
        headers=get_user_superadmin_token,
    )
    assert response1.status_code == 200
    data1 = response1.json()
    assert data1["question_text"] == "What is Java?"
    assert data1["tags"] == []

    question2_data = {
        "organization_id": org_id,
        "question_text": "What is Java?",
        "question_type": QuestionType.single_choice,
        "options": [
            {"id": 1, "key": "A", "value": "Option A"},
            {"id": 2, "key": "B", "value": "Option B"},
        ],
        "correct_answer": [1],
        "is_mandatory": True,
        "tag_ids": [tag2.id, tag1.id],
    }

    response2 = client.post(
        f"{settings.API_V1_STR}/questions/",
        json=question2_data,
        headers=get_user_superadmin_token,
    )
    assert response2.status_code == 200
    data2 = response2.json()
    assert data2["question_text"] == "What is Java?"
    assert len(data2["tags"]) == 2
    returned_tag_ids = [tag["id"] for tag in data2["tags"]]
    assert set(returned_tag_ids) == {tag1.id, tag2.id}


def test_bulk_upload_questions_with_duplicate(
    client: TestClient, get_user_superadmin_token: dict[str, str], db: SessionDep
) -> None:
    user_data = get_current_user_data(client, get_user_superadmin_token)
    org_id = user_data["organization_id"]
    user_id = user_data["id"]
    tag_type = TagType(
        name="Bulk TagType",
        description=random_lower_string(),
        organization_id=org_id,
        created_by_id=user_id,
    )
    db.add(tag_type)
    db.flush()

    tag1 = Tag(
        name="BulkTag",
        description=random_lower_string(),
        organization_id=org_id,
        tag_type_id=tag_type.id,
        created_by_id=user_id,
    )
    tag2 = Tag(
        name="BulkTag 2",
        description=random_lower_string(),
        organization_id=org_id,
        tag_type_id=tag_type.id,
        created_by_id=user_id,
    )
    db.add_all([tag1, tag2])
    db.flush()
    db.commit()
    question1_data = {
        "organization_id": org_id,
        "question_text": "What   is   Python?",
        "question_type": QuestionType.single_choice,
        "options": [
            {"id": 1, "key": "A", "value": "Option A"},
            {"id": 2, "key": "B", "value": "Option B"},
        ],
        "correct_answer": [1],
        "is_mandatory": True,
        "tag_ids": [tag1.id],
    }
    response1 = client.post(
        f"{settings.API_V1_STR}/questions/",
        json=question1_data,
        headers=get_user_superadmin_token,
    )
    assert response1.status_code == 200
    data1 = response1.json()
    assert data1["question_text"] == "What   is   Python?"
    india = Country(name="India")
    db.add(india)
    db.commit()
    db.refresh(india)
    punjab = State(name="Punjab", country_id=india.id)
    db.add(punjab)
    db.commit()
    db.refresh(punjab)
    csv_content = """Questions,Option A,Option B,Option C,Option D,Correct Option,Training Tags,State
    What is 10+10?,20,10,30,40,A,Math,Punjab
     What is 10+10?,20,10,30,40,A,Math,Punjab
    What is PYTHON?,Programming Language,Snake,Car,Food,A,Bulk TagType:BulkTag,Punjab
    What is Python?,Programming Language,Snake,Car,Food,A,Bulk TagType:BulkTag |BulkTag 2,Punjab
    What is Python?,Programming Language,Snake,Car,Food,A,Bulk TagType:BulkTag 2,Punjab

    What is the color of the sky?,Blue,Green,Red,Yellow,A,Science,Punjab"""

    import tempfile

    with tempfile.NamedTemporaryFile(suffix=".csv", delete=False) as temp_file:
        temp_file.write(csv_content.encode("utf-8"))
        temp_file_path = temp_file.name

    try:
        with open(temp_file_path, "rb") as file:
            response = client.post(
                f"{settings.API_V1_STR}/questions/bulk-upload",
                files={
                    "file": ("test_questions_invalid_tagtype.csv", file, "text/csv")
                },
                headers=get_user_superadmin_token,
            )
        assert response.status_code == 200, response.text
        data = response.json()
        assert "Failed to create 3 questions." in data["message"]
        assert data["uploaded_questions"] == 6
        assert data["success_questions"] == 3
        assert data["failed_questions"] == 3
    finally:
        import os

        if os.path.exists(temp_file_path):
            os.unlink(temp_file_path)


def test_duplicate_question_detected_if_any_tag_matches(
    client: TestClient, get_user_superadmin_token: dict[str, str], db: SessionDep
) -> None:
    user_data = get_current_user_data(client, get_user_superadmin_token)
    org_id = user_data["organization_id"]
    user_id = user_data["id"]
    tag_type = TagType(
        name="level",
        description=random_lower_string(),
        organization_id=org_id,
        created_by_id=user_id,
    )
    db.add(tag_type)
    db.flush()

    tag1 = Tag(
        name="level 1",
        description=random_lower_string(),
        organization_id=org_id,
        tag_type_id=tag_type.id,
        created_by_id=user_id,
    )
    tag2 = Tag(
        name="level 2",
        description=random_lower_string(),
        organization_id=org_id,
        tag_type_id=tag_type.id,
        created_by_id=user_id,
    )
    db.add_all([tag1, tag2])
    db.flush()
    db.commit()
    question1_data = {
        "organization_id": org_id,
        "question_text": "What is SQL?",
        "question_type": QuestionType.single_choice,
        "options": [
            {"id": 1, "key": "A", "value": "Option A"},
            {"id": 2, "key": "B", "value": "Option B"},
        ],
        "correct_answer": [2],
        "is_mandatory": True,
        "tag_ids": [tag1.id],
    }
    response1 = client.post(
        f"{settings.API_V1_STR}/questions/",
        json=question1_data,
        headers=get_user_superadmin_token,
    )
    assert response1.status_code == 200
    data1 = response1.json()
    assert data1["question_text"] == "What is SQL?"

    question2_data = {
        "organization_id": org_id,
        "question_text": "What is SQL?",
        "question_type": QuestionType.single_choice,
        "options": [
            {"id": 1, "key": "A", "value": "Option A"},
            {"id": 2, "key": "B", "value": "Option B"},
        ],
        "correct_answer": [2],
        "is_mandatory": True,
        "tag_ids": [tag2.id, tag1.id],
    }

    response2 = client.post(
        f"{settings.API_V1_STR}/questions/",
        json=question2_data,
        headers=get_user_superadmin_token,
    )
    assert response2.status_code == 400
    data2 = response2.json()
    assert (
        data2["detail"]
        == "Duplicate question: Same question text and tags already exist."
    )


def test_question_revision_with_same_text_and_tags_is_allowed(
    client: TestClient,
    get_user_superadmin_token: dict[str, str],
    db: SessionDep,
) -> None:
    user_data = get_current_user_data(client, get_user_superadmin_token)
    org_id = user_data["organization_id"]
    user_id = user_data["id"]
    tag_type = TagType(
        name="Subject",
        description=random_lower_string(),
        organization_id=org_id,
        created_by_id=user_id,
    )
    db.add(tag_type)
    db.flush()
    tag = Tag(
        name="cyber security",
        description=random_lower_string(),
        tag_type_id=tag_type.id,
        organization_id=org_id,
        created_by_id=user_id,
    )
    db.add(tag)
    db.flush()
    question_payload = {
        "organization_id": org_id,
        "question_text": "What is gravity?",
        "question_type": QuestionType.single_choice,
        "options": [
            {"id": 1, "key": "A", "value": "Force"},
            {"id": 2, "key": "B", "value": "Energy"},
        ],
        "correct_answer": [1],
        "is_mandatory": True,
        "tag_ids": [tag.id],
    }
    response = client.post(
        f"{settings.API_V1_STR}/questions/",
        json=question_payload,
        headers=get_user_superadmin_token,
    )
    assert response.status_code == 200
    question = response.json()
    question_id = question["id"]
    revision_payload = {
        "question_text": "What is gravity?",
        "question_type": QuestionType.single_choice,
        "options": [
            {"id": 1, "key": "A", "value": "A force that attracts objects"},
            {"id": 2, "key": "B", "value": "No force at all"},
        ],
        "correct_answer": [1],
        "is_mandatory": True,
        "is_active": True,
    }
    revision_response = client.post(
        f"{settings.API_V1_STR}/questions/{question_id}/revisions",
        json=revision_payload,
        headers=get_user_superadmin_token,
    )
    assert revision_response.status_code == 200
    updated_question = revision_response.json()
    assert updated_question["id"] == question_id
    assert updated_question["question_text"] == "What is gravity?"
    assert updated_question["options"][0]["value"] == "A force that attracts objects"
    assert "tags" in updated_question


def test_check_question_duplication_if_deleted(
    client: TestClient, get_user_superadmin_token: dict[str, str], db: SessionDep
) -> None:
    user_data = get_current_user_data(client, get_user_superadmin_token)
    org_id = user_data["organization_id"]
    user_id = user_data["id"]
    tag_type = TagType(
        name="Test Tag Type",
        description="For testing",
        organization_id=org_id,
        created_by_id=user_id,
    )
    db.add(tag_type)
    db.commit()

    db.flush()
    tag = Tag(
        name="Test Tag",
        description="For testing questions",
        tag_type_id=tag_type.id,
        organization_id=org_id,
        created_by_id=user_id,
    )
    db.add(tag)
    db.commit()
    db.flush()
    question_data = {
        "organization_id": org_id,
        "question_text": "What is Python?",
        "question_type": QuestionType.single_choice,
        "options": [
            {"id": 1, "key": "A", "value": "Option 1"},
            {"id": 2, "key": "B", "value": "Option 2"},
            {"id": 3, "key": "C", "value": "Option 3"},
        ],
        "correct_answer": [1],
        "is_mandatory": True,
        "tag_ids": [tag.id],
    }
    response = client.post(
        f"{settings.API_V1_STR}/questions/",
        json=question_data,
        headers=get_user_superadmin_token,
    )
    assert response.status_code == 200
    data = response.json()
    question_id = data["id"]

    revisions = db.exec(
        select(QuestionRevision).where(QuestionRevision.question_id == question_id)
    ).first()

    db.delete(revisions)
    db.commit()

    # Delete the question
    delete_response = client.request(
        "DELETE",
        f"{settings.API_V1_STR}/questions/",
        json=[question_id],
        headers=get_user_superadmin_token,
    )
    assert delete_response.status_code == 200

    # Try to create a new question with the same text and tags
    duplicate_question_data = {
        "organization_id": org_id,
        "question_text": "What is Python?",
        "question_type": QuestionType.single_choice,
        "options": [
            {"id": 1, "key": "A", "value": "Option 1"},
            {"id": 2, "key": "B", "value": "Option 2"},
            {"id": 3, "key": "C", "value": "Option 3"},
        ],
        "correct_answer": [1],
        "is_mandatory": True,
        "tag_ids": [tag.id],
    }
    duplicate_response = client.post(
        f"{settings.API_V1_STR}/questions/",
        json=duplicate_question_data,
        headers=get_user_superadmin_token,
    )
    assert duplicate_response.status_code == 200
    duplicate_data = duplicate_response.json()
    assert duplicate_data["question_text"] == "What is Python?"
    assert duplicate_data["tags"][0]["id"] == tag.id
    assert duplicate_data["organization_id"] == org_id
    assert duplicate_data["question_type"] == QuestionType.single_choice
    assert len(duplicate_data["options"]) == 3
    assert duplicate_data["options"][0]["value"] == "Option 1"
    assert duplicate_data["options"][1]["value"] == "Option 2"
    assert duplicate_data["options"][2]["value"] == "Option 3"
    assert duplicate_data["correct_answer"] == [1]
    assert duplicate_data["is_mandatory"] is True

    duplicate_question_data = {
        "organization_id": org_id,
        "question_text": "What is Python?",
        "question_type": QuestionType.single_choice,
        "options": [
            {"id": 1, "key": "A", "value": "Option 1"},
            {"id": 2, "key": "B", "value": "Option 2"},
            {"id": 3, "key": "C", "value": "Option 33"},
        ],
        "correct_answer": [2],
        "is_mandatory": True,
        "tag_ids": [tag.id],
    }

    another_duplicate_response = client.post(
        f"{settings.API_V1_STR}/questions/",
        json=duplicate_question_data,
        headers=get_user_superadmin_token,
    )
    assert another_duplicate_response.status_code == 400


def test_create_duplicate_questions_with_same_text_and_no_tags(
    client: TestClient, get_user_superadmin_token: dict[str, str]
) -> None:
    user_data = get_current_user_data(client, get_user_superadmin_token)
    org_id = user_data["organization_id"]
    question1_data = {
        "organization_id": org_id,
        "question_text": "Explain Java basics.",
        "question_type": QuestionType.single_choice,
        "options": [
            {"id": 1, "key": "A", "value": "Option A"},
            {"id": 2, "key": "B", "value": "Option B"},
        ],
        "correct_answer": [1],
        "is_mandatory": True,
        "tag_ids": [],
    }

    response1 = client.post(
        f"{settings.API_V1_STR}/questions/",
        json=question1_data,
        headers=get_user_superadmin_token,
    )
    assert response1.status_code == 200
    data1 = response1.json()
    assert data1["question_text"] == "Explain Java basics."
    assert data1["tags"] == []

    question2_data = {
        "organization_id": org_id,
        "question_text": "Explain Java basics.",  # same text
        "question_type": QuestionType.single_choice,
        "options": [
            {"id": 1, "key": "A", "value": "Option A"},
            {"id": 2, "key": "B", "value": "Option B"},
        ],
        "correct_answer": [1],
        "is_mandatory": True,
        "tag_ids": [],  # also no tags
    }

    response2 = client.post(
        f"{settings.API_V1_STR}/questions/",
        json=question2_data,
        headers=get_user_superadmin_token,
    )

    assert response2.status_code == 400
    data2 = response2.json()
    assert (
        data2["detail"]
        == "Duplicate question: Same question text and tags already exist."
    )


def test_create_same_text_one_with_tags_one_without(
    client: TestClient, get_user_superadmin_token: dict[str, str], db: SessionDep
) -> None:
    user_data = get_current_user_data(client, get_user_superadmin_token)
    org_id = user_data["organization_id"]
    user_id = user_data["id"]

    tag_type = TagType(
        name="Language",
        description=random_lower_string(),
        organization_id=org_id,
        created_by_id=user_id,
    )
    db.add(tag_type)
    db.flush()

    tag1 = Tag(
        name="Java",
        description=random_lower_string(),
        organization_id=org_id,
        tag_type_id=tag_type.id,
        created_by_id=user_id,
    )
    tag2 = Tag(
        name="Backend",
        description=random_lower_string(),
        organization_id=org_id,
        tag_type_id=tag_type.id,
        created_by_id=user_id,
    )
    db.add_all([tag1, tag2])
    db.commit()

    question1_data = {
        "organization_id": org_id,
        "question_text": "What are the features of Python",
        "question_type": QuestionType.single_choice,
        "options": [
            {"id": 1, "key": "A", "value": "Object-oriented language"},
            {"id": 2, "key": "B", "value": "Database"},
        ],
        "correct_answer": [1],
        "is_mandatory": True,
        "tag_ids": [],
    }
    response1 = client.post(
        f"{settings.API_V1_STR}/questions/",
        json=question1_data,
        headers=get_user_superadmin_token,
    )
    assert response1.status_code == 200
    data1 = response1.json()
    assert data1["question_text"] == "What are the features of Python"
    assert data1["tags"] == []

    question2_data = {
        "organization_id": org_id,
        "question_text": "What are the features of Python",
        "question_type": QuestionType.single_choice,
        "options": [
            {"id": 1, "key": "A", "value": "Object-oriented language"},
            {"id": 2, "key": "B", "value": "Database"},
        ],
        "correct_answer": [1],
        "is_mandatory": True,
        "tag_ids": [tag1.id, tag2.id],
    }
    response2 = client.post(
        f"{settings.API_V1_STR}/questions/",
        json=question2_data,
        headers=get_user_superadmin_token,
    )

    assert response2.status_code == 200
    data2 = response2.json()
    assert data2["question_text"] == "What are the features of Python"
    assert len(data2["tags"]) == 2


def test_bulk_upload_questions_with_multiple_errors_report(
    client: TestClient, get_user_superadmin_token: dict[str, str], db: SessionDep
) -> None:
    india = Country(name="India")
    db.add(india)
    db.commit()
    db.refresh(india)

    punjab = State(name="Punjab", country_id=india.id)
    db.add(punjab)
    db.commit()
    db.refresh(punjab)
    csv_content = """Questions,Option A,Option B,Option C,Option D,Correct Option,Training Tags,State
What is 10+10?,20,10,30,40,A,Math,Punjab
What is the color of the sky?,Blue,Green,Red,Yellow,A,Science,Punjab
What is 5x5?,25,10,15,20,A,InvalidTagType:Multiplication,Punjab
What is the capital of India?,Delhi,Mumbai,Kolkata,Chennai,A,InvalidTagType:Geography,Punjab
Which option is missing?,,10,20,30,A,Math,Punjab
What is 2 + 2?,4,5,6,7,Z,Math,Punjab
,1,2,3,4,A,Math,Punjab
What is 9+1?,10,20,30,40,A,Math,NonExistentState
Which planet is known as the Red Planet?,Earth,Mars,Jupiter,Venus,,Math,Punjab
What is 10+10?,20,10,30,40,A,Math,Punjab"""
    import tempfile

    with tempfile.NamedTemporaryFile(suffix=".csv", delete=False) as temp_file:
        temp_file.write(csv_content.encode("utf-8"))
        temp_file_path = temp_file.name
    try:
        with open(temp_file_path, "rb") as file:
            response = client.post(
                f"{settings.API_V1_STR}/questions/bulk-upload",
                files={"file": ("test_questions_error_report.csv", file, "text/csv")},
                headers=get_user_superadmin_token,
            )
        assert response.status_code == 200
        data = response.json()
        assert data["uploaded_questions"] == 10
        assert data["success_questions"] == 2
        assert data["failed_questions"] == 8
        assert "Failed to create 8 questions." in data["message"]
        expected_errors = {
            3: "Invalid tag type",
            4: "Invalid tag type",
            5: "one or more options (a-d) are missing",
            6: "Invalid correct option",
            7: "Question text is missing",
            8: "Invalid states: NonExistentState",
            9: "Correct option is missing",
            10: "Questions Already Exist",
        }
        assert "data:text/csv;base64," in data["error_log"]
        base64_csv = data["error_log"].split("base64,")[-1]
        csv_bytes = base64.b64decode(base64_csv)
        csv_text = csv_bytes.decode("utf-8")
        csv_reader = csv.DictReader(io.StringIO(csv_text))
        rows = list(csv_reader)
        assert len(rows) == 8
        for row in rows:
            assert "row_number" in row
            assert "question_text" in row
            assert "error" in row
            assert row["error"]
            row_number = int(row["row_number"])
            expected_error = expected_errors.get(row_number)
            assert expected_error is not None
            assert expected_error.lower() in row["error"].lower()

    finally:
        import os

        if os.path.exists(temp_file_path):
            os.unlink(temp_file_path)


def test_read_questions_with_pagination(
    client: TestClient,
    db: SessionDep,
    get_user_superadmin_token: dict[str, str],
) -> None:
    user_data = get_current_user_data(client, get_user_superadmin_token)
    user_id = user_data["id"]
    org_id = user_data["organization_id"]

    tag_type = TagType(
        name="Question Category",
        description=random_lower_string(),
        created_by_id=user_id,
        organization_id=org_id,
    )
    db.add(tag_type)
    db.flush()

    tag = Tag(
        name="Math",
        description=random_lower_string(),
        tag_type_id=tag_type.id,
        created_by_id=user_id,
        organization_id=org_id,
    )
    db.add(tag)
    db.commit()
    db.refresh(tag)

    for _ in range(26):
        create_random_question_revision(db, user_id=user_id, org_id=org_id)
    db.commit()

    response = client.get(
        f"{settings.API_V1_STR}/questions/", headers=get_user_superadmin_token
    )
    data = response.json()
    assert response.status_code == 200
    assert "items" in data
    assert len(data["items"]) == 25
    assert data["page"] == 1
    assert data["pages"] == 2
    assert data["size"] == 25
    assert data["total"] >= 26

    response = client.get(
        f"{settings.API_V1_STR}/questions/?page=10", headers=get_user_superadmin_token
    )
    data = response.json()
    assert response.status_code == 200
    assert "items" in data
    assert len(data["items"]) == 0
    assert data["page"] == 10
    assert data["pages"] == 2
    assert data["size"] == 25
    assert data["total"] >= 26


def test_get_questions_with_invalid_fields_returns_empty(
    client: TestClient, get_user_superadmin_token: dict[str, str]
) -> None:
    response = client.get(
        f"{settings.API_V1_STR}/questions/?created_by_id=-99999",
        headers=get_user_superadmin_token,
    )
    data = response.json()
    assert response.status_code == 200
    assert data["items"] == []
    assert data["total"] == 0
    response = client.get(
        f"{settings.API_V1_STR}/questions/?state_ids=-99999",  # assuming this state ID doesn't exist
        headers=get_user_superadmin_token,
    )
    data = response.json()
    assert response.status_code == 200
    assert data["items"] == []
    assert data["total"] == 0
    response = client.get(
        f"{settings.API_V1_STR}/questions/?tag_ids=-99999",
        headers=get_user_superadmin_token,
    )
    data = response.json()
    assert response.status_code == 200
    assert data["items"] == []
    assert data["total"] == 0


def test_create_random_question_revision_invalid_org_and_user(
    db: SessionDep,
) -> None:
    user = -100
    org = -100
    with pytest.raises(Exception) as excinfo:
        create_random_question_revision(db, user_id=user)
    assert str(excinfo.value) in ["User Not Found", "Organization Not Found"]
    with pytest.raises(Exception) as excinfo:
        create_random_question_revision(db, org_id=org)
    assert str(excinfo.value) in ["User Not Found", "Organization Not Found"]


def test_bulk_upload_questions_without_tag_column(
    client: TestClient, get_user_superadmin_token: dict[str, str], db: SessionDep
) -> None:
    india = Country(name="India")
    db.add(india)
    db.commit()
    db.refresh(india)

    punjab = State(name="Punjab", country_id=india.id)
    db.add(punjab)
    db.commit()
    db.refresh(punjab)
    csv_content = """Questions,Option A,Option B,Option C,Option D,Correct Option,State,
What is 10+10?,20,10,30,40,A,Punjab
What is the color of the sky?,Blue,Green,Red,Yellow,A,Punjab
What is 5x5?,25,10,15,20,A,Punjab
What is the capital of India?,Delhi,Mumbai,Kolkata,Chennai,A,Punjab
Which option is missing?,25,10,20,30,A,Punjab
What is 2 + 2?,4,5,6,7,Z,Punjab
What is 9+1?,10,20,30,40,A,NonExistentState
Which planet is known as the Red Planet?,Earth,Mars,Jupiter,Venus,,Punjab"""
    import tempfile

    with tempfile.NamedTemporaryFile(suffix=".csv", delete=False) as temp_file:
        temp_file.write(csv_content.encode("utf-8"))
        temp_file_path = temp_file.name
    try:
        with open(temp_file_path, "rb") as file:
            response = client.post(
                f"{settings.API_V1_STR}/questions/bulk-upload",
                files={"file": ("test_questions_error_report.csv", file, "text/csv")},
                headers=get_user_superadmin_token,
            )

        data = response.json()
        assert response.status_code == 200
        assert data["uploaded_questions"] == 8
        assert data["success_questions"] == 5
        assert data["failed_questions"] == 3
    finally:
        import os

        if os.path.exists(temp_file_path):
            os.unlink(temp_file_path)


def test_bulk_upload_questions_without_state_column(
    client: TestClient, get_user_superadmin_token: dict[str, str], db: SessionDep
) -> None:
    india = Country(name="India")
    db.add(india)
    db.commit()
    db.refresh(india)

    punjab = State(name="Punjab", country_id=india.id)
    db.add(punjab)
    db.commit()
    db.refresh(punjab)
    csv_content = """Questions,Option A,Option B,Option C,Option D,Correct Option,Training Tags,
What is the color of the sky?,Blue,Green,Red,Yellow,A,Science
What is 5x5?,25,10,15,20,A,InvalidTagType:Multiplication
What is the capital of India?,Delhi,Mumbai,Kolkata,Chennai,A,InvalidTagType:Geography
Which option is missing?,25,10,20,30,A,Math
What is 2 + 2?,4,5,6,7,Z,Math
What is 9+1?,10,20,30,40,A,Math
Which planet is known as the Red Planet?,Earth,Mars,Jupiter,Venus,,Math
What is 10+10?,20,10,30,40,A,Math"""
    import tempfile

    with tempfile.NamedTemporaryFile(suffix=".csv", delete=False) as temp_file:
        temp_file.write(csv_content.encode("utf-8"))
        temp_file_path = temp_file.name
    try:
        with open(temp_file_path, "rb") as file:
            response = client.post(
                f"{settings.API_V1_STR}/questions/bulk-upload",
                files={"file": ("test_questions_error_report.csv", file, "text/csv")},
                headers=get_user_superadmin_token,
            )

        data = response.json()
        assert response.status_code == 200
        assert data["uploaded_questions"] == 8
        assert data["success_questions"] == 4
        assert data["failed_questions"] == 4
    finally:
        import os

        if os.path.exists(temp_file_path):
            os.unlink(temp_file_path)


def test_bulk_upload_questions_with_extra_column(
    client: TestClient, get_user_superadmin_token: dict[str, str], db: SessionDep
) -> None:
    india = Country(name="India")
    db.add(india)
    db.commit()
    db.refresh(india)

    punjab = State(name="Punjab", country_id=india.id)
    db.add(punjab)
    db.commit()
    db.refresh(punjab)
    csv_content = """Questions,Option A,Option B,Option C,Option D,Correct Option,ABCD,Training Tags,State,ABCD
What is 10+10?,20,10,30,40,A,ABCD,Math,Punjab
What is the color of the sky?,Blue,Green,Red,Yellow,A,ABCD,Science,Punjab
Which option is missing?,25,10,20,30,A,ABCD,Math,Punjab
What is 2 + 2?,4,5,6,7,A,ABCD,Math,Punjab
Which planet is known as the Red Planet?,Earth,Mars,Jupiter,Venus,D,ABCD,Math,Punjab"""
    import tempfile

    with tempfile.NamedTemporaryFile(suffix=".csv", delete=False) as temp_file:
        temp_file.write(csv_content.encode("utf-8"))
        temp_file_path = temp_file.name
    try:
        with open(temp_file_path, "rb") as file:
            response = client.post(
                f"{settings.API_V1_STR}/questions/bulk-upload",
                files={"file": ("test_questions_error_report.csv", file, "text/csv")},
                headers=get_user_superadmin_token,
            )

        data = response.json()
        assert response.status_code == 200
        assert data["uploaded_questions"] == 5
        assert data["success_questions"] == 5
        assert data["failed_questions"] == 0
        assert data["error_log"] is None
    finally:
        import os

        with suppress(FileNotFoundError):
            os.unlink(temp_file_path)


<<<<<<< HEAD
def test_update_question_not_found(
    client: TestClient,
) -> None:
    non_existing_id = -9999
    updated_data = {"is_active": True}

    response = client.put(
        f"{settings.API_V1_STR}/questions/{non_existing_id}",
        json=updated_data,
    )

    assert response.status_code == 404
    content = response.json()
    assert content["detail"] == "Question not found"


def test_get_question_revisions_not_found(
    client: TestClient, get_user_superadmin_token: dict[str, str]
) -> None:
    non_existing_id = -9999

    response = client.get(
        f"{settings.API_V1_STR}/questions/{non_existing_id}/revisions",
        headers=get_user_superadmin_token,
    )

    assert response.status_code == 404
    data = response.json()
    assert data["detail"] == "Question not found"


def test_update_question_locations_not_found(
    client: TestClient, db: SessionDep, get_user_superadmin_token: dict[str, str]
) -> None:
    country = Country(name=random_lower_string())
=======
def test_question_list_state_user(
    client: TestClient, get_user_superadmin_token: dict[str, str], db: SessionDep
) -> None:
    new_organization = create_random_organization(db)
    db.add(new_organization)
    db.commit()

    country = Country(name=random_lower_string(), is_active=True)
>>>>>>> 0eb06b15
    db.add(country)
    db.commit()
    db.refresh(country)

<<<<<<< HEAD
    state = State(name=random_lower_string(), country_id=country.id)
    db.add(state)
    db.commit()
    db.refresh(state)

    district = District(name=random_lower_string(), state_id=state.id)
    db.add(district)
    db.commit()
    db.refresh(district)

    non_existing_id = -9999

    location_data = {
        "locations": [
            {
                "state_id": state.id,
                "district_id": district.id,
                "block_id": None,
            }
        ]
    }

    response = client.put(
        f"{settings.API_V1_STR}/questions/{non_existing_id}/locations",
        json=location_data,
        headers=get_user_superadmin_token,
    )

    assert response.status_code == 404
    data = response.json()
    assert data["detail"] == "Question not found"


def test_get_question_tags_not_found(
    client: TestClient,
    get_user_superadmin_token: dict[str, str],
) -> None:
    non_existing_id = -9999

    response = client.get(
        f"{settings.API_V1_STR}/questions/{non_existing_id}/tags",
        headers=get_user_superadmin_token,
    )

    assert response.status_code == 404
    data = response.json()
    assert data["detail"] == "Question not found"


def test_update_question_tags_not_found(
    client: TestClient,
    get_user_superadmin_token: dict[str, str],
) -> None:
    non_existing_id = -9999

    tag_data = {"tag_ids": [1, 2, 3]}

    response = client.put(
        f"{settings.API_V1_STR}/questions/{non_existing_id}/tags",
        json=tag_data,
        headers=get_user_superadmin_token,
    )

    assert response.status_code == 404
    data = response.json()
    assert data["detail"] == "Question not found"


def test_create_question_revision_not_found(
    client: TestClient, get_user_superadmin_token: dict[str, str]
) -> None:
    non_existing_id = -9999
    revision_data = {
        "question_text": random_lower_string(),
        "instructions": random_lower_string(),
        "question_type": QuestionType.single_choice,
        "options": [
            {"id": 1, "key": "A", "value": "Option 1"},
            {"id": 2, "key": "B", "value": "Option 2"},
            {"id": 3, "key": "C", "value": "Option 3"},
        ],
        "correct_answer": [1],
        "is_mandatory": True,
        "media": None,
        "is_active": True,
    }

    response = client.post(
        f"{settings.API_V1_STR}/questions/{non_existing_id}/revisions",
        json=revision_data,
        headers=get_user_superadmin_token,
    )

    assert response.status_code == 404
    data = response.json()
    assert data["detail"] == "Question not found"
=======
    state_x = State(name=random_lower_string(), is_active=True, country_id=country.id)
    state_y = State(name=random_lower_string(), is_active=True, country_id=country.id)
    db.add_all([state_x, state_y])
    db.commit()
    db.refresh(state_x)
    db.refresh(state_y)

    state_admin_role = db.exec(select(Role).where(Role.name == "state_admin")).first()
    assert state_admin_role is not None

    email = random_email()
    state_admin_payload = {
        "email": email,
        "password": random_lower_string(),
        "phone": random_lower_string(),
        "full_name": random_lower_string(),
        "role_id": state_admin_role.id,
        "organization_id": new_organization.id,
        "state_ids": [state_x.id],
    }
    client.post(
        f"{settings.API_V1_STR}/users/",
        json=state_admin_payload,
        headers=get_user_superadmin_token,
    )
    token_headers = authentication_token_from_email(client=client, email=email, db=db)

    user_state_x = create_random_user(db, new_organization.id)
    db.add(user_state_x)
    db.commit()
    db.refresh(user_state_x)
    db.add(UserState(user_id=user_state_x.id, state_id=state_x.id))

    user_state_y = create_random_user(db, new_organization.id)
    db.add(user_state_y)
    db.commit()
    db.refresh(user_state_y)
    db.add(UserState(user_id=user_state_y.id, state_id=state_y.id))

    another_user = create_random_user(db, new_organization.id)
    db.add(another_user)
    db.commit()
    db.refresh(another_user)

    db.commit()

    for _ in range(4):
        question = Question(
            created_by_id=user_state_x.id,
            organization_id=new_organization.id,
            is_deleted=False,
        )
        db.add(question)
        db.flush()
        db.refresh(question)
        revision = QuestionRevision(
            question_id=question.id,
            created_by_id=user_state_x.id,
            question_text=random_lower_string(),
            question_type=QuestionType.single_choice,
            is_mandatory=True,
            correct_answer=[1],
            options=[
                {"id": 1, "key": "A", "value": random_lower_string()},
                {"id": 2, "key": "B", "value": random_lower_string()},
            ],
        )
        db.add(revision)
        db.flush()
        question.last_revision_id = revision.id
        db.add(QuestionLocation(question_id=question.id, state_id=state_x.id))

    for _ in range(2):
        question = Question(
            created_by_id=user_state_y.id,
            organization_id=new_organization.id,
            is_deleted=False,
        )
        db.add(question)
        db.flush()
        db.refresh(question)
        revision = QuestionRevision(
            question_id=question.id,
            created_by_id=user_state_y.id,
            question_text=random_lower_string(),
            question_type=QuestionType.single_choice,
            is_mandatory=True,
            correct_answer=[1],
            options=[
                {"id": 1, "key": "A", "value": random_lower_string()},
                {"id": 2, "key": "B", "value": random_lower_string()},
            ],
        )
        db.add(revision)
        db.flush()
        question.last_revision_id = revision.id
        db.add(QuestionLocation(question_id=question.id, state_id=state_y.id))
        db.add(QuestionLocation(question_id=question.id, state_id=state_x.id))

    db.commit()

    for _ in range(2):
        question = Question(
            created_by_id=user_state_y.id,
            organization_id=new_organization.id,
            is_deleted=False,
        )
        db.add(question)
        db.flush()
        db.refresh(question)
        revision = QuestionRevision(
            question_id=question.id,
            created_by_id=user_state_y.id,
            question_text=random_lower_string(),
            question_type=QuestionType.single_choice,
            is_mandatory=True,
            correct_answer=[1],
            options=[
                {"id": 1, "key": "A", "value": random_lower_string()},
                {"id": 2, "key": "B", "value": random_lower_string()},
            ],
        )
        db.add(revision)
        db.flush()
        question.last_revision_id = revision.id
        db.add(QuestionLocation(question_id=question.id, state_id=state_y.id))

    db.commit()

    for _ in range(2):
        question = Question(
            created_by_id=user_state_y.id,
            organization_id=new_organization.id,
            is_deleted=False,
        )
        db.add(question)
        db.flush()
        db.refresh(question)
        revision = QuestionRevision(
            question_id=question.id,
            created_by_id=user_state_x.id,
            question_text=random_lower_string(),
            question_type=QuestionType.single_choice,
            is_mandatory=True,
            correct_answer=[1],
            options=[
                {"id": 1, "key": "A", "value": random_lower_string()},
                {"id": 2, "key": "B", "value": random_lower_string()},
            ],
        )
        db.add(revision)
        db.flush()
        question.last_revision_id = revision.id

    db.commit()

    response = client.get(
        f"{settings.API_V1_STR}/questions/",
        headers=token_headers,
    )
    data = response.json()
    assert response.status_code == 200
    assert data["total"] == 8
    assert len(data["items"]) == 8

    test_admin_role = db.exec(select(Role).where(Role.name == "state_admin")).first()
    assert test_admin_role is not None

    email = random_email()
    state_admin_payload = {
        "email": email,
        "password": random_lower_string(),
        "phone": random_lower_string(),
        "full_name": random_lower_string(),
        "role_id": test_admin_role.id,
        "organization_id": new_organization.id,
        "state_ids": [state_x.id],
    }
    client.post(
        f"{settings.API_V1_STR}/users/",
        json=state_admin_payload,
        headers=get_user_superadmin_token,
    )
    token_headers = authentication_token_from_email(client=client, email=email, db=db)

    response = client.get(
        f"{settings.API_V1_STR}/questions/",
        headers=token_headers,
    )
    data = response.json()
    assert response.status_code == 200
    assert data["total"] == 8
    assert len(data["items"]) == 8
>>>>>>> 0eb06b15
<|MERGE_RESOLUTION|>--- conflicted
+++ resolved
@@ -4672,43 +4672,6 @@
             os.unlink(temp_file_path)
 
 
-<<<<<<< HEAD
-def test_update_question_not_found(
-    client: TestClient,
-) -> None:
-    non_existing_id = -9999
-    updated_data = {"is_active": True}
-
-    response = client.put(
-        f"{settings.API_V1_STR}/questions/{non_existing_id}",
-        json=updated_data,
-    )
-
-    assert response.status_code == 404
-    content = response.json()
-    assert content["detail"] == "Question not found"
-
-
-def test_get_question_revisions_not_found(
-    client: TestClient, get_user_superadmin_token: dict[str, str]
-) -> None:
-    non_existing_id = -9999
-
-    response = client.get(
-        f"{settings.API_V1_STR}/questions/{non_existing_id}/revisions",
-        headers=get_user_superadmin_token,
-    )
-
-    assert response.status_code == 404
-    data = response.json()
-    assert data["detail"] == "Question not found"
-
-
-def test_update_question_locations_not_found(
-    client: TestClient, db: SessionDep, get_user_superadmin_token: dict[str, str]
-) -> None:
-    country = Country(name=random_lower_string())
-=======
 def test_question_list_state_user(
     client: TestClient, get_user_superadmin_token: dict[str, str], db: SessionDep
 ) -> None:
@@ -4717,109 +4680,10 @@
     db.commit()
 
     country = Country(name=random_lower_string(), is_active=True)
->>>>>>> 0eb06b15
     db.add(country)
     db.commit()
     db.refresh(country)
 
-<<<<<<< HEAD
-    state = State(name=random_lower_string(), country_id=country.id)
-    db.add(state)
-    db.commit()
-    db.refresh(state)
-
-    district = District(name=random_lower_string(), state_id=state.id)
-    db.add(district)
-    db.commit()
-    db.refresh(district)
-
-    non_existing_id = -9999
-
-    location_data = {
-        "locations": [
-            {
-                "state_id": state.id,
-                "district_id": district.id,
-                "block_id": None,
-            }
-        ]
-    }
-
-    response = client.put(
-        f"{settings.API_V1_STR}/questions/{non_existing_id}/locations",
-        json=location_data,
-        headers=get_user_superadmin_token,
-    )
-
-    assert response.status_code == 404
-    data = response.json()
-    assert data["detail"] == "Question not found"
-
-
-def test_get_question_tags_not_found(
-    client: TestClient,
-    get_user_superadmin_token: dict[str, str],
-) -> None:
-    non_existing_id = -9999
-
-    response = client.get(
-        f"{settings.API_V1_STR}/questions/{non_existing_id}/tags",
-        headers=get_user_superadmin_token,
-    )
-
-    assert response.status_code == 404
-    data = response.json()
-    assert data["detail"] == "Question not found"
-
-
-def test_update_question_tags_not_found(
-    client: TestClient,
-    get_user_superadmin_token: dict[str, str],
-) -> None:
-    non_existing_id = -9999
-
-    tag_data = {"tag_ids": [1, 2, 3]}
-
-    response = client.put(
-        f"{settings.API_V1_STR}/questions/{non_existing_id}/tags",
-        json=tag_data,
-        headers=get_user_superadmin_token,
-    )
-
-    assert response.status_code == 404
-    data = response.json()
-    assert data["detail"] == "Question not found"
-
-
-def test_create_question_revision_not_found(
-    client: TestClient, get_user_superadmin_token: dict[str, str]
-) -> None:
-    non_existing_id = -9999
-    revision_data = {
-        "question_text": random_lower_string(),
-        "instructions": random_lower_string(),
-        "question_type": QuestionType.single_choice,
-        "options": [
-            {"id": 1, "key": "A", "value": "Option 1"},
-            {"id": 2, "key": "B", "value": "Option 2"},
-            {"id": 3, "key": "C", "value": "Option 3"},
-        ],
-        "correct_answer": [1],
-        "is_mandatory": True,
-        "media": None,
-        "is_active": True,
-    }
-
-    response = client.post(
-        f"{settings.API_V1_STR}/questions/{non_existing_id}/revisions",
-        json=revision_data,
-        headers=get_user_superadmin_token,
-    )
-
-    assert response.status_code == 404
-    data = response.json()
-    assert data["detail"] == "Question not found"
-=======
     state_x = State(name=random_lower_string(), is_active=True, country_id=country.id)
     state_y = State(name=random_lower_string(), is_active=True, country_id=country.id)
     db.add_all([state_x, state_y])
@@ -5013,4 +4877,140 @@
     assert response.status_code == 200
     assert data["total"] == 8
     assert len(data["items"]) == 8
->>>>>>> 0eb06b15
+
+
+def test_update_question_not_found(
+    client: TestClient,
+) -> None:
+    non_existing_id = -9999
+    updated_data = {"is_active": True}
+
+    response = client.put(
+        f"{settings.API_V1_STR}/questions/{non_existing_id}",
+        json=updated_data,
+    )
+
+    assert response.status_code == 404
+    content = response.json()
+    assert content["detail"] == "Question not found"
+
+
+def test_get_question_revisions_not_found(
+    client: TestClient, get_user_superadmin_token: dict[str, str]
+) -> None:
+    non_existing_id = -9999
+
+    response = client.get(
+        f"{settings.API_V1_STR}/questions/{non_existing_id}/revisions",
+        headers=get_user_superadmin_token,
+    )
+
+    assert response.status_code == 404
+    data = response.json()
+    assert data["detail"] == "Question not found"
+
+
+def test_update_question_locations_not_found(
+    client: TestClient, db: SessionDep, get_user_superadmin_token: dict[str, str]
+) -> None:
+    country = Country(name=random_lower_string())
+    db.add(country)
+    db.commit()
+    db.refresh(country)
+
+    state = State(name=random_lower_string(), country_id=country.id)
+    db.add(state)
+    db.commit()
+    db.refresh(state)
+
+    district = District(name=random_lower_string(), state_id=state.id)
+    db.add(district)
+    db.commit()
+    db.refresh(district)
+
+    non_existing_id = -9999
+
+    location_data = {
+        "locations": [
+            {
+                "state_id": state.id,
+                "district_id": district.id,
+                "block_id": None,
+            }
+        ]
+    }
+
+    response = client.put(
+        f"{settings.API_V1_STR}/questions/{non_existing_id}/locations",
+        json=location_data,
+        headers=get_user_superadmin_token,
+    )
+
+    assert response.status_code == 404
+    data = response.json()
+    assert data["detail"] == "Question not found"
+
+
+def test_get_question_tags_not_found(
+    client: TestClient,
+    get_user_superadmin_token: dict[str, str],
+) -> None:
+    non_existing_id = -9999
+
+    response = client.get(
+        f"{settings.API_V1_STR}/questions/{non_existing_id}/tags",
+        headers=get_user_superadmin_token,
+    )
+
+    assert response.status_code == 404
+    data = response.json()
+    assert data["detail"] == "Question not found"
+
+
+def test_update_question_tags_not_found(
+    client: TestClient,
+    get_user_superadmin_token: dict[str, str],
+) -> None:
+    non_existing_id = -9999
+
+    tag_data = {"tag_ids": [1, 2, 3]}
+
+    response = client.put(
+        f"{settings.API_V1_STR}/questions/{non_existing_id}/tags",
+        json=tag_data,
+        headers=get_user_superadmin_token,
+    )
+
+    assert response.status_code == 404
+    data = response.json()
+    assert data["detail"] == "Question not found"
+
+
+def test_create_question_revision_not_found(
+    client: TestClient, get_user_superadmin_token: dict[str, str]
+) -> None:
+    non_existing_id = -9999
+    revision_data = {
+        "question_text": random_lower_string(),
+        "instructions": random_lower_string(),
+        "question_type": QuestionType.single_choice,
+        "options": [
+            {"id": 1, "key": "A", "value": "Option 1"},
+            {"id": 2, "key": "B", "value": "Option 2"},
+            {"id": 3, "key": "C", "value": "Option 3"},
+        ],
+        "correct_answer": [1],
+        "is_mandatory": True,
+        "media": None,
+        "is_active": True,
+    }
+
+    response = client.post(
+        f"{settings.API_V1_STR}/questions/{non_existing_id}/revisions",
+        json=revision_data,
+        headers=get_user_superadmin_token,
+    )
+
+    assert response.status_code == 404
+    data = response.json()
+    assert data["detail"] == "Question not found"