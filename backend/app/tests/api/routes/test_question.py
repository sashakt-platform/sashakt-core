--- conflicted
+++ resolved
@@ -2945,12 +2945,9 @@
     What is PYTHON?,Programming Language,Snake,Car,Food,A,Bulk TagType:BulkTag,Punjab
     What is Python?,Programming Language,Snake,Car,Food,A,Bulk TagType:BulkTag |BulkTag 2,Punjab
     What is Python?,Programming Language,Snake,Car,Food,A,Bulk TagType:BulkTag 2,Punjab
-<<<<<<< HEAD
+
     What is the color of the sky?,Blue,Green,Red,Yellow,A,Science,Punjab"""
-=======
-    What is the color of the sky?,Blue,Green,Red,Yellow,A,Science,Punjab
-    """
->>>>>>> 8d9ca18d
+
     import tempfile
 
     with tempfile.NamedTemporaryFile(suffix=".csv", delete=False) as temp_file:
@@ -3233,8 +3230,8 @@
         json=duplicate_question_data,
         headers=get_user_superadmin_token,
     )
-<<<<<<< HEAD
     assert another_duplicate_response.status_code == 400
+
 
 
 def test_bulk_upload_questions_with_multiple_errors_report(
@@ -3311,6 +3308,3 @@
 
         if os.path.exists(temp_file_path):
             os.unlink(temp_file_path)
-=======
-    assert another_duplicate_response.status_code == 400
->>>>>>> 8d9ca18d
