--- conflicted
+++ resolved
@@ -3118,9 +3118,6 @@
     assert updated_question["id"] == question_id
     assert updated_question["question_text"] == "What is gravity?"
     assert updated_question["options"][0]["value"] == "A force that attracts objects"
-<<<<<<< HEAD
-    assert "tags" in updated_question
-=======
     assert "tags" in updated_question
 
 
@@ -3230,5 +3227,4 @@
         json=duplicate_question_data,
         headers=get_user_superadmin_token,
     )
-    assert another_duplicate_response.status_code == 400
->>>>>>> 8d9ca18d
+    assert another_duplicate_response.status_code == 400