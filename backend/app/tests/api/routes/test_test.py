from datetime import datetime, timedelta
from typing import Any
from unittest.mock import patch

from fastapi import status
from fastapi.testclient import TestClient
from sqlmodel import select

from app.api.deps import SessionDep
from app.core.config import settings
from app.models import (
    Country,
    Organization,
    Question,
    QuestionRevision,
    State,
    Tag,
    TagType,
    Test,
    TestQuestion,
    TestState,
    TestTag,
    User,
)
from app.models.question import QuestionType
from app.tests.utils.location import create_random_state
from app.tests.utils.question_revisions import create_random_question_revision
from app.tests.utils.tag import create_random_tag
from app.tests.utils.user import create_random_user, get_current_user_data
from app.tests.utils.utils import random_lower_string


def setup_data(
    client: TestClient, db: SessionDep, get_user_superadmin_token: dict[str, str]
) -> Any:
    user_data = get_current_user_data(client, get_user_superadmin_token)
    user_id = user_data["id"]

    user = db.get(User, user_id)
    india = Country(name=random_lower_string())
    db.add(india)
    db.commit()
    stata_a = State(name=random_lower_string(), country_id=india.id)
    db.add(stata_a)
    state_b = State(name=random_lower_string(), country_id=india.id)
    db.add(state_b)
    db.commit()

    organization = Organization(name=random_lower_string())
    db.add(organization)
    db.commit()

    tag_type = TagType(
        name=random_lower_string(),
        organization_id=organization.id,
        created_by_id=user_id,
    )
    db.add(tag_type)
    db.commit()

    tag_a = Tag(
        name=random_lower_string(),
        created_by_id=user_id,
        tag_type_id=tag_type.id,
        organization_id=organization.id,
    )

    tag_b = Tag(
        name=random_lower_string(),
        created_by_id=user_id,
        tag_type_id=tag_type.id,
        organization_id=organization.id,
    )
    db.add(tag_a)
    db.add(tag_b)
    db.commit()

    org = Organization(name=random_lower_string())
    db.add(org)
    db.commit()
    db.refresh(org)

    # Create questions with revisions
    question_one = Question(organization_id=org.id)
    question_two = Question(organization_id=org.id)
    db.add(question_one)
    db.add(question_two)
    db.commit()
    # db.flush()

    # Create question revisions
    question_revision_one = QuestionRevision(
        question_id=question_one.id,
        created_by_id=user_id,
        question_text="What is the size of Sun",
        question_type=QuestionType.single_choice,
        options=[
            {"id": 1, "key": "A", "value": "Option 1"},
            {"id": 2, "key": "B", "value": "Option 2"},
        ],
        correct_answer=[1],
    )

    question_revision_two = QuestionRevision(
        question_id=question_two.id,
        created_by_id=user_id,
        question_text="What is the speed of light",
        question_type=QuestionType.single_choice,
        options=[
            {"id": 1, "key": "A", "value": "Option 1"},
            {"id": 2, "key": "B", "value": "Option 2"},
        ],
        correct_answer=[1],
    )

    db.add(question_revision_one)
    db.add(question_revision_two)
    db.commit()
    db.flush()

    # Set last_revision_id on questions
    question_one.last_revision_id = question_revision_one.id
    question_two.last_revision_id = question_revision_two.id
    db.commit()
    db.refresh(question_one)
    db.refresh(question_two)
    db.refresh(question_revision_one)
    db.refresh(question_revision_two)

    return (
        user,
        india,
        stata_a,
        state_b,
        organization,
        tag_type,
        tag_a,
        tag_b,
        question_one,
        question_two,
        question_revision_one,
        question_revision_two,
    )


def test_create_test(
    client: TestClient, db: SessionDep, get_user_superadmin_token: dict[str, str]
) -> None:
    (
        user,
        india,
        punjab,
        goa,
        organization,
        tag_type,
        tag_hindi,
        tag_marathi,
        question_one,
        question_two,
        question_revision_one,
        question_revision_two,
    ) = setup_data(client, db, get_user_superadmin_token)
    user_data = get_current_user_data(client, get_user_superadmin_token)
    user_id = user_data["id"]

    payload = {
        "name": random_lower_string(),
        "description": random_lower_string(),
        "time_limit": 2,
        "marks": 3,
        "completion_message": random_lower_string(),
        "start_instructions": random_lower_string(),
        "marks_level": None,
        "link": random_lower_string(),
        "no_of_attempts": 1,
        "shuffle": False,
        "random_questions": False,
        "no_of_random_questions": 4,
        "question_pagination": 1,
        "is_template": False,
        "tag_ids": [tag_hindi.id, tag_marathi.id],
        "question_revision_ids": [question_revision_one.id, question_revision_two.id],
        "state_ids": [punjab.id],
    }

    response = client.post(
        f"{settings.API_V1_STR}/test/",
        json=payload,
        headers=get_user_superadmin_token,
    )
    data = response.json()
    assert response.status_code == 200
    assert data["name"] == payload["name"]
    assert data["description"] == payload["description"]
    assert data["time_limit"] == payload["time_limit"]
    assert data["marks"] == payload["marks"]
    assert data["completion_message"] == payload["completion_message"]
    assert data["start_instructions"] == payload["start_instructions"]
    assert data["marks_level"] == payload["marks_level"]
    assert data["link"] == payload["link"]
    assert data["no_of_attempts"] == payload["no_of_attempts"]
    assert data["shuffle"] == payload["shuffle"]
    assert data["random_questions"] == payload["random_questions"]
    assert data["no_of_random_questions"] == payload["no_of_random_questions"]
    assert data["question_pagination"] == payload["question_pagination"]
    assert data["is_template"] == payload["is_template"]
    assert data["created_by_id"] == user_id
    assert "id" in data
    assert "created_date" in data
    assert "modified_date" in data
    assert "tags" in data
    assert len(data["tags"]) == 2
    assert [data["tags"][0]["name"], data["tags"][1]["name"]] == [
        tag_hindi.name,
        tag_marathi.name,
    ]

    test_tag_link = db.exec(select(TestTag).where(TestTag.test_id == data["id"])).all()

    assert test_tag_link[0].tag_id == tag_hindi.id
    assert test_tag_link[1].tag_id == tag_marathi.id

    test_question_link = db.exec(
        select(TestQuestion).where(TestQuestion.test_id == data["id"])
    ).all()

    # Verify the test_question_link has the question_revision_id
    assert test_question_link[0].question_revision_id == question_revision_one.id
    assert test_question_link[1].question_revision_id == question_revision_two.id

    sample_test = Test(
        name=random_lower_string(),
        description=random_lower_string(),
        time_limit=5,
        marks=10,
        completion_message=random_lower_string(),
        start_instructions=random_lower_string(),
        marks_level=None,
        link=random_lower_string(),
        no_of_attempts=1,
        shuffle=False,
        random_questions=False,
        no_of_random_questions=2,
        question_pagination=1,
        is_template=True,
        created_by_id=user_id,
    )
    db.add(sample_test)
    db.commit()

    marathi_test_name = random_lower_string()
    marathi_test_description = random_lower_string()

    payload = {
        "name": marathi_test_name,
        "description": marathi_test_description,
        "time_limit": 10,
        "marks": 3,
        "completion_message": "Congratulations!!",
        "start_instructions": "Please keep your mobile phones away",
        "marks_level": None,
        "link": "string",
        "no_of_attempts": 1,
        "shuffle": False,
        "random_questions": False,
        "no_of_random_questions": 4,
        "question_pagination": 1,
        "is_template": False,
        "template_id": sample_test.id,
        "tag_ids": [tag_hindi.id, tag_marathi.id],
        "question_revision_ids": [question_revision_one.id, question_revision_two.id],
        "state_ids": [punjab.id, goa.id],
    }
    response = client.post(
        f"{settings.API_V1_STR}/test/",
        json=payload,
        headers=get_user_superadmin_token,
    )
    data = response.json()
    assert response.status_code == 200
    assert data["name"] == payload["name"]
    assert data["description"] == payload["description"]
    assert data["time_limit"] == payload["time_limit"]
    assert data["marks"] == payload["marks"]
    assert data["completion_message"] == payload["completion_message"]
    assert data["start_instructions"] == payload["start_instructions"]
    assert data["marks_level"] == payload["marks_level"]
    assert data["link"] == payload["link"]
    assert data["no_of_attempts"] == payload["no_of_attempts"]
    assert data["shuffle"] == payload["shuffle"]
    assert data["random_questions"] == payload["random_questions"]
    assert data["no_of_random_questions"] == payload["no_of_random_questions"]
    assert data["question_pagination"] == payload["question_pagination"]
    assert data["is_template"] == payload["is_template"]
    assert data["template_id"] == payload["template_id"]
    assert data["created_by_id"] == user_id
    assert "id" in data
    assert "created_date" in data
    assert "modified_date" in data
    assert "tags" in data
    assert "states" in data
    assert len(data["tags"]) == 2
    assert len(data["states"]) == 2
    assert len(data["question_revisions"]) == 2

    test_tag_link = db.exec(select(TestTag).where(TestTag.test_id == data["id"])).all()

    assert test_tag_link[0].tag_id == tag_hindi.id
    assert test_tag_link[1].tag_id == tag_marathi.id

    test_question_link = db.exec(
        select(TestQuestion).where(TestQuestion.test_id == data["id"])
    ).all()

    # Verify the test_question_link has the question_revision_id
    assert test_question_link[0].question_revision_id == question_revision_one.id
    assert test_question_link[1].question_revision_id == question_revision_two.id

    payload = {
        "name": random_lower_string(),
        "description": random_lower_string(),
        "time_limit": 10,
        "marks": 3,
        "completion_message": random_lower_string(),
        "start_instructions": random_lower_string(),
        "marks_level": None,
        "link": "string",
        "no_of_attempts": 1,
        "shuffle": False,
        "random_questions": False,
        "no_of_random_questions": 4,
        "question_pagination": 1,
        "is_template": False,
        "template_id": sample_test.id,
    }

    response = client.post(
        f"{settings.API_V1_STR}/test/",
        json=payload,
        headers=get_user_superadmin_token,
    )

    data = response.json()
    assert response.status_code == 200
    assert data["name"] == payload["name"]
    assert data["description"] == payload["description"]
    assert data["time_limit"] == payload["time_limit"]
    assert data["marks"] == payload["marks"]
    assert data["completion_message"] == payload["completion_message"]
    assert data["start_instructions"] == payload["start_instructions"]
    assert data["marks_level"] == payload["marks_level"]
    assert data["link"] == payload["link"]
    assert data["no_of_attempts"] == payload["no_of_attempts"]
    assert data["shuffle"] == payload["shuffle"]
    assert data["random_questions"] == payload["random_questions"]
    assert data["no_of_random_questions"] == payload["no_of_random_questions"]
    assert data["question_pagination"] == payload["question_pagination"]
    assert data["is_template"] == payload["is_template"]
    assert data["template_id"] == sample_test.id
    assert data["created_by_id"] == user_id
    assert "id" in data
    assert "created_date" in data
    assert "modified_date" in data
    assert "tags" in data
    assert "question_revisions" in data
    assert len(data["tags"]) == 0
    assert len(data["question_revisions"]) == 0
    assert len(data["states"]) == 0

    test_tag_link = db.exec(select(TestTag).where(TestTag.test_id == data["id"])).all()

    assert test_tag_link == []

    test_question_link = db.exec(
        select(TestQuestion).where(TestQuestion.test_id == data["id"])
    ).all()

    assert test_question_link == []


def test_create_test_random_question_field(
    client: TestClient, db: SessionDep, get_user_superadmin_token: dict[str, str]
) -> None:
    user = create_random_user(db)

    payload = {
        "name": random_lower_string(),
        "created_by_id": user.id,
        "link": random_lower_string(),
        "random_questions": True,
        "no_of_random_questions": 5,
    }

    response = client.post(
        f"{settings.API_V1_STR}/test/",
        json=payload,
        headers=get_user_superadmin_token,
    )
    assert response.status_code == 200

    payload = {
        "name": random_lower_string(),
        "created_by_id": user.id,
        "link": random_lower_string(),
        "random_questions": True,
        "no_of_random_questions": 0,
    }

    response = client.post(
        f"{settings.API_V1_STR}/test/",
        json=payload,
        headers=get_user_superadmin_token,
    )
    assert response.status_code == status.HTTP_400_BAD_REQUEST

    payload = {
        "name": random_lower_string(),
        "created_by_id": user.id,
        "link": random_lower_string(),
        "random_questions": True,
        "no_of_random_questions": None,
    }

    response = client.post(
        f"{settings.API_V1_STR}/test/",
        json=payload,
        headers=get_user_superadmin_token,
    )
    assert response.status_code == status.HTTP_400_BAD_REQUEST

    payload = {
        "name": random_lower_string(),
        "created_by_id": user.id,
        "link": random_lower_string(),
        "random_questions": True,
    }

    response = client.post(
        f"{settings.API_V1_STR}/test/",
        json=payload,
        headers=get_user_superadmin_token,
    )
    assert response.status_code == status.HTTP_400_BAD_REQUEST


def test_create_test_auto_generate_link_uuid(
    client: TestClient, db: SessionDep, get_user_superadmin_token: dict[str, str]
) -> None:
    """Test that a UUID is auto-generated for the link field when not provided."""
    user = create_random_user(db)

    # Test 1: Create test without providing link field
    payload = {
        "name": random_lower_string(),
        "created_by_id": user.id,
        # No link field provided
    }

    response = client.post(
        f"{settings.API_V1_STR}/test/",
        json=payload,
        headers=get_user_superadmin_token,
    )
    data = response.json()

    assert response.status_code == 200
    assert "link" in data
    assert data["link"] is not None
    assert len(data["link"]) == 36  # UUID length

    # Verify it's a valid UUID format
    import uuid

    try:
        uuid.UUID(data["link"])
        uuid_is_valid = True
    except ValueError:
        uuid_is_valid = False
    assert uuid_is_valid

    # Test 2: Create test with empty string link field
    payload = {
        "name": random_lower_string(),
        "created_by_id": user.id,
        "link": "",  # Empty string
    }

    response = client.post(
        f"{settings.API_V1_STR}/test/",
        json=payload,
        headers=get_user_superadmin_token,
    )
    data = response.json()

    assert response.status_code == 200
    assert "link" in data
    assert data["link"] is not None
    assert len(data["link"]) == 36  # UUID length

    # Verify it's a valid UUID format
    try:
        uuid.UUID(data["link"])
        uuid_is_valid = True
    except ValueError:
        uuid_is_valid = False
    assert uuid_is_valid

    # Test 3: Create test with provided link field (should not be overridden)
    custom_link = "my-custom-test-link"
    payload = {
        "name": random_lower_string(),
        "created_by_id": user.id,
        "link": custom_link,
    }

    response = client.post(
        f"{settings.API_V1_STR}/test/",
        json=payload,
        headers=get_user_superadmin_token,
    )
    data = response.json()

    assert response.status_code == 200
    assert data["link"] == custom_link  # Should preserve custom link


def test_get_tests(
    client: TestClient, db: SessionDep, get_user_superadmin_token: dict[str, str]
) -> None:
    (
        user,
        india,
        state_a,
        state_b,
        organization,
        tag_type,
        tag_a,
        tag_b,
        question_one,
        question_two,
        question_revision_one,
        question_revision_two,
    ) = setup_data(client, db, get_user_superadmin_token)

    test = Test(
        name=random_lower_string(),
        description=random_lower_string(),
        time_limit=5,
        marks=10,
        completion_message=random_lower_string(),
        start_instructions=random_lower_string(),
        marks_level=None,
        link=random_lower_string(),
        no_of_attempts=1,
        shuffle=False,
        random_questions=False,
        no_of_random_questions=2,
        question_pagination=1,
        is_template=True,
        created_by_id=user.id,
    )
    db.add(test)
    db.commit()

    test_tag_link = TestTag(test_id=test.id, tag_id=tag_a.id)
    db.add(test_tag_link)

    test_question_link = TestQuestion(
        test_id=test.id, question_revision_id=question_revision_one.id
    )
    db.add(test_question_link)

    test_state_link = TestState(test_id=test.id, state_id=state_a.id)
    db.add(test_state_link)

    db.commit()

    response = client.get(
        f"{settings.API_V1_STR}/test/",
        headers=get_user_superadmin_token,
    )
    data = response.json()

    assert response.status_code == 200

    assert any(item["name"] == test.name for item in data)
    assert any(item["description"] == test.description for item in data)
    assert any(item["time_limit"] == test.time_limit for item in data)
    assert any(item["marks"] == test.marks for item in data)
    assert any(item["completion_message"] == test.completion_message for item in data)
    assert any(item["start_instructions"] == test.start_instructions for item in data)
    assert any(item["marks_level"] == test.marks_level for item in data)
    assert any(item["link"] == test.link for item in data)
    assert any(item["no_of_attempts"] == test.no_of_attempts for item in data)
    assert any(item["shuffle"] == test.shuffle for item in data)
    assert any(item["random_questions"] == test.random_questions for item in data)
    assert any(
        item["no_of_random_questions"] == test.no_of_random_questions for item in data
    )
    assert any(item["question_pagination"] == test.question_pagination for item in data)
    assert any(item["is_template"] == test.is_template for item in data)
    assert any(item["created_by_id"] == test.created_by_id for item in data)

    assert any(
        len(item["tags"]) == 1 and item["tags"][0]["id"] == tag_a.id for item in data
    )
    assert any(
        len(item["states"]) == 1 and item["states"][0]["id"] == state_a.id
        for item in data
    )


def test_get_test_by_filter_name(
    client: TestClient, db: SessionDep, get_user_superadmin_token: dict[str, str]
) -> None:
    user_data = get_current_user_data(client, get_user_superadmin_token)
    org_id = user_data["organization_id"]
    user = create_random_user(db, organization_id=org_id)
    test_name_1 = random_lower_string()
    test_name_2 = random_lower_string()
    test_1 = Test(
        name=random_lower_string() + test_name_1 + random_lower_string(),
        created_by_id=user.id,
        link=random_lower_string(),
        no_of_random_questions=1,
    )

    test_2 = Test(
        name=test_name_2,
        created_by_id=user.id,
        link=random_lower_string(),
        no_of_random_questions=1,
    )

    test_3 = Test(
        name=random_lower_string() + test_name_1 + random_lower_string(),
        created_by_id=user.id,
        link=random_lower_string(),
        no_of_random_questions=1,
    )

    db.add_all([test_1, test_2, test_3])
    db.commit()
    db.refresh(test_1)
    db.refresh(test_2)
    db.refresh(test_3)

    response = client.get(
        f"{settings.API_V1_STR}/test/?name={test_name_1}",
        headers=get_user_superadmin_token,
    )

    assert response.status_code == 200
    data = response.json()
    assert len(data) == 2

    response = client.get(
        f"{settings.API_V1_STR}/test/",
        headers=get_user_superadmin_token,
    )

    assert response.status_code == 200
    data = response.json()
    assert len(data) >= 3

    response = client.get(
        f"{settings.API_V1_STR}/test/?name={test_name_2}",
        headers=get_user_superadmin_token,
    )

    assert response.status_code == 200
    data = response.json()
    assert len(data) == 1


def test_get_test_by_filter_description(
    client: TestClient, db: SessionDep, get_user_superadmin_token: dict[str, str]
) -> None:
    user_data = get_current_user_data(client, get_user_superadmin_token)
    org_id = user_data["organization_id"]
    user = create_random_user(db, organization_id=org_id)
    random_text_1 = random_lower_string()
    random_text_2 = random_lower_string()
    test_1 = Test(
        name=random_lower_string(),
        description=random_text_1,
        created_by_id=user.id,
        link=random_lower_string(),
        no_of_random_questions=1,
    )

    test_2 = Test(
        name=random_lower_string(),
        description=random_lower_string() + random_text_1 + random_lower_string(),
        created_by_id=user.id,
        link=random_lower_string(),
        no_of_random_questions=1,
    )

    test_3 = Test(
        name=random_lower_string(),
        description=random_text_2,
        created_by_id=user.id,
        link=random_lower_string(),
        no_of_random_questions=1,
    )

    db.add_all([test_1, test_2, test_3])
    db.commit()
    db.refresh(test_1)
    db.refresh(test_2)
    db.refresh(test_3)

    response = client.get(
        f"{settings.API_V1_STR}/test/?description={random_text_1}",
        headers=get_user_superadmin_token,
    )

    assert response.status_code == 200
    data = response.json()
    assert len(data) == 2

    response = client.get(
        f"{settings.API_V1_STR}/test/",
        headers=get_user_superadmin_token,
    )

    assert response.status_code == 200
    data = response.json()
    assert len(data) >= 3

    response = client.get(
        f"{settings.API_V1_STR}/test/?description={random_text_2}",
        headers=get_user_superadmin_token,
    )

    assert response.status_code == 200
    data = response.json()
    assert len(data) == 1


def test_get_test_by_filter_start_time(
    client: TestClient, db: SessionDep, get_user_superadmin_token: dict[str, str]
) -> None:
    user_data = get_current_user_data(client, get_user_superadmin_token)
    org_id = user_data["organization_id"]
    user = create_random_user(db, organization_id=org_id)

    test_1 = Test(
        name=random_lower_string(),
        description=random_lower_string(),
        created_by_id=user.id,
        link=random_lower_string(),
        no_of_random_questions=1,
        start_time=datetime(2025, 7, 25, 10, 30),
    )
    test_2 = Test(
        name=random_lower_string(),
        description=random_lower_string(),
        created_by_id=user.id,
        link=random_lower_string(),
        no_of_random_questions=1,
        start_time=datetime(2025, 7, 27, 12, 30),
    )
    test_3 = Test(
        name=random_lower_string(),
        description=random_lower_string(),
        created_by_id=user.id,
        link=random_lower_string(),
        no_of_random_questions=1,
        start_time=datetime(2025, 7, 28, 15, 30),
    )

    test_4 = Test(
        name=random_lower_string(),
        description=random_lower_string(),
        created_by_id=user.id,
        link=random_lower_string(),
        no_of_random_questions=1,
        start_time=datetime(2025, 7, 28, 19, 30),
    )
    db.add_all([test_1, test_2, test_3, test_4])
    db.commit()

    response = client.get(
        f"{settings.API_V1_STR}/test/?start_time_gte=2025-07-25T00:00:00Z",
        headers=get_user_superadmin_token,
    )

    assert response.status_code == 200
    data = response.json()

    assert len(data) == 4

    response = client.get(
        f"{settings.API_V1_STR}/test/?start_time_gte=2025-07-27T00:00:00Z",
        headers=get_user_superadmin_token,
    )

    assert response.status_code == 200
    data = response.json()
    assert len(data) == 3

    response = client.get(
        f"{settings.API_V1_STR}/test/?start_time_gte=2025-07-28T15:30:00Z",
        headers=get_user_superadmin_token,
    )

    assert response.status_code == 200
    data = response.json()
    assert len(data) == 2

    response = client.get(
        f"{settings.API_V1_STR}/test/?start_time_gte=2025-07-28T15:30:59Z",
        headers=get_user_superadmin_token,
    )

    assert response.status_code == 200
    data = response.json()
    assert len(data) == 1

    response = client.get(
        f"{settings.API_V1_STR}/test/?start_time_gte=2025-07-28T19:31:00Z",
        headers=get_user_superadmin_token,
    )

    assert response.status_code == 200
    data = response.json()
    assert len(data) == 0

    response = client.get(
        f"{settings.API_V1_STR}/test/?start_time_gte=2025-07-24T00:00:00Z&start_time_lte=2025-07-26T00:00:00Z",
        headers=get_user_superadmin_token,
    )

    assert response.status_code == 200
    data = response.json()
    assert len(data) == 1

    response = client.get(
        f"{settings.API_V1_STR}/test/?start_time_gte=2025-07-27T12:30:00Z&start_time_lte=2025-07-28T15:30:00Z",
        headers=get_user_superadmin_token,
    )

    assert response.status_code == 200
    data = response.json()
    assert len(data) == 2

    response = client.get(
        f"{settings.API_V1_STR}/test/?start_time_lte=2025-07-28T15:30:00Z&start_time_gte=2025-07-25T10:30:00Z",
        headers=get_user_superadmin_token,
    )

    assert response.status_code == 200
    data = response.json()
    assert len(data) == 3


def test_get_test_by_filter_end_time(
    client: TestClient, db: SessionDep, get_user_superadmin_token: dict[str, str]
) -> None:
    user_data = get_current_user_data(client, get_user_superadmin_token)
    org_id = user_data["organization_id"]
    user = create_random_user(db, organization_id=org_id)
    test_1 = Test(
        name=random_lower_string(),
        description=random_lower_string(),
        created_by_id=user.id,
        link=random_lower_string(),
        no_of_random_questions=1,
        end_time=datetime(2025, 7, 25, 10, 30),
    )
    test_2 = Test(
        name=random_lower_string(),
        description=random_lower_string(),
        created_by_id=user.id,
        link=random_lower_string(),
        no_of_random_questions=1,
        end_time=datetime(2025, 7, 27, 12, 30),
    )
    test_3 = Test(
        name=random_lower_string(),
        description=random_lower_string(),
        created_by_id=user.id,
        link=random_lower_string(),
        no_of_random_questions=1,
        end_time=datetime(2025, 7, 28, 15, 30),
    )

    test_4 = Test(
        name=random_lower_string(),
        description=random_lower_string(),
        created_by_id=user.id,
        link=random_lower_string(),
        no_of_random_questions=1,
        end_time=datetime(2025, 7, 28, 19, 30),
    )
    db.add_all([test_1, test_2, test_3, test_4])
    db.commit()

    response = client.get(
        f"{settings.API_V1_STR}/test/?end_time_gte=2025-07-25T00:00:00Z",
        headers=get_user_superadmin_token,
    )

    assert response.status_code == 200
    data = response.json()
    assert len(data) == 4

    response = client.get(
        f"{settings.API_V1_STR}/test/?end_time_gte=2025-07-27T00:00:00Z",
        headers=get_user_superadmin_token,
    )

    assert response.status_code == 200
    data = response.json()
    assert len(data) == 3

    response = client.get(
        f"{settings.API_V1_STR}/test/?end_time_gte=2025-07-28T15:30:00Z",
        headers=get_user_superadmin_token,
    )

    assert response.status_code == 200
    data = response.json()
    assert len(data) == 2

    response = client.get(
        f"{settings.API_V1_STR}/test/?end_time_gte=2025-07-28T15:30:59Z",
        headers=get_user_superadmin_token,
    )

    assert response.status_code == 200
    data = response.json()
    assert len(data) == 1

    response = client.get(
        f"{settings.API_V1_STR}/test/?end_time_gte=2025-07-28T19:31:00Z",
        headers=get_user_superadmin_token,
    )

    assert response.status_code == 200
    data = response.json()
    assert len(data) == 0

    response = client.get(
        f"{settings.API_V1_STR}/test/?end_time_gte=2025-07-24T00:00:00Z&end_time_lte=2025-07-26T00:00:00Z",
        headers=get_user_superadmin_token,
    )

    assert response.status_code == 200
    data = response.json()
    assert len(data) == 1

    response = client.get(
        f"{settings.API_V1_STR}/test/?end_time_gte=2025-07-27T12:30:00Z&end_time_lte=2025-07-28T15:30:00Z",
        headers=get_user_superadmin_token,
    )

    assert response.status_code == 200
    data = response.json()
    assert len(data) == 2

    response = client.get(
        f"{settings.API_V1_STR}/test/?end_time_lte=2025-07-28T15:30:00Z&end_time_gte=2025-07-25T10:30:00Z",
        headers=get_user_superadmin_token,
    )
    assert response.status_code == 200
    data = response.json()
    assert len(data) == 3


def test_get_test_by_filter_start_end_time(
    client: TestClient, db: SessionDep, get_user_superadmin_token: dict[str, str]
) -> None:
    user_data = get_current_user_data(client, get_user_superadmin_token)
    org_id = user_data["organization_id"]
    user = create_random_user(db, organization_id=org_id)

    test_1 = Test(
        name=random_lower_string(),
        description=random_lower_string(),
        created_by_id=user.id,
        link=random_lower_string(),
        no_of_random_questions=1,
        start_time=datetime(2025, 4, 24, 10, 30),
        end_time=datetime(2025, 4, 25, 11, 30),
    )
    test_2 = Test(
        name=random_lower_string(),
        description=random_lower_string(),
        created_by_id=user.id,
        link=random_lower_string(),
        no_of_random_questions=1,
        start_time=datetime(2025, 4, 26, 10, 30),
        end_time=datetime(2025, 4, 27, 12, 30),
    )
    test_3 = Test(
        name=random_lower_string(),
        description=random_lower_string(),
        created_by_id=user.id,
        link=random_lower_string(),
        no_of_random_questions=1,
        start_time=datetime(2025, 4, 28, 14, 30),
        end_time=datetime(2025, 4, 28, 15, 30),
    )

    test_4 = Test(
        name=random_lower_string(),
        description=random_lower_string(),
        created_by_id=user.id,
        link=random_lower_string(),
        no_of_random_questions=1,
        start_time=datetime(2025, 4, 28, 19, 10),
        end_time=datetime(2025, 4, 28, 19, 30),
    )
    db.add_all([test_1, test_2, test_3, test_4])
    db.commit()

    response = client.get(
        f"{settings.API_V1_STR}/test/?start_time_gte=2025-04-24T10:00:00Z&end_time_lte=2025-04-27T12:30:00Z",
        headers=get_user_superadmin_token,
    )

    assert response.status_code == 200
    data = response.json()
    assert len(data) == 2

    response = client.get(
        f"{settings.API_V1_STR}/test/?start_time_lte=2025-04-28T00:00:00Z&end_time_gte=2025-04-27T12:30:00Z",
        headers=get_user_superadmin_token,
    )

    assert response.status_code == 200
    data = response.json()
    assert len(data) == 1


def test_get_test_by_filter_time_limit(
    client: TestClient, db: SessionDep, get_user_superadmin_token: dict[str, str]
) -> None:
    user_data = get_current_user_data(client, get_user_superadmin_token)
    org_id = user_data["organization_id"]
    user = create_random_user(db, organization_id=org_id)

    test_1 = Test(
        name=random_lower_string(),
        description=random_lower_string(),
        created_by_id=user.id,
        link=random_lower_string(),
        no_of_random_questions=1,
        time_limit=30,
    )
    test_2 = Test(
        name=random_lower_string(),
        description=random_lower_string(),
        created_by_id=user.id,
        link=random_lower_string(),
        no_of_random_questions=1,
        time_limit=40,
    )
    test_3 = Test(
        name=random_lower_string(),
        description=random_lower_string(),
        created_by_id=user.id,
        link=random_lower_string(),
        no_of_random_questions=1,
        time_limit=45,
    )

    test_4 = Test(
        name=random_lower_string(),
        description=random_lower_string(),
        created_by_id=user.id,
        link=random_lower_string(),
        no_of_random_questions=1,
    )
    db.add_all([test_1, test_2, test_3, test_4])
    db.commit()

    response = client.get(
        f"{settings.API_V1_STR}/test/?time_limit_gte=25&time_limit_lte=40&created_by={user.id}",
        headers=get_user_superadmin_token,
    )

    assert response.status_code == 200
    data = response.json()
    assert len(data) == 2

    response = client.get(
        f"{settings.API_V1_STR}/test/?time_limit_gte=31&created_by={user.id}",
        headers=get_user_superadmin_token,
    )

    assert response.status_code == 200
    data = response.json()
    assert len(data) == 2

    response = client.get(
        f"{settings.API_V1_STR}/test/?time_limit_lte=40&created_by={user.id}",
        headers=get_user_superadmin_token,
    )

    assert response.status_code == 200
    data = response.json()
    assert len(data) == 2


def test_get_test_by_filter_completion_message(
    client: TestClient, db: SessionDep, get_user_superadmin_token: dict[str, str]
) -> None:
    user_data = get_current_user_data(client, get_user_superadmin_token)
    org_id = user_data["organization_id"]
    user = create_random_user(db, organization_id=org_id)
    random_text_1 = random_lower_string()
    random_text_2 = random_lower_string()

    test_1 = Test(
        name=random_lower_string(),
        created_by_id=user.id,
        link=random_lower_string(),
        no_of_random_questions=1,
        completion_message=random_lower_string() + random_text_1,
    )

    test_2 = Test(
        name=random_lower_string(),
        created_by_id=user.id,
        link=random_lower_string(),
        no_of_random_questions=1,
        completion_message=random_lower_string()
        + random_text_1
        + random_lower_string(),
    )

    test_3 = Test(
        name=random_lower_string(),
        created_by_id=user.id,
        link=random_lower_string(),
        no_of_random_questions=1,
        completion_message=random_text_2,
    )
    db.add_all([test_1, test_2, test_3])
    db.commit()

    response = client.get(
        f"{settings.API_V1_STR}/test/?completion_message={random_text_1}",
        headers=get_user_superadmin_token,
    )
    assert response.status_code == 200
    data = response.json()
    assert len(data) == 2

    response = client.get(
        f"{settings.API_V1_STR}/test/?completion_message={random_text_2}",
        headers=get_user_superadmin_token,
    )
    assert response.status_code == 200
    data = response.json()
    assert len(data) == 1

    response = client.get(
        f"{settings.API_V1_STR}/test/",
        headers=get_user_superadmin_token,
    )

    assert response.status_code == 200
    data = response.json()
    assert len(data) >= 3

    response = client.get(
        f"{settings.API_V1_STR}/test/?completion_message={random_lower_string()}",
        headers=get_user_superadmin_token,
    )
    assert response.status_code == 200
    data = response.json()
    assert len(data) == 0


def test_get_test_by_filter_start_instructions(
    client: TestClient, db: SessionDep, get_user_superadmin_token: dict[str, str]
) -> None:
    user_data = get_current_user_data(client, get_user_superadmin_token)
    org_id = user_data["organization_id"]
    user = create_random_user(db, organization_id=org_id)
    random_text_1 = random_lower_string()
    random_text_2 = random_lower_string()

    test_1 = Test(
        name=random_lower_string(),
        created_by_id=user.id,
        link=random_lower_string(),
        no_of_random_questions=1,
        start_instructions=random_lower_string() + random_text_1,
    )

    test_2 = Test(
        name=random_lower_string(),
        created_by_id=user.id,
        link=random_lower_string(),
        no_of_random_questions=1,
        start_instructions=random_lower_string()
        + random_text_1
        + random_lower_string(),
    )

    test_3 = Test(
        name=random_lower_string(),
        created_by_id=user.id,
        link=random_lower_string(),
        no_of_random_questions=1,
        start_instructions=random_text_2,
    )
    db.add_all([test_1, test_2, test_3])
    db.commit()

    response = client.get(
        f"{settings.API_V1_STR}/test/?start_instructions={random_text_1}",
        headers=get_user_superadmin_token,
    )
    assert response.status_code == 200
    data = response.json()
    assert len(data) == 2

    response = client.get(
        f"{settings.API_V1_STR}/test/?start_instructions={random_text_2}",
        headers=get_user_superadmin_token,
    )
    assert response.status_code == 200
    data = response.json()
    assert len(data) == 1

    response = client.get(
        f"{settings.API_V1_STR}/test/",
        headers=get_user_superadmin_token,
    )
    assert response.status_code == 200
    data = response.json()
    assert len(data) >= 3

    response = client.get(
        f"{settings.API_V1_STR}/test/?start_instructions={random_lower_string()}",
        headers=get_user_superadmin_token,
    )
    assert response.status_code == 200
    data = response.json()
    assert len(data) == 0


def test_get_test_by_filter_no_of_attempts(
    client: TestClient, db: SessionDep, get_user_superadmin_token: dict[str, str]
) -> None:
    user_data = get_current_user_data(client, get_user_superadmin_token)
    org_id = user_data["organization_id"]
    user = create_random_user(db, organization_id=org_id)
    test_1 = Test(
        name=random_lower_string(),
        created_by_id=user.id,
        link=random_lower_string(),
        no_of_random_questions=1,
        no_of_attempts=1,
    )
    test_2 = Test(
        name=random_lower_string(),
        created_by_id=user.id,
        link=random_lower_string(),
        no_of_random_questions=1,
        no_of_attempts=2,
    )
    test_3 = Test(
        name=random_lower_string(),
        created_by_id=user.id,
        link=random_lower_string(),
        no_of_random_questions=1,
        no_of_attempts=3,
    )

    db.add_all([test_1, test_2, test_3])
    db.commit()

    response = client.get(
        f"{settings.API_V1_STR}/test/?no_of_attempts_gte=1&created_by={user.id}",
        headers=get_user_superadmin_token,
    )
    assert response.status_code == 200
    data = response.json()
    assert len(data) == 3

    response = client.get(
        f"{settings.API_V1_STR}/test/?no_of_attempts_gte=2&no_of_attempts_lte=3&created_by={user.id}",
        headers=get_user_superadmin_token,
    )
    assert response.status_code == 200
    data = response.json()
    assert len(data) == 2

    response = client.get(
        f"{settings.API_V1_STR}/test/?no_of_attempts_lte=2&created_by={user.id}",
        headers=get_user_superadmin_token,
    )
    assert response.status_code == 200
    data = response.json()
    assert len(data) == 2

    response = client.get(
        f"{settings.API_V1_STR}/test/?no_of_attempts=1&created_by={user.id}",
        headers=get_user_superadmin_token,
    )

    assert response.status_code == 200
    data = response.json()
    assert len(data) == 1

    response = client.get(
        f"{settings.API_V1_STR}/test/?no_of_attempts=7&created_by={user.id}",
        headers=get_user_superadmin_token,
    )
    assert response.status_code == 200
    data = response.json()
    assert len(data) == 0


def test_get_test_by_filter_shuffle(
    client: TestClient, db: SessionDep, get_user_superadmin_token: dict[str, str]
) -> None:
    user_data = get_current_user_data(client, get_user_superadmin_token)
    org_id = user_data["organization_id"]
    user = create_random_user(db, organization_id=org_id)
    test_1 = Test(
        name=random_lower_string(),
        created_by_id=user.id,
        link=random_lower_string(),
        no_of_random_questions=1,
        shuffle=True,
    )
    test_2 = Test(
        name=random_lower_string(),
        created_by_id=user.id,
        link=random_lower_string(),
        no_of_random_questions=1,
        shuffle=False,
    )

    test_3 = Test(
        name=random_lower_string(),
        created_by_id=user.id,
        link=random_lower_string(),
        no_of_random_questions=1,
        shuffle=True,
    )
    test_4 = Test(
        name=random_lower_string(),
        created_by_id=user.id,
        link=random_lower_string(),
        no_of_random_questions=1,
        shuffle=False,
    )

    db.add_all([test_1, test_2, test_3, test_4])
    db.commit()
    response = client.get(
        f"{settings.API_V1_STR}/test/?shuffle=true&created_by={user.id}",
        headers=get_user_superadmin_token,
    )
    assert response.status_code == 200
    data = response.json()
    assert len(data) == 2

    response = client.get(
        f"{settings.API_V1_STR}/test/?shuffle=false&created_by={user.id}",
        headers=get_user_superadmin_token,
    )
    assert response.status_code == 200
    data = response.json()
    assert len(data) == 2

    response = client.get(
        f"{settings.API_V1_STR}/test/?created_by={user.id}",
        headers=get_user_superadmin_token,
    )
    assert response.status_code == 200
    data = response.json()
    assert len(data) == 4


def test_get_test_by_filter_random_questions(
    client: TestClient, db: SessionDep, get_user_superadmin_token: dict[str, str]
) -> None:
    user_data = get_current_user_data(client, get_user_superadmin_token)
    org_id = user_data["organization_id"]
    user = create_random_user(db, organization_id=org_id)
    test_1 = Test(
        name=random_lower_string(),
        created_by_id=user.id,
        link=random_lower_string(),
        no_of_random_questions=1,
        random_questions=True,
    )
    test_2 = Test(
        name=random_lower_string(),
        created_by_id=user.id,
        link=random_lower_string(),
        no_of_random_questions=1,
        random_questions=False,
    )

    test_3 = Test(
        name=random_lower_string(),
        created_by_id=user.id,
        link=random_lower_string(),
        no_of_random_questions=1,
        random_questions=True,
    )
    test_4 = Test(
        name=random_lower_string(),
        created_by_id=user.id,
        link=random_lower_string(),
        no_of_random_questions=1,
        random_questions=False,
    )

    db.add_all([test_1, test_2, test_3, test_4])
    db.commit()
    response = client.get(
        f"{settings.API_V1_STR}/test/?random_questions=true&created_by={user.id}",
        headers=get_user_superadmin_token,
    )
    assert response.status_code == 200
    data = response.json()
    assert len(data) == 2

    response = client.get(
        f"{settings.API_V1_STR}/test/?random_questions=false&created_by={user.id}",
        headers=get_user_superadmin_token,
    )
    assert response.status_code == 200
    data = response.json()
    assert len(data) == 2

    response = client.get(
        f"{settings.API_V1_STR}/test/?created_by={user.id}",
        headers=get_user_superadmin_token,
    )
    assert response.status_code == 200
    data = response.json()
    assert len(data) == 4


def test_get_test_by_filter_no_random_questions(
    client: TestClient, db: SessionDep, get_user_superadmin_token: dict[str, str]
) -> None:
    user_data = get_current_user_data(client, get_user_superadmin_token)
    org_id = user_data["organization_id"]
    user = create_random_user(db, organization_id=org_id)
    test_1 = Test(
        name=random_lower_string(),
        created_by_id=user.id,
        link=random_lower_string(),
        no_of_random_questions=20,
    )
    test_2 = Test(
        name=random_lower_string(),
        created_by_id=user.id,
        link=random_lower_string(),
        no_of_random_questions=10,
    )
    test_3 = Test(
        name=random_lower_string(),
        created_by_id=user.id,
        link=random_lower_string(),
        no_of_random_questions=45,
    )
    db.add_all([test_1, test_2, test_3])
    db.commit()

    response = client.get(
        f"{settings.API_V1_STR}/test/?no_of_random_questions_gte=10&created_by={user.id}",
        headers=get_user_superadmin_token,
    )
    assert response.status_code == 200
    data = response.json()
    assert len(data) == 3

    response = client.get(
        f"{settings.API_V1_STR}/test/?no_of_random_questions_lte=10&created_by={user.id}",
        headers=get_user_superadmin_token,
    )
    assert response.status_code == 200
    data = response.json()
    assert len(data) == 1

    response = client.get(
        f"{settings.API_V1_STR}/test/?no_of_random_questions_gte=20&no_of_random_questions_lte=45&created_by={user.id}",
        headers=get_user_superadmin_token,
    )
    assert response.status_code == 200
    data = response.json()
    assert len(data) == 2

    response = client.get(
        f"{settings.API_V1_STR}/test/?created_by={user.id}",
        headers=get_user_superadmin_token,
    )
    assert response.status_code == 200
    data = response.json()
    assert len(data) == 3


def test_get_test_by_filter_question_pagination(
    client: TestClient, db: SessionDep, get_user_superadmin_token: dict[str, str]
) -> None:
    user_data = get_current_user_data(client, get_user_superadmin_token)
    org_id = user_data["organization_id"]
    user = create_random_user(db, organization_id=org_id)
    test_1 = Test(
        name=random_lower_string(),
        created_by_id=user.id,
        link=random_lower_string(),
        no_of_random_questions=1,
        question_pagination=1,
    )
    test_2 = Test(
        name=random_lower_string(),
        created_by_id=user.id,
        link=random_lower_string(),
        no_of_random_questions=1,
        question_pagination=2,
    )
    test_3 = Test(
        name=random_lower_string(),
        created_by_id=user.id,
        link=random_lower_string(),
        no_of_random_questions=1,
        question_pagination=0,
    )
    db.add_all([test_1, test_2, test_3])
    db.commit()
    response = client.get(
        f"{settings.API_V1_STR}/test/?question_pagination=1&created_by={user.id}",
        headers=get_user_superadmin_token,
    )
    assert response.status_code == 200
    data = response.json()
    assert len(data) == 1

    response = client.get(
        f"{settings.API_V1_STR}/test/?question_pagination=2&created_by={user.id}",
        headers=get_user_superadmin_token,
    )
    assert response.status_code == 200
    data = response.json()
    assert len(data) == 1

    response = client.get(
        f"{settings.API_V1_STR}/test/?created_by={user.id}",
        headers=get_user_superadmin_token,
    )
    assert response.status_code == 200
    data = response.json()
    assert len(data) >= 3


def test_get_test_by_filter_is_template(
    client: TestClient, db: SessionDep, get_user_superadmin_token: dict[str, str]
) -> None:
    user_data = get_current_user_data(client, get_user_superadmin_token)
    org_id = user_data["organization_id"]
    user = create_random_user(db, organization_id=org_id)

    test_1 = Test(
        name=random_lower_string(),
        created_by_id=user.id,
        link=random_lower_string(),
        no_of_random_questions=1,
        is_template=True,
    )
    test_2 = Test(
        name=random_lower_string(),
        created_by_id=user.id,
        link=random_lower_string(),
        no_of_random_questions=1,
        is_template=False,
    )

    test_3 = Test(
        name=random_lower_string(),
        created_by_id=user.id,
        link=random_lower_string(),
        no_of_random_questions=1,
        is_template=True,
    )
    db.add_all([test_1, test_2, test_3])
    db.commit()
    response = client.get(
        f"{settings.API_V1_STR}/test/?is_template=true&created_by={user.id}",
        headers=get_user_superadmin_token,
    )
    assert response.status_code == 200
    data = response.json()
    assert len(data) == 2

    response = client.get(
        f"{settings.API_V1_STR}/test/?is_template=false&created_by={user.id}",
        headers=get_user_superadmin_token,
    )
    assert response.status_code == 200
    data = response.json()
    assert len(data) == 1

    response = client.get(
        f"{settings.API_V1_STR}/test/?created_by={user.id}",
        headers=get_user_superadmin_token,
    )
    assert response.status_code == 200
    data = response.json()
    assert len(data) >= 3


def test_get_test_by_filter_created_by(
    client: TestClient, db: SessionDep, get_user_superadmin_token: dict[str, str]
) -> None:
    user_data = get_current_user_data(client, get_user_superadmin_token)
    org_id = user_data["organization_id"]
    user_1 = create_random_user(db, organization_id=org_id)
    user_2 = create_random_user(db, organization_id=org_id)
    test_1 = Test(
        name=random_lower_string(),
        created_by_id=user_1.id,
        link=random_lower_string(),
        no_of_random_questions=1,
    )
    test_2 = Test(
        name=random_lower_string(),
        created_by_id=user_1.id,
        link=random_lower_string(),
        no_of_random_questions=1,
    )
    test_3 = Test(
        name=random_lower_string(),
        created_by_id=user_2.id,
        link=random_lower_string(),
        no_of_random_questions=1,
    )
    db.add_all([test_1, test_2, test_3])
    db.commit()

    response = client.get(
        f"{settings.API_V1_STR}/test/?created_by={user_1.id}&created_by={user_2.id}",
        headers=get_user_superadmin_token,
    )

    assert response.status_code == 200
    data = response.json()
    assert len(data) == 3

    response = client.get(
        f"{settings.API_V1_STR}/test/?created_by={user_1.id}",
        headers=get_user_superadmin_token,
    )
    assert response.status_code == 200
    data = response.json()
    assert len(data) == 2


def test_get_test_order_by(
    client: TestClient, db: SessionDep, get_user_superadmin_token: dict[str, str]
) -> None:
    user_data = get_current_user_data(client, get_user_superadmin_token)
    org_id = user_data["organization_id"]
    user = create_random_user(db, organization_id=org_id)
    test_1 = Test(
        name=random_lower_string(),
        description=random_lower_string(),
        created_by_id=user.id,
        link=random_lower_string(),
        no_of_random_questions=1,
    )
    test_2 = Test(
        name=random_lower_string(),
        description=random_lower_string(),
        created_by_id=user.id,
        link=random_lower_string(),
        no_of_random_questions=1,
    )
    test_3 = Test(
        name=random_lower_string(),
        description=random_lower_string(),
        created_by_id=user.id,
        link=random_lower_string(),
        no_of_random_questions=1,
    )
    db.add_all([test_1, test_2, test_3])
    db.commit()

    test_names = sorted([test_1.name, test_2.name, test_3.name], key=str.lower)

    response = client.get(
        f"{settings.API_V1_STR}/test/?order_by=name&created_by={user.id}",
        headers=get_user_superadmin_token,
    )
    assert response.status_code == 200
    data = response.json()
    assert len(data) == 3
    assert data[0]["name"] == test_names[0]
    assert data[1]["name"] == test_names[1]
    assert data[2]["name"] == test_names[2]

    response = client.get(
        f"{settings.API_V1_STR}/test/?order_by=-name&created_by={user.id}",
        headers=get_user_superadmin_token,
    )

    assert response.status_code == 200
    data = response.json()
    assert len(data) == 3
    assert data[0]["name"] == test_names[2]
    assert data[1]["name"] == test_names[1]
    assert data[2]["name"] == test_names[0]

    response = client.get(
        f"{settings.API_V1_STR}/test/?created_by={user.id}",
        headers=get_user_superadmin_token,
    )
    assert response.status_code == 200
    data = response.json()

    test_created_date = [item["created_date"] for item in data]

    sorted_test_created_date = sorted(test_created_date)

    assert sorted_test_created_date == test_created_date

    response = client.get(
        f"{settings.API_V1_STR}/test/?created_by={user.id}&order_by=-created_date",
        headers=get_user_superadmin_token,
    )
    assert response.status_code == 200
    data = response.json()

    test_created_date = [item["created_date"] for item in data]

    sorted_test_created_date = sorted(test_created_date, reverse=True)

    assert sorted_test_created_date == test_created_date

    response = client.get(
        f"{settings.API_V1_STR}/test/?created_by={user.id}&order_by=-name&order_by=created_date",
        headers=get_user_superadmin_token,
    )

    data = response.json()

    test_name_date = [
        {"created_date": item["created_date"], "name": item["name"]} for item in data
    ]

    sort_by_date = sorted(test_name_date, key=lambda x: x["created_date"])
    sorted_array = sorted(sort_by_date, key=lambda x: x["name"].lower(), reverse=True)

    assert sorted_array == test_name_date

    response = client.get(
        f"{settings.API_V1_STR}/organization/?order_by=-setting",
        headers=get_user_superadmin_token,
    )
    data = response.json()

    assert response.status_code == status.HTTP_400_BAD_REQUEST
    assert "invalid" in data["detail"].lower()

    response = client.get(
        f"{settings.API_V1_STR}/organization/?order_by=-",
        headers=get_user_superadmin_token,
    )
    data = response.json()

    assert response.status_code == status.HTTP_400_BAD_REQUEST
    assert "invalid" in data["detail"].lower()


def test_get_test_by_id(
    client: TestClient, db: SessionDep, get_user_superadmin_token: dict[str, str]
) -> None:
    user = create_random_user(db)

    country = Country(name=random_lower_string())
    db.add(country)
    db.commit()
    state_a = State(name=random_lower_string(), country_id=country.id)
    db.add(state_a)
    state_b = State(name=random_lower_string(), country_id=country.id)
    db.add(state_b)

    tags = [
        create_random_tag(db),
        create_random_tag(db),
        create_random_tag(db),
        create_random_tag(db),
    ]

    db.add_all(tags)
    db.commit()

    test = Test(
        name=random_lower_string(),
        description=random_lower_string(),
        time_limit=30,
        marks=5,
        completion_message=random_lower_string(),
        start_instructions=random_lower_string(),
        marks_level=None,
        link=random_lower_string(),
        no_of_attempts=1,
        shuffle=False,
        random_questions=False,
        no_of_random_questions=1,
        question_pagination=1,
        is_template=False,
        created_by_id=user.id,
    )

    db.add(test)
    db.commit()

    test_tag_links = []
    for tag in tags:
        test_tag_link = TestTag(test_id=test.id, tag_id=tag.id)
        test_tag_links.append(test_tag_link)
    db.add_all(test_tag_links)
    db.commit()

    questions = [
        create_random_question_revision(db),
        create_random_question_revision(db),
        create_random_question_revision(db),
        create_random_question_revision(db),
    ]

    db.add_all(questions)
    db.commit()

    for question in questions:
        test_question_link = TestQuestion(
            test_id=test.id, question_revision_id=question.id
        )
        db.add(test_question_link)
        db.commit()

    states: list[State] = [
        create_random_state(db),
        create_random_state(db),
        create_random_state(db),
        create_random_state(db),
    ]

    db.add_all(states)
    db.commit()

    test_state_links = []
    for state in states:
        db.refresh(state)
        test_state_link = TestState(test_id=test.id, state_id=state.id)
        test_state_links.append(test_state_link)

    db.add_all(test_state_links)
    db.commit()

    response = client.get(
        f"{settings.API_V1_STR}/test/{test.id}",
        headers=get_user_superadmin_token,
    )
    data = response.json()

    assert response.status_code == 200
    assert data["name"] == test.name
    assert data["link"] == test.link
    assert data["created_by_id"] == test.created_by_id
    assert data["description"] == test.description
    assert data["time_limit"] == test.time_limit
    assert data["marks"] == test.marks
    assert data["completion_message"] == test.completion_message
    assert data["start_instructions"] == test.start_instructions
    assert data["marks_level"] is None
    assert data["no_of_attempts"] == test.no_of_attempts
    assert data["shuffle"] == test.shuffle
    assert data["random_questions"] == test.random_questions

    assert data["no_of_random_questions"] == test.no_of_random_questions

    assert data["question_pagination"] == test.question_pagination
    assert data["is_template"] == test.is_template
    assert data["template_id"] is None
    assert data["is_active"] == test.is_active
    assert data["id"] == test.id

    assert datetime.fromisoformat(data["created_date"]) == test.created_date
    assert datetime.fromisoformat(data["modified_date"]) == test.modified_date

    assert len(data["states"]) == len(states)
    assert len(data["tags"]) == len(tags)
    assert len(data["question_revisions"]) == len(questions)

    for state_data in data["states"]:
        assert any(state_data["id"] == state.id for state in states)
        assert any(state_data["name"] == state.name for state in states)

    for tag_data in data["tags"]:
        assert any(tag_data["id"] == tag.id for tag in tags)
        assert any(tag_data["name"] == tag.name for tag in tags)

    for question_data in data["question_revisions"]:
        assert any(question_data["id"] == question.id for question in questions)
        assert any(
            question_data["question_text"] == question.question_text
            for question in questions
        )
        assert any(
            question_data["question_type"] == question.question_type
            for question in questions
        )
        assert any(
            question_data["options"] == question.options for question in questions
        )
        assert any(
            question_data["correct_answer"] == question.correct_answer
            for question in questions
        )

    test_2 = Test(
        name=random_lower_string(),
        marks_level=None,
        link=random_lower_string(),
        no_of_random_questions=1,
        question_pagination=1,
        is_template=False,
        created_by_id=user.id,
    )

    db.add(test_2)
    db.commit()

    response = client.get(
        f"{settings.API_V1_STR}/test/{test_2.id}",
        headers=get_user_superadmin_token,
    )
    data = response.json()

    assert response.status_code == 200
    assert data["id"] == test_2.id
    assert data["name"] == test_2.name
    assert data["link"] == test_2.link
    assert data["no_of_random_questions"] == test_2.no_of_random_questions
    assert data["created_by_id"] == test_2.created_by_id
    assert data["is_template"] == test_2.is_template
    assert data["is_active"] == test_2.is_active
    assert datetime.fromisoformat(data["created_date"]) == test_2.created_date
    assert datetime.fromisoformat(data["modified_date"]) == test_2.modified_date

    assert data["tags"] == []
    assert data["states"] == []
    assert data["question_revisions"] == []


def test_update_test(
    client: TestClient, db: SessionDep, get_user_superadmin_token: dict[str, str]
) -> None:
    (
        user,
        india,
        stata_a,
        state_b,
        organization,
        tag_type,
        tag_a,
        tag_b,
        question_one,
        question_two,
        question_revision_one,
        question_revision_two,
    ) = setup_data(client, db, get_user_superadmin_token)

    test = Test(
        name=random_lower_string(),
        description=random_lower_string(),
        time_limit=30,
        marks=5,
        completion_message=random_lower_string(),
        start_instructions=random_lower_string(),
        marks_level=None,
        link=random_lower_string(),
        no_of_attempts=1,
        shuffle=False,
        random_questions=False,
        no_of_random_questions=1,
        question_pagination=1,
        is_template=False,
        created_by_id=user.id,
    )
    db.add(test)
    db.commit()
    modified_date_original = test.modified_date
    created_date_original = test.created_date

    test_tag_link = TestTag(test_id=test.id, tag_id=tag_a.id)
    db.add(test_tag_link)
    db.commit()

    test_tag_link = TestTag(test_id=test.id, tag_id=tag_b.id)
    db.add(test_tag_link)
    db.commit()

    # Create TestQuestion with question_revision_id
    test_question_link = TestQuestion(
        test_id=test.id, question_revision_id=question_revision_one.id
    )
    db.add(test_question_link)
    db.commit()

    test_state_link = TestState(test_id=test.id, state_id=stata_a.id)
    db.add(test_state_link)
    db.commit()

    state_c = State(name=random_lower_string(), country_id=india.id)
    db.add(state_c)
    db.commit()
    test_state_link = TestState(test_id=test.id, state_id=state_c.id)
    db.add(test_state_link)
    db.commit()

    payload = {
        "name": random_lower_string(),
        "description": random_lower_string(),
        "start_time": None,
        "end_time": None,
        "time_limit": 120,
        "marks_level": "test",
        "marks": 100,
        "completion_message": random_lower_string(),
        "start_instructions": random_lower_string(),
        "link": random_lower_string(),
        "no_of_attempts": 3,
        "shuffle": True,
        "random_questions": True,
        "no_of_random_questions": 50,
        "question_pagination": 1,
        "is_template": False,
        "template_id": None,
        "tag_ids": [tag_a.id, tag_b.id],
        "question_revision_ids": [question_revision_one.id],
        "state_ids": [stata_a.id, state_b.id],
    }

    response = client.put(
        f"{settings.API_V1_STR}/test/{test.id}",
        json=payload,
        headers=get_user_superadmin_token,
    )
    data = response.json()
    assert response.status_code == 200
    assert data["id"] == test.id
    assert data["name"] == payload["name"]
    assert data["description"] == payload["description"]
    assert data["start_time"] == payload["start_time"]
    assert data["end_time"] == payload["end_time"]
    assert data["time_limit"] == payload["time_limit"]
    assert data["marks_level"] == payload["marks_level"]

    assert data["marks"] == payload["marks"]
    assert data["completion_message"] == payload["completion_message"]
    assert data["start_instructions"] == payload["start_instructions"]
    assert data["link"] == payload["link"]
    assert data["no_of_attempts"] == payload["no_of_attempts"]
    assert data["shuffle"] == payload["shuffle"]
    assert data["random_questions"] == payload["random_questions"]
    assert data["no_of_random_questions"] == payload["no_of_random_questions"]
    assert data["question_pagination"] == payload["question_pagination"]
    assert data["is_template"] == payload["is_template"]
    assert data["template_id"] == payload["template_id"]
    assert data["created_by_id"] == user.id
    assert "id" in data
    assert "created_date" in data

    created_date = datetime.fromisoformat(data["created_date"])
    assert created_date == created_date_original
    modified_date = datetime.fromisoformat(data["modified_date"])
    assert modified_date != modified_date_original
    assert "modified_date" in data

    assert "tags" in data
    assert len(data["tags"]) == 2
    assert [data["tags"][0]["id"], data["tags"][1]["id"]] == [tag_a.id, tag_b.id]

    assert "question_revisions" in data
    assert len(data["question_revisions"]) == 1
    assert data["question_revisions"][0]["id"] == question_revision_one.id

    assert "states" in data
    assert len(data["states"]) == 2
    assert [data["states"][0]["id"], data["states"][1]["id"]] == [
        stata_a.id,
        state_b.id,
    ]

    # Check test_question_link has the correct question_revision_id
    updated_test_questions = db.exec(
        select(TestQuestion).where(TestQuestion.test_id == test.id)
    ).all()
    assert len(updated_test_questions) == 1
    assert updated_test_questions[0].question_revision_id == question_revision_one.id


def test_visibility_test(
    client: TestClient, db: SessionDep, get_user_superadmin_token: dict[str, str]
) -> None:
    user = create_random_user(db)
    test = Test(
        name=random_lower_string(),
        description=random_lower_string(),
        time_limit=30,
        marks=5,
        completion_message=random_lower_string(),
        start_instructions=random_lower_string(),
        marks_level=None,
        link=random_lower_string(),
        no_of_attempts=1,
        shuffle=False,
        random_questions=False,
        no_of_random_questions=1,
        question_pagination=1,
        is_template=False,
        created_by_id=user.id,
    )
    db.add(test)
    db.commit()

    response = client.patch(
        f"{settings.API_V1_STR}/test/{test.id}",
        params={"is_active": True},
        headers=get_user_superadmin_token,
    )
    data = response.json()
    assert response.status_code == 200
    assert data["is_active"] is True

    response = client.patch(
        f"{settings.API_V1_STR}/test/{test.id}",
        params={"is_active": False},
        headers=get_user_superadmin_token,
    )
    data = response.json()
    assert response.status_code == 200
    assert data["is_active"] is False


def test_delete_test(
    client: TestClient, db: SessionDep, get_user_superadmin_token: dict[str, str]
) -> None:
    (
        user,
        india,
        stata_a,
        state_b,
        organization,
        tag_type,
        tag_a,
        tag_b,
        question_one,
        question_two,
        question_revision_one,
        question_revision_two,
    ) = setup_data(client, db, get_user_superadmin_token)

    test = Test(
        name=random_lower_string(),
        description=random_lower_string(),
        time_limit=30,
        marks=5,
        completion_message=random_lower_string(),
        start_instructions=random_lower_string(),
        marks_level=None,
        link=random_lower_string(),
        no_of_attempts=1,
        shuffle=False,
        random_questions=False,
        no_of_random_questions=1,
        question_pagination=1,
        is_template=False,
        created_by_id=user.id,
    )
    db.add(test)
    db.commit()

    response = client.delete(
        f"{settings.API_V1_STR}/test/{test.id}",
        headers=get_user_superadmin_token,
    )
    assert response.status_code == 200
    data = response.json()
    assert "delete" in data["message"]

    response = client.delete(
        f"{settings.API_V1_STR}/test/{test.id}",
        headers=get_user_superadmin_token,
    )
    assert response.status_code == 404
    assert "id" not in data


def test_get_public_test_info(
    client: TestClient, db: SessionDep, get_user_superadmin_token: dict[str, str]
) -> None:
    """Test the public test endpoint that doesn't require authentication."""
    (
        user,
        india,
        punjab,
        goa,
        organization,
        tag_type,
        tag_hindi,
        tag_marathi,
        question_one,
        question_two,
        question_revision_one,
        question_revision_two,
    ) = setup_data(client, db, get_user_superadmin_token)

    # Create a test
    test = Test(
        name=random_lower_string(),
        description=random_lower_string(),
        time_limit=60,
        marks=100,
        start_instructions="Test instructions",
        link=random_lower_string(),
        created_by_id=user.id,
        is_active=True,
        is_deleted=False,
    )
    db.add(test)
    db.commit()
    db.refresh(test)

    # Add questions to test
    test_question_one = TestQuestion(
        test_id=test.id, question_revision_id=question_revision_one.id
    )
    test_question_two = TestQuestion(
        test_id=test.id, question_revision_id=question_revision_two.id
    )
    db.add_all([test_question_one, test_question_two])
    db.commit()

    # Test public endpoint - no authentication required, uses link UUID
    response = client.get(f"{settings.API_V1_STR}/test/public/{test.link}")
    data = response.json()

    assert response.status_code == 200
    assert data["id"] == test.id
    assert data["name"] == test.name
    assert data["description"] == test.description
    assert data["time_limit"] == test.time_limit
    assert data["start_instructions"] == test.start_instructions
    assert data["total_questions"] == 2  # We added 2 questions


def test_get_public_test_info_inactive(client: TestClient, db: SessionDep) -> None:
    """Test that inactive tests are not accessible via public endpoint."""
    user = create_random_user(db)

    test = Test(
        name=random_lower_string(),
        description=random_lower_string(),
        created_by_id=user.id,
        is_active=False,  # Inactive test
        is_deleted=False,
        link=random_lower_string(),
    )
    db.add(test)
    db.commit()

    response = client.get(f"{settings.API_V1_STR}/test/public/{test.link}")
    assert response.status_code == 404
    assert "Test not found or not active" in response.json()["detail"]


def test_get_public_test_info_deleted(client: TestClient, db: SessionDep) -> None:
    """Test that deleted tests are not accessible via public endpoint."""
    user = create_random_user(db)

    test = Test(
        name=random_lower_string(),
        description=random_lower_string(),
        created_by_id=user.id,
        is_active=True,
        is_deleted=True,  # Deleted test
        link=random_lower_string(),
    )
    db.add(test)
    db.commit()

    response = client.get(f"{settings.API_V1_STR}/test/public/{test.link}")
    assert response.status_code == 404
    assert "Test not found or not active" in response.json()["detail"]


def test_get_time_before_test_start_public(client: TestClient, db: SessionDep) -> None:
    fake_current_time = datetime(2024, 5, 24, 10, 0, 0)  # Fixed time for testing
    with patch("app.api.routes.test.get_current_time", return_value=fake_current_time):
        future_start_time = fake_current_time + timedelta(
            minutes=10
        )  # 10 minutes from now``
        test = Test(
            name="Public Start Timer Test",
            link="public-test-uuid",
            is_active=True,
            is_deleted=False,
            start_time=future_start_time,
            created_by_id=create_random_user(db).id,
        )
        db.add(test)
        db.commit()
        db.refresh(test)
        response = client.get(
            f"{settings.API_V1_STR}/test/public/time_left/{test.link}"
        )
        assert response.status_code == 200
        data = response.json()
        assert "time_left" in data
        time_left = data["time_left"]
        assert isinstance(time_left, int)
        assert time_left == 600


def test_public_timer_when_test_already_started(
    client: TestClient, db: SessionDep
) -> None:
    fake_current_time = datetime(2024, 5, 24, 11, 0, 0)  # Fixed time for testing
    with patch("app.api.routes.test.get_current_time", return_value=fake_current_time):
        test = Test(
            name="Public Start Timer Test",
            link="public-test-uuid1",
            is_active=True,
            is_deleted=False,
            start_time=datetime(2024, 5, 24, 9, 0, 0),
            end_time=fake_current_time + timedelta(days=1),
            created_by_id=create_random_user(db).id,
        )
        db.add(test)
        db.commit()
        db.refresh(test)
        response = client.get(
            f"{settings.API_V1_STR}/test/public/time_left/{test.link}"
        )
        assert response.status_code == 200
        data = response.json()
        assert "time_left" in data
        assert data["time_left"] == 0


def test_public_timer_test_not_found_or_not_active(
    client: TestClient, db: SessionDep
) -> None:
    fake_current_time = datetime(2024, 5, 24, 11, 0, 0)  # Fixed time for testing
    with patch("app.api.routes.test.get_current_time", return_value=fake_current_time):
        response = client.get(
            f"{settings.API_V1_STR}/test/public/time_left/nonexistent-test-link"
        )
        assert response.status_code == 404
        assert response.json()["detail"] == "Test not found or not active"
        user = create_random_user(db)
        deleted_test = Test(
            name="Deleted Test",
            link="deleted-test-link",
            start_time=fake_current_time + timedelta(minutes=10),
            end_time=fake_current_time + timedelta(hours=2),
            time_limit=60,
            is_active=True,
            is_deleted=True,  # Marked as deleted
            created_by_id=user.id,
        )
        db.add(deleted_test)
        db.commit()
        response = client.get(
            f"{settings.API_V1_STR}/test/public/time_left/{deleted_test.link}"
        )
        assert response.status_code == 404
        assert response.json()["detail"] == "Test not found or not active"


def test_public_timer_returns_zero_if_start_time_none(
    client: TestClient, db: SessionDep
) -> None:
    test = Test(
        name="Test with no start time",
        link="test-no-start-time",
        is_active=True,
        is_deleted=False,
        start_time=None,  # This is the key for this test
        created_by_id=create_random_user(db).id,
    )
    db.add(test)
    db.commit()
    db.refresh(test)
    response = client.get(f"{settings.API_V1_STR}/test/public/time_left/{test.link}")
    assert response.status_code == 200
    data = response.json()
    assert data == {"time_left": 0}


def test_get_inactive_tests_not_listed(
    client: TestClient, get_user_superadmin_token: dict[str, str]
) -> None:
    payload = {
        "name": random_lower_string(),
        "description": random_lower_string(),
        "time_limit": 30,
        "marks": 15,
        "completion_message": random_lower_string(),
        "start_instructions": random_lower_string(),
        "no_of_attempts": 1,
        "shuffle": False,
        "random_questions": False,
        "no_of_random_questions": 4,
        "question_pagination": 1,
        "is_template": False,
        "is_active": False,
    }

    response = client.post(
        f"{settings.API_V1_STR}/test/",
        json=payload,
        headers=get_user_superadmin_token,
    )
    data = response.json()
    test_id = data["id"]
    assert data["is_active"] is False

    response = client.get(
        f"{settings.API_V1_STR}/test/",
        headers=get_user_superadmin_token,
    )
    data = response.json()

    assert response.status_code == 200
<<<<<<< HEAD
    assert all(item["id"] != test.id for item in data)


def test_template_with_link(
    client: TestClient, get_user_superadmin_token: dict[str, str]
) -> None:
    payload = {
        "name": "test with template and link",
        "description": "this test has link  and and is a template",
        "time_limit": 30,
        "marks": 30,
        "completion_message": random_lower_string(),
        "start_instructions": random_lower_string(),
        "marks_level": None,
        "link": random_lower_string(),
        "no_of_attempts": 1,
        "shuffle": False,
        "random_questions": False,
        "no_of_random_questions": 4,
        "question_pagination": 1,
        "is_template": True,
    }

    response = client.post(
        f"{settings.API_V1_STR}/test/",
        json=payload,
        headers=get_user_superadmin_token,
    )

    assert response.status_code == 422
    assert "Templates should not have a link" in response.text


def test_is_template_no_link(
    client: TestClient, get_user_superadmin_token: dict[str, str]
) -> None:
    payload = {
        "name": "test with template and link is not added",
        "description": "this test has not provide the  link  and and is a template",
        "time_limit": 40,
        "marks": 40,
        "completion_message": random_lower_string(),
        "start_instructions": random_lower_string(),
        "marks_level": None,
        "no_of_attempts": 1,
        "shuffle": False,
        "random_questions": False,
        "no_of_random_questions": 4,
        "question_pagination": 1,
        "is_template": True,
    }

    response = client.post(
        f"{settings.API_V1_STR}/test/",
        json=payload,
        headers=get_user_superadmin_token,
    )
    assert response.status_code == 200
    data = response.json()
    assert data["link"] is None
=======
    assert all(item["id"] != test_id for item in data)
>>>>>>> 6db5cab2
<|MERGE_RESOLUTION|>--- conflicted
+++ resolved
@@ -2443,67 +2443,4 @@
     data = response.json()
 
     assert response.status_code == 200
-<<<<<<< HEAD
-    assert all(item["id"] != test.id for item in data)
-
-
-def test_template_with_link(
-    client: TestClient, get_user_superadmin_token: dict[str, str]
-) -> None:
-    payload = {
-        "name": "test with template and link",
-        "description": "this test has link  and and is a template",
-        "time_limit": 30,
-        "marks": 30,
-        "completion_message": random_lower_string(),
-        "start_instructions": random_lower_string(),
-        "marks_level": None,
-        "link": random_lower_string(),
-        "no_of_attempts": 1,
-        "shuffle": False,
-        "random_questions": False,
-        "no_of_random_questions": 4,
-        "question_pagination": 1,
-        "is_template": True,
-    }
-
-    response = client.post(
-        f"{settings.API_V1_STR}/test/",
-        json=payload,
-        headers=get_user_superadmin_token,
-    )
-
-    assert response.status_code == 422
-    assert "Templates should not have a link" in response.text
-
-
-def test_is_template_no_link(
-    client: TestClient, get_user_superadmin_token: dict[str, str]
-) -> None:
-    payload = {
-        "name": "test with template and link is not added",
-        "description": "this test has not provide the  link  and and is a template",
-        "time_limit": 40,
-        "marks": 40,
-        "completion_message": random_lower_string(),
-        "start_instructions": random_lower_string(),
-        "marks_level": None,
-        "no_of_attempts": 1,
-        "shuffle": False,
-        "random_questions": False,
-        "no_of_random_questions": 4,
-        "question_pagination": 1,
-        "is_template": True,
-    }
-
-    response = client.post(
-        f"{settings.API_V1_STR}/test/",
-        json=payload,
-        headers=get_user_superadmin_token,
-    )
-    assert response.status_code == 200
-    data = response.json()
-    assert data["link"] is None
-=======
-    assert all(item["id"] != test_id for item in data)
->>>>>>> 6db5cab2
+    assert all(item["id"] != test_id for item in data)