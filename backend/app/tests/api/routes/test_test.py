--- conflicted
+++ resolved
@@ -2447,18 +2447,6 @@
     assert all(item["id"] != test_id for item in data)
 
 
-<<<<<<< HEAD
-def test_get_tests_filtered_by_organization(
-    client: TestClient, db: SessionDep, get_user_superadmin_token: dict[str, str]
-) -> None:
-    user_data = get_current_user_data(client, get_user_superadmin_token)
-    org_id = user_data["organization_id"]
-    user = create_random_user(db, organization_id=org_id)
-    test1 = Test(
-        name="Org Test",
-        description=random_lower_string(),
-        organization_id=org_id,
-=======
 def test_clone_test(
     client: TestClient, db: SessionDep, get_user_superadmin_token: dict[str, str]
 ) -> None:
@@ -2481,7 +2469,6 @@
     test = Test(
         name="Original Test",
         description=random_lower_string(),
->>>>>>> 4c441b13
         time_limit=30,
         marks=10,
         completion_message=random_lower_string(),
@@ -2493,17 +2480,6 @@
         no_of_random_questions=2,
         question_pagination=1,
         is_template=False,
-<<<<<<< HEAD
-        created_by_id=user.id,
-    )
-    db.add(test1)
-    other_org = create_random_organization(db)
-    other_user = create_random_user(db, organization_id=other_org.id)
-    test2 = Test(
-        name=random_lower_string(),
-        description=random_lower_string(),
-        organization_id=other_org.id,
-=======
         created_by_id=user1.id,
     )
     db.add(test)
@@ -2565,7 +2541,6 @@
     test = Test(
         name="Soft Deleted Test",
         description=random_lower_string(),
->>>>>>> 4c441b13
         time_limit=30,
         marks=10,
         completion_message=random_lower_string(),
@@ -2577,12 +2552,6 @@
         no_of_random_questions=2,
         question_pagination=1,
         is_template=False,
-<<<<<<< HEAD
-        created_by_id=other_user.id,
-    )
-    db.add(test2)
-    db.commit()
-=======
         created_by_id=user.id,
         is_deleted=True,
     )
@@ -2682,18 +2651,10 @@
     data = response.json()
     assert len(data) == 3
 
->>>>>>> 4c441b13
     response = client.get(
         f"{settings.API_V1_STR}/test/",
         headers=get_user_superadmin_token,
     )
-<<<<<<< HEAD
-    assert response.status_code == 200
-    data = response.json()
-    ids = [item["id"] for item in data]
-    assert test1.id in ids
-    assert test2.id not in ids
-=======
 
     assert response.status_code == 200
     data = response.json()
@@ -3003,4 +2964,59 @@
     assert test_1.id in returned_ids
     assert test_2.id in returned_ids
     assert test_3.id not in returned_ids
->>>>>>> 4c441b13
+
+
+def test_get_tests_filtered_by_organization(
+    client: TestClient, db: SessionDep, get_user_superadmin_token: dict[str, str]
+) -> None:
+    user_data = get_current_user_data(client, get_user_superadmin_token)
+    org_id = user_data["organization_id"]
+    user = create_random_user(db, organization_id=org_id)
+    test1 = Test(
+        name="Org Test",
+        description=random_lower_string(),
+        organization_id=org_id,
+        time_limit=30,
+        marks=10,
+        completion_message=random_lower_string(),
+        start_instructions=random_lower_string(),
+        link=random_lower_string(),
+        no_of_attempts=1,
+        shuffle=True,
+        random_questions=False,
+        no_of_random_questions=2,
+        question_pagination=1,
+        is_template=False,
+        created_by_id=user.id,
+    )
+    db.add(test1)
+    other_org = create_random_organization(db)
+    other_user = create_random_user(db, organization_id=other_org.id)
+    test2 = Test(
+        name=random_lower_string(),
+        description=random_lower_string(),
+        organization_id=other_org.id,
+        time_limit=30,
+        marks=10,
+        completion_message=random_lower_string(),
+        start_instructions=random_lower_string(),
+        link=random_lower_string(),
+        no_of_attempts=1,
+        shuffle=True,
+        random_questions=False,
+        no_of_random_questions=2,
+        question_pagination=1,
+        is_template=False,
+        created_by_id=other_user.id,
+    )
+    db.add(test2)
+    db.commit()
+    response = client.get(
+        f"{settings.API_V1_STR}/test/",
+        headers=get_user_superadmin_token,
+    )
+    assert response.status_code == 200
+    data = response.json()
+    ids = [item["id"] for item in data]
+    assert test1.id in ids
+    assert test2.id not in ids