from datetime import datetime, timedelta
from typing import Any
from unittest.mock import patch

from fastapi import status
from fastapi.testclient import TestClient
from sqlmodel import select

from app.api.deps import SessionDep
from app.api.routes.utils import get_current_time
from app.core.config import settings
from app.models import (
    Country,
    Organization,
    Question,
    QuestionRevision,
    State,
    Tag,
    TagType,
    Test,
    TestQuestion,
    TestState,
    TestTag,
    User,
)
from app.models.location import District
from app.models.question import QuestionType
from app.models.test import TestDistrict
from app.tests.utils.location import create_random_state
from app.tests.utils.organization import create_random_organization
from app.tests.utils.question_revisions import create_random_question_revision
from app.tests.utils.tag import create_random_tag
from app.tests.utils.user import create_random_user, get_current_user_data
from app.tests.utils.utils import random_lower_string


def setup_data(
    client: TestClient, db: SessionDep, get_user_superadmin_token: dict[str, str]
) -> Any:
    user_data = get_current_user_data(client, get_user_superadmin_token)
    user_id = user_data["id"]

    user = db.get(User, user_id)
    india = Country(name=random_lower_string())
    db.add(india)
    db.commit()
    stata_a = State(name=random_lower_string(), country_id=india.id)
    db.add(stata_a)
    state_b = State(name=random_lower_string(), country_id=india.id)
    db.add(state_b)
    db.commit()

    organization = Organization(name=random_lower_string())
    db.add(organization)
    db.commit()

    tag_type = TagType(
        name=random_lower_string(),
        organization_id=organization.id,
        created_by_id=user_id,
    )
    db.add(tag_type)
    db.commit()

    tag_a = Tag(
        name=random_lower_string(),
        created_by_id=user_id,
        tag_type_id=tag_type.id,
        organization_id=organization.id,
    )

    tag_b = Tag(
        name=random_lower_string(),
        created_by_id=user_id,
        tag_type_id=tag_type.id,
        organization_id=organization.id,
    )
    db.add(tag_a)
    db.add(tag_b)
    db.commit()

    org = Organization(name=random_lower_string())
    db.add(org)
    db.commit()
    db.refresh(org)

    # Create questions with revisions
    question_one = Question(organization_id=org.id)
    question_two = Question(organization_id=org.id)
    db.add(question_one)
    db.add(question_two)
    db.commit()
    # db.flush()

    # Create question revisions
    question_revision_one = QuestionRevision(
        question_id=question_one.id,
        created_by_id=user_id,
        question_text="What is the size of Sun",
        question_type=QuestionType.single_choice,
        options=[
            {"id": 1, "key": "A", "value": "Option 1"},
            {"id": 2, "key": "B", "value": "Option 2"},
        ],
        correct_answer=[1],
    )

    question_revision_two = QuestionRevision(
        question_id=question_two.id,
        created_by_id=user_id,
        question_text="What is the speed of light",
        question_type=QuestionType.single_choice,
        options=[
            {"id": 1, "key": "A", "value": "Option 1"},
            {"id": 2, "key": "B", "value": "Option 2"},
        ],
        correct_answer=[1],
    )

    db.add(question_revision_one)
    db.add(question_revision_two)
    db.commit()
    db.flush()

    # Set last_revision_id on questions
    question_one.last_revision_id = question_revision_one.id
    question_two.last_revision_id = question_revision_two.id
    db.commit()
    db.refresh(question_one)
    db.refresh(question_two)
    db.refresh(question_revision_one)
    db.refresh(question_revision_two)

    return (
        user,
        india,
        stata_a,
        state_b,
        organization,
        tag_type,
        tag_a,
        tag_b,
        question_one,
        question_two,
        question_revision_one,
        question_revision_two,
    )


def test_create_test(
    client: TestClient, db: SessionDep, get_user_superadmin_token: dict[str, str]
) -> None:
    (
        user,
        india,
        punjab,
        goa,
        organization,
        tag_type,
        tag_hindi,
        tag_marathi,
        question_one,
        question_two,
        question_revision_one,
        question_revision_two,
    ) = setup_data(client, db, get_user_superadmin_token)
    user_data = get_current_user_data(client, get_user_superadmin_token)
    user_id = user_data["id"]

    district_a = District(name=random_lower_string(), state_id=punjab.id)
    db.add(district_a)
    db.commit()

    payload = {
        "name": random_lower_string(),
        "description": random_lower_string(),
        "time_limit": 2,
        "marks": 3,
        "completion_message": random_lower_string(),
        "start_instructions": random_lower_string(),
        "link": random_lower_string(),
        "no_of_attempts": 1,
        "shuffle": False,
        "random_questions": False,
        "no_of_random_questions": 4,
        "question_pagination": 1,
        "is_template": False,
        "tag_ids": [tag_hindi.id, tag_marathi.id],
        "question_revision_ids": [question_revision_one.id, question_revision_two.id],
        "state_ids": [punjab.id],
        "district_ids": [district_a.id],
    }

    response = client.post(
        f"{settings.API_V1_STR}/test/",
        json=payload,
        headers=get_user_superadmin_token,
    )
    data = response.json()
    assert response.status_code == 200
    assert data["name"] == payload["name"]
    assert data["description"] == payload["description"]
    assert data["time_limit"] == payload["time_limit"]
    assert data["marks"] == payload["marks"]
    assert data["completion_message"] == payload["completion_message"]
    assert data["start_instructions"] == payload["start_instructions"]
    assert data["marks_level"] == "question"
    assert data["link"] == payload["link"]
    assert data["no_of_attempts"] == payload["no_of_attempts"]
    assert data["shuffle"] == payload["shuffle"]
    assert data["random_questions"] == payload["random_questions"]
    assert data["no_of_random_questions"] == payload["no_of_random_questions"]
    assert data["question_pagination"] == payload["question_pagination"]
    assert data["is_template"] == payload["is_template"]
    assert data["created_by_id"] == user_id
    assert len(data["districts"]) == 1
    assert "id" in data
    assert "created_date" in data
    assert "modified_date" in data
    assert "tags" in data
    assert len(data["tags"]) == 2
    assert [data["tags"][0]["name"], data["tags"][1]["name"]] == [
        tag_hindi.name,
        tag_marathi.name,
    ]

    test_tag_link = db.exec(select(TestTag).where(TestTag.test_id == data["id"])).all()

    assert test_tag_link[0].tag_id == tag_hindi.id
    assert test_tag_link[1].tag_id == tag_marathi.id

    test_question_link = db.exec(
        select(TestQuestion).where(TestQuestion.test_id == data["id"])
    ).all()

    # Verify the test_question_link has the question_revision_id
    assert test_question_link[0].question_revision_id == question_revision_one.id
    assert test_question_link[1].question_revision_id == question_revision_two.id

    sample_test = Test(
        name=random_lower_string(),
        description=random_lower_string(),
        time_limit=5,
        marks=10,
        completion_message=random_lower_string(),
        start_instructions=random_lower_string(),
        marks_level=None,
        link=random_lower_string(),
        no_of_attempts=1,
        shuffle=False,
        random_questions=False,
        no_of_random_questions=2,
        question_pagination=1,
        is_template=True,
        created_by_id=user_id,
    )
    db.add(sample_test)
    db.commit()

    marathi_test_name = random_lower_string()
    marathi_test_description = random_lower_string()

    payload = {
        "name": marathi_test_name,
        "description": marathi_test_description,
        "time_limit": 10,
        "marks": 3,
        "completion_message": "Congratulations!!",
        "start_instructions": "Please keep your mobile phones away",
        "link": "string",
        "no_of_attempts": 1,
        "shuffle": False,
        "random_questions": False,
        "no_of_random_questions": 4,
        "question_pagination": 1,
        "is_template": False,
        "template_id": sample_test.id,
        "tag_ids": [tag_hindi.id, tag_marathi.id],
        "question_revision_ids": [question_revision_one.id, question_revision_two.id],
        "state_ids": [punjab.id, goa.id],
    }
    response = client.post(
        f"{settings.API_V1_STR}/test/",
        json=payload,
        headers=get_user_superadmin_token,
    )
    data = response.json()
    assert response.status_code == 200
    assert data["name"] == payload["name"]
    assert data["description"] == payload["description"]
    assert data["time_limit"] == payload["time_limit"]
    assert data["marks"] == payload["marks"]
    assert data["completion_message"] == payload["completion_message"]
    assert data["start_instructions"] == payload["start_instructions"]
    assert data["marks_level"] == "question"
    assert data["link"] == payload["link"]
    assert data["no_of_attempts"] == payload["no_of_attempts"]
    assert data["shuffle"] == payload["shuffle"]
    assert data["random_questions"] == payload["random_questions"]
    assert data["no_of_random_questions"] == payload["no_of_random_questions"]
    assert data["question_pagination"] == payload["question_pagination"]
    assert data["is_template"] == payload["is_template"]
    assert data["template_id"] == payload["template_id"]
    assert data["created_by_id"] == user_id
    assert "id" in data
    assert "created_date" in data
    assert "modified_date" in data
    assert "tags" in data
    assert "states" in data
    assert len(data["tags"]) == 2
    assert len(data["states"]) == 2
    assert len(data["question_revisions"]) == 2

    test_tag_link = db.exec(select(TestTag).where(TestTag.test_id == data["id"])).all()

    assert test_tag_link[0].tag_id == tag_hindi.id
    assert test_tag_link[1].tag_id == tag_marathi.id

    test_question_link = db.exec(
        select(TestQuestion).where(TestQuestion.test_id == data["id"])
    ).all()

    # Verify the test_question_link has the question_revision_id
    assert test_question_link[0].question_revision_id == question_revision_one.id
    assert test_question_link[1].question_revision_id == question_revision_two.id

    payload = {
        "name": random_lower_string(),
        "description": random_lower_string(),
        "time_limit": 10,
        "marks": 3,
        "completion_message": random_lower_string(),
        "start_instructions": random_lower_string(),
        "link": "string",
        "no_of_attempts": 1,
        "shuffle": False,
        "random_questions": False,
        "no_of_random_questions": 4,
        "question_pagination": 1,
        "is_template": False,
        "template_id": sample_test.id,
    }

    response = client.post(
        f"{settings.API_V1_STR}/test/",
        json=payload,
        headers=get_user_superadmin_token,
    )

    data = response.json()
    assert response.status_code == 200
    assert data["name"] == payload["name"]
    assert data["description"] == payload["description"]
    assert data["time_limit"] == payload["time_limit"]
    assert data["marks"] == payload["marks"]
    assert data["completion_message"] == payload["completion_message"]
    assert data["start_instructions"] == payload["start_instructions"]
    assert data["marks_level"] == "question"
    assert data["link"] == payload["link"]
    assert data["no_of_attempts"] == payload["no_of_attempts"]
    assert data["shuffle"] == payload["shuffle"]
    assert data["random_questions"] == payload["random_questions"]
    assert data["no_of_random_questions"] == payload["no_of_random_questions"]
    assert data["question_pagination"] == payload["question_pagination"]
    assert data["is_template"] == payload["is_template"]
    assert data["template_id"] == sample_test.id
    assert data["created_by_id"] == user_id
    assert "id" in data
    assert "created_date" in data
    assert "modified_date" in data
    assert "tags" in data
    assert "question_revisions" in data
    assert len(data["tags"]) == 0
    assert len(data["question_revisions"]) == 0
    assert len(data["states"]) == 0

    test_tag_link = db.exec(select(TestTag).where(TestTag.test_id == data["id"])).all()

    assert test_tag_link == []

    test_question_link = db.exec(
        select(TestQuestion).where(TestQuestion.test_id == data["id"])
    ).all()

    assert test_question_link == []


def test_create_test_random_question_field(
    client: TestClient, db: SessionDep, get_user_superadmin_token: dict[str, str]
) -> None:
    user = create_random_user(db)

    payload = {
        "name": random_lower_string(),
        "created_by_id": user.id,
        "link": random_lower_string(),
        "random_questions": False,
    }

    response = client.post(
        f"{settings.API_V1_STR}/test/",
        json=payload,
        headers=get_user_superadmin_token,
    )
    assert response.status_code == 200

    payload = {
        "name": random_lower_string(),
        "created_by_id": user.id,
        "link": random_lower_string(),
        "random_questions": True,
        "no_of_random_questions": 0,
    }

    response = client.post(
        f"{settings.API_V1_STR}/test/",
        json=payload,
        headers=get_user_superadmin_token,
    )
    assert response.status_code == status.HTTP_400_BAD_REQUEST

    payload = {
        "name": random_lower_string(),
        "created_by_id": user.id,
        "link": random_lower_string(),
        "random_questions": True,
        "no_of_random_questions": None,
    }

    response = client.post(
        f"{settings.API_V1_STR}/test/",
        json=payload,
        headers=get_user_superadmin_token,
    )
    assert response.status_code == status.HTTP_400_BAD_REQUEST

    payload = {
        "name": random_lower_string(),
        "created_by_id": user.id,
        "link": random_lower_string(),
        "random_questions": True,
    }

    response = client.post(
        f"{settings.API_V1_STR}/test/",
        json=payload,
        headers=get_user_superadmin_token,
    )
    assert response.status_code == status.HTTP_400_BAD_REQUEST


def test_create_test_auto_generate_link_uuid(
    client: TestClient, db: SessionDep, get_user_superadmin_token: dict[str, str]
) -> None:
    """Test that a UUID is auto-generated for the link field when not provided."""
    user = create_random_user(db)

    # Test 1: Create test without providing link field
    payload = {
        "name": random_lower_string(),
        "created_by_id": user.id,
        # No link field provided
    }

    response = client.post(
        f"{settings.API_V1_STR}/test/",
        json=payload,
        headers=get_user_superadmin_token,
    )
    data = response.json()

    assert response.status_code == 200
    assert "link" in data
    assert data["link"] is not None
    assert len(data["link"]) == 36  # UUID length

    # Verify it's a valid UUID format
    import uuid

    try:
        uuid.UUID(data["link"])
        uuid_is_valid = True
    except ValueError:
        uuid_is_valid = False
    assert uuid_is_valid

    # Test 2: Create test with empty string link field
    payload = {
        "name": random_lower_string(),
        "created_by_id": user.id,
        "link": "",  # Empty string
    }

    response = client.post(
        f"{settings.API_V1_STR}/test/",
        json=payload,
        headers=get_user_superadmin_token,
    )
    data = response.json()

    assert response.status_code == 200
    assert "link" in data
    assert data["link"] is not None
    assert len(data["link"]) == 36  # UUID length

    # Verify it's a valid UUID format
    try:
        uuid.UUID(data["link"])
        uuid_is_valid = True
    except ValueError:
        uuid_is_valid = False
    assert uuid_is_valid

    # Test 3: Create test with provided link field (should not be overridden)
    custom_link = "my-custom-test-link"
    payload = {
        "name": random_lower_string(),
        "created_by_id": user.id,
        "link": custom_link,
    }

    response = client.post(
        f"{settings.API_V1_STR}/test/",
        json=payload,
        headers=get_user_superadmin_token,
    )
    data = response.json()

    assert response.status_code == 200
    assert data["link"] == custom_link  # Should preserve custom link


def test_get_tests(
    client: TestClient, db: SessionDep, get_user_superadmin_token: dict[str, str]
) -> None:
    (
        user,
        india,
        state_a,
        state_b,
        organization,
        tag_type,
        tag_a,
        tag_b,
        question_one,
        question_two,
        question_revision_one,
        question_revision_two,
    ) = setup_data(client, db, get_user_superadmin_token)
    district = District(name=random_lower_string(), state_id=state_a.id)
    db.add(district)
    db.commit()
    db.refresh(district)
    test = Test(
        name=random_lower_string(),
        description=random_lower_string(),
        time_limit=5,
        marks=10,
        completion_message=random_lower_string(),
        start_instructions=random_lower_string(),
        marks_level=None,
        link=random_lower_string(),
        no_of_attempts=1,
        shuffle=False,
        random_questions=False,
        no_of_random_questions=2,
        question_pagination=1,
        is_template=True,
        created_by_id=user.id,
    )
    db.add(test)
    db.commit()

    test_tag_link = TestTag(test_id=test.id, tag_id=tag_a.id)
    db.add(test_tag_link)

    test_question_link = TestQuestion(
        test_id=test.id, question_revision_id=question_revision_one.id
    )
    db.add(test_question_link)

    test_state_link = TestState(test_id=test.id, state_id=state_a.id)
    db.add(test_state_link)
    test_district_link = TestDistrict(test_id=test.id, district_id=district.id)
    db.add(test_district_link)
    db.commit()

    response = client.get(
        f"{settings.API_V1_STR}/test/",
        headers=get_user_superadmin_token,
    )
    data = response.json()

    assert response.status_code == 200

    assert any(item["name"] == test.name for item in data)
    assert any(item["description"] == test.description for item in data)
    assert any(item["time_limit"] == test.time_limit for item in data)
    assert any(item["marks"] == test.marks for item in data)
    assert any(item["completion_message"] == test.completion_message for item in data)
    assert any(item["start_instructions"] == test.start_instructions for item in data)
    assert any(item["marks_level"] == test.marks_level for item in data)
    assert any(item["link"] == test.link for item in data)
    assert any(item["no_of_attempts"] == test.no_of_attempts for item in data)
    assert any(item["shuffle"] == test.shuffle for item in data)
    assert any(item["random_questions"] == test.random_questions for item in data)
    assert any(
        item["no_of_random_questions"] == test.no_of_random_questions for item in data
    )
    assert any(item["question_pagination"] == test.question_pagination for item in data)
    assert any(item["is_template"] == test.is_template for item in data)
    assert any(item["created_by_id"] == test.created_by_id for item in data)

    assert any(
        len(item["tags"]) == 1 and item["tags"][0]["id"] == tag_a.id for item in data
    )
    assert any(
        len(item["states"]) == 1 and item["states"][0]["id"] == state_a.id
        for item in data
    )
    assert any(
        len(item["districts"]) == 1 and item["districts"][0]["id"] == district.id
        for item in data
    )


def test_get_test_by_filter_name(
    client: TestClient, db: SessionDep, get_user_superadmin_token: dict[str, str]
) -> None:
    user_data = get_current_user_data(client, get_user_superadmin_token)
    org_id = user_data["organization_id"]
    user = create_random_user(db, organization_id=org_id)
    test_name_1 = random_lower_string()
    test_name_2 = random_lower_string()
    test_1 = Test(
        name=random_lower_string() + test_name_1 + random_lower_string(),
        created_by_id=user.id,
        link=random_lower_string(),
        no_of_random_questions=1,
    )

    test_2 = Test(
        name=test_name_2,
        created_by_id=user.id,
        link=random_lower_string(),
        no_of_random_questions=1,
    )

    test_3 = Test(
        name=random_lower_string() + test_name_1 + random_lower_string(),
        created_by_id=user.id,
        link=random_lower_string(),
        no_of_random_questions=1,
    )

    db.add_all([test_1, test_2, test_3])
    db.commit()
    db.refresh(test_1)
    db.refresh(test_2)
    db.refresh(test_3)

    response = client.get(
        f"{settings.API_V1_STR}/test/?name={test_name_1}",
        headers=get_user_superadmin_token,
    )

    assert response.status_code == 200
    data = response.json()
    assert len(data) == 2

    response = client.get(
        f"{settings.API_V1_STR}/test/",
        headers=get_user_superadmin_token,
    )

    assert response.status_code == 200
    data = response.json()
    assert len(data) >= 3

    response = client.get(
        f"{settings.API_V1_STR}/test/?name={test_name_2}",
        headers=get_user_superadmin_token,
    )

    assert response.status_code == 200
    data = response.json()
    assert len(data) == 1


def test_get_test_by_filter_description(
    client: TestClient, db: SessionDep, get_user_superadmin_token: dict[str, str]
) -> None:
    user_data = get_current_user_data(client, get_user_superadmin_token)
    org_id = user_data["organization_id"]
    user = create_random_user(db, organization_id=org_id)
    random_text_1 = random_lower_string()
    random_text_2 = random_lower_string()
    test_1 = Test(
        name=random_lower_string(),
        description=random_text_1,
        created_by_id=user.id,
        link=random_lower_string(),
        no_of_random_questions=1,
    )

    test_2 = Test(
        name=random_lower_string(),
        description=random_lower_string() + random_text_1 + random_lower_string(),
        created_by_id=user.id,
        link=random_lower_string(),
        no_of_random_questions=1,
    )

    test_3 = Test(
        name=random_lower_string(),
        description=random_text_2,
        created_by_id=user.id,
        link=random_lower_string(),
        no_of_random_questions=1,
    )

    db.add_all([test_1, test_2, test_3])
    db.commit()
    db.refresh(test_1)
    db.refresh(test_2)
    db.refresh(test_3)

    response = client.get(
        f"{settings.API_V1_STR}/test/?description={random_text_1}",
        headers=get_user_superadmin_token,
    )

    assert response.status_code == 200
    data = response.json()
    assert len(data) == 2

    response = client.get(
        f"{settings.API_V1_STR}/test/",
        headers=get_user_superadmin_token,
    )

    assert response.status_code == 200
    data = response.json()
    assert len(data) >= 3

    response = client.get(
        f"{settings.API_V1_STR}/test/?description={random_text_2}",
        headers=get_user_superadmin_token,
    )

    assert response.status_code == 200
    data = response.json()
    assert len(data) == 1


def test_get_test_by_filter_start_time(
    client: TestClient, db: SessionDep, get_user_superadmin_token: dict[str, str]
) -> None:
    user_data = get_current_user_data(client, get_user_superadmin_token)
    org_id = user_data["organization_id"]
    user = create_random_user(db, organization_id=org_id)

    test_1 = Test(
        name=random_lower_string(),
        description=random_lower_string(),
        created_by_id=user.id,
        link=random_lower_string(),
        no_of_random_questions=1,
        start_time=datetime(2025, 7, 25, 10, 30),
    )
    test_2 = Test(
        name=random_lower_string(),
        description=random_lower_string(),
        created_by_id=user.id,
        link=random_lower_string(),
        no_of_random_questions=1,
        start_time=datetime(2025, 7, 27, 12, 30),
    )
    test_3 = Test(
        name=random_lower_string(),
        description=random_lower_string(),
        created_by_id=user.id,
        link=random_lower_string(),
        no_of_random_questions=1,
        start_time=datetime(2025, 7, 28, 15, 30),
    )

    test_4 = Test(
        name=random_lower_string(),
        description=random_lower_string(),
        created_by_id=user.id,
        link=random_lower_string(),
        no_of_random_questions=1,
        start_time=datetime(2025, 7, 28, 19, 30),
    )
    db.add_all([test_1, test_2, test_3, test_4])
    db.commit()

    response = client.get(
        f"{settings.API_V1_STR}/test/?start_time_gte=2025-07-25T00:00:00Z",
        headers=get_user_superadmin_token,
    )

    assert response.status_code == 200
    data = response.json()

    assert len(data) == 4

    response = client.get(
        f"{settings.API_V1_STR}/test/?start_time_gte=2025-07-27T00:00:00Z",
        headers=get_user_superadmin_token,
    )

    assert response.status_code == 200
    data = response.json()
    assert len(data) == 3

    response = client.get(
        f"{settings.API_V1_STR}/test/?start_time_gte=2025-07-28T15:30:00Z",
        headers=get_user_superadmin_token,
    )

    assert response.status_code == 200
    data = response.json()
    assert len(data) == 2

    response = client.get(
        f"{settings.API_V1_STR}/test/?start_time_gte=2025-07-28T15:30:59Z",
        headers=get_user_superadmin_token,
    )

    assert response.status_code == 200
    data = response.json()
    assert len(data) == 1

    response = client.get(
        f"{settings.API_V1_STR}/test/?start_time_gte=2025-07-28T19:31:00Z",
        headers=get_user_superadmin_token,
    )

    assert response.status_code == 200
    data = response.json()
    assert len(data) == 0

    response = client.get(
        f"{settings.API_V1_STR}/test/?start_time_gte=2025-07-24T00:00:00Z&start_time_lte=2025-07-26T00:00:00Z",
        headers=get_user_superadmin_token,
    )

    assert response.status_code == 200
    data = response.json()
    assert len(data) == 1

    response = client.get(
        f"{settings.API_V1_STR}/test/?start_time_gte=2025-07-27T12:30:00Z&start_time_lte=2025-07-28T15:30:00Z",
        headers=get_user_superadmin_token,
    )

    assert response.status_code == 200
    data = response.json()
    assert len(data) == 2

    response = client.get(
        f"{settings.API_V1_STR}/test/?start_time_lte=2025-07-28T15:30:00Z&start_time_gte=2025-07-25T10:30:00Z",
        headers=get_user_superadmin_token,
    )

    assert response.status_code == 200
    data = response.json()
    assert len(data) == 3


def test_get_test_by_filter_end_time(
    client: TestClient, db: SessionDep, get_user_superadmin_token: dict[str, str]
) -> None:
    user_data = get_current_user_data(client, get_user_superadmin_token)
    org_id = user_data["organization_id"]
    user = create_random_user(db, organization_id=org_id)
    test_1 = Test(
        name=random_lower_string(),
        description=random_lower_string(),
        created_by_id=user.id,
        link=random_lower_string(),
        no_of_random_questions=1,
        end_time=datetime(2025, 7, 25, 10, 30),
    )
    test_2 = Test(
        name=random_lower_string(),
        description=random_lower_string(),
        created_by_id=user.id,
        link=random_lower_string(),
        no_of_random_questions=1,
        end_time=datetime(2025, 7, 27, 12, 30),
    )
    test_3 = Test(
        name=random_lower_string(),
        description=random_lower_string(),
        created_by_id=user.id,
        link=random_lower_string(),
        no_of_random_questions=1,
        end_time=datetime(2025, 7, 28, 15, 30),
    )

    test_4 = Test(
        name=random_lower_string(),
        description=random_lower_string(),
        created_by_id=user.id,
        link=random_lower_string(),
        no_of_random_questions=1,
        end_time=datetime(2025, 7, 28, 19, 30),
    )
    db.add_all([test_1, test_2, test_3, test_4])
    db.commit()

    response = client.get(
        f"{settings.API_V1_STR}/test/?end_time_gte=2025-07-25T00:00:00Z",
        headers=get_user_superadmin_token,
    )

    assert response.status_code == 200
    data = response.json()
    assert len(data) == 4

    response = client.get(
        f"{settings.API_V1_STR}/test/?end_time_gte=2025-07-27T00:00:00Z",
        headers=get_user_superadmin_token,
    )

    assert response.status_code == 200
    data = response.json()
    assert len(data) == 3

    response = client.get(
        f"{settings.API_V1_STR}/test/?end_time_gte=2025-07-28T15:30:00Z",
        headers=get_user_superadmin_token,
    )

    assert response.status_code == 200
    data = response.json()
    assert len(data) == 2

    response = client.get(
        f"{settings.API_V1_STR}/test/?end_time_gte=2025-07-28T15:30:59Z",
        headers=get_user_superadmin_token,
    )

    assert response.status_code == 200
    data = response.json()
    assert len(data) == 1

    response = client.get(
        f"{settings.API_V1_STR}/test/?end_time_gte=2025-07-28T19:31:00Z",
        headers=get_user_superadmin_token,
    )

    assert response.status_code == 200
    data = response.json()
    assert len(data) == 0

    response = client.get(
        f"{settings.API_V1_STR}/test/?end_time_gte=2025-07-24T00:00:00Z&end_time_lte=2025-07-26T00:00:00Z",
        headers=get_user_superadmin_token,
    )

    assert response.status_code == 200
    data = response.json()
    assert len(data) == 1

    response = client.get(
        f"{settings.API_V1_STR}/test/?end_time_gte=2025-07-27T12:30:00Z&end_time_lte=2025-07-28T15:30:00Z",
        headers=get_user_superadmin_token,
    )

    assert response.status_code == 200
    data = response.json()
    assert len(data) == 2

    response = client.get(
        f"{settings.API_V1_STR}/test/?end_time_lte=2025-07-28T15:30:00Z&end_time_gte=2025-07-25T10:30:00Z",
        headers=get_user_superadmin_token,
    )
    assert response.status_code == 200
    data = response.json()
    assert len(data) == 3


def test_get_test_by_filter_start_end_time(
    client: TestClient, db: SessionDep, get_user_superadmin_token: dict[str, str]
) -> None:
    user_data = get_current_user_data(client, get_user_superadmin_token)
    org_id = user_data["organization_id"]
    user = create_random_user(db, organization_id=org_id)

    test_1 = Test(
        name=random_lower_string(),
        description=random_lower_string(),
        created_by_id=user.id,
        link=random_lower_string(),
        no_of_random_questions=1,
        start_time=datetime(2025, 4, 24, 10, 30),
        end_time=datetime(2025, 4, 25, 11, 30),
    )
    test_2 = Test(
        name=random_lower_string(),
        description=random_lower_string(),
        created_by_id=user.id,
        link=random_lower_string(),
        no_of_random_questions=1,
        start_time=datetime(2025, 4, 26, 10, 30),
        end_time=datetime(2025, 4, 27, 12, 30),
    )
    test_3 = Test(
        name=random_lower_string(),
        description=random_lower_string(),
        created_by_id=user.id,
        link=random_lower_string(),
        no_of_random_questions=1,
        start_time=datetime(2025, 4, 28, 14, 30),
        end_time=datetime(2025, 4, 28, 15, 30),
    )

    test_4 = Test(
        name=random_lower_string(),
        description=random_lower_string(),
        created_by_id=user.id,
        link=random_lower_string(),
        no_of_random_questions=1,
        start_time=datetime(2025, 4, 28, 19, 10),
        end_time=datetime(2025, 4, 28, 19, 30),
    )
    db.add_all([test_1, test_2, test_3, test_4])
    db.commit()

    response = client.get(
        f"{settings.API_V1_STR}/test/?start_time_gte=2025-04-24T10:00:00Z&end_time_lte=2025-04-27T12:30:00Z",
        headers=get_user_superadmin_token,
    )

    assert response.status_code == 200
    data = response.json()
    assert len(data) == 2

    response = client.get(
        f"{settings.API_V1_STR}/test/?start_time_lte=2025-04-28T00:00:00Z&end_time_gte=2025-04-27T12:30:00Z",
        headers=get_user_superadmin_token,
    )

    assert response.status_code == 200
    data = response.json()
    assert len(data) == 1


def test_get_test_by_filter_time_limit(
    client: TestClient, db: SessionDep, get_user_superadmin_token: dict[str, str]
) -> None:
    user_data = get_current_user_data(client, get_user_superadmin_token)
    org_id = user_data["organization_id"]
    user = create_random_user(db, organization_id=org_id)

    test_1 = Test(
        name=random_lower_string(),
        description=random_lower_string(),
        created_by_id=user.id,
        link=random_lower_string(),
        no_of_random_questions=1,
        time_limit=30,
    )
    test_2 = Test(
        name=random_lower_string(),
        description=random_lower_string(),
        created_by_id=user.id,
        link=random_lower_string(),
        no_of_random_questions=1,
        time_limit=40,
    )
    test_3 = Test(
        name=random_lower_string(),
        description=random_lower_string(),
        created_by_id=user.id,
        link=random_lower_string(),
        no_of_random_questions=1,
        time_limit=45,
    )

    test_4 = Test(
        name=random_lower_string(),
        description=random_lower_string(),
        created_by_id=user.id,
        link=random_lower_string(),
        no_of_random_questions=1,
    )
    db.add_all([test_1, test_2, test_3, test_4])
    db.commit()

    response = client.get(
        f"{settings.API_V1_STR}/test/?time_limit_gte=25&time_limit_lte=40&created_by={user.id}",
        headers=get_user_superadmin_token,
    )

    assert response.status_code == 200
    data = response.json()
    assert len(data) == 2

    response = client.get(
        f"{settings.API_V1_STR}/test/?time_limit_gte=31&created_by={user.id}",
        headers=get_user_superadmin_token,
    )

    assert response.status_code == 200
    data = response.json()
    assert len(data) == 2

    response = client.get(
        f"{settings.API_V1_STR}/test/?time_limit_lte=40&created_by={user.id}",
        headers=get_user_superadmin_token,
    )

    assert response.status_code == 200
    data = response.json()
    assert len(data) == 2


def test_get_test_by_filter_completion_message(
    client: TestClient, db: SessionDep, get_user_superadmin_token: dict[str, str]
) -> None:
    user_data = get_current_user_data(client, get_user_superadmin_token)
    org_id = user_data["organization_id"]
    user = create_random_user(db, organization_id=org_id)
    random_text_1 = random_lower_string()
    random_text_2 = random_lower_string()

    test_1 = Test(
        name=random_lower_string(),
        created_by_id=user.id,
        link=random_lower_string(),
        no_of_random_questions=1,
        completion_message=random_lower_string() + random_text_1,
    )

    test_2 = Test(
        name=random_lower_string(),
        created_by_id=user.id,
        link=random_lower_string(),
        no_of_random_questions=1,
        completion_message=random_lower_string()
        + random_text_1
        + random_lower_string(),
    )

    test_3 = Test(
        name=random_lower_string(),
        created_by_id=user.id,
        link=random_lower_string(),
        no_of_random_questions=1,
        completion_message=random_text_2,
    )
    db.add_all([test_1, test_2, test_3])
    db.commit()

    response = client.get(
        f"{settings.API_V1_STR}/test/?completion_message={random_text_1}",
        headers=get_user_superadmin_token,
    )
    assert response.status_code == 200
    data = response.json()
    assert len(data) == 2

    response = client.get(
        f"{settings.API_V1_STR}/test/?completion_message={random_text_2}",
        headers=get_user_superadmin_token,
    )
    assert response.status_code == 200
    data = response.json()
    assert len(data) == 1

    response = client.get(
        f"{settings.API_V1_STR}/test/",
        headers=get_user_superadmin_token,
    )

    assert response.status_code == 200
    data = response.json()
    assert len(data) >= 3

    response = client.get(
        f"{settings.API_V1_STR}/test/?completion_message={random_lower_string()}",
        headers=get_user_superadmin_token,
    )
    assert response.status_code == 200
    data = response.json()
    assert len(data) == 0


def test_get_test_by_filter_start_instructions(
    client: TestClient, db: SessionDep, get_user_superadmin_token: dict[str, str]
) -> None:
    user_data = get_current_user_data(client, get_user_superadmin_token)
    org_id = user_data["organization_id"]
    user = create_random_user(db, organization_id=org_id)
    random_text_1 = random_lower_string()
    random_text_2 = random_lower_string()

    test_1 = Test(
        name=random_lower_string(),
        created_by_id=user.id,
        link=random_lower_string(),
        no_of_random_questions=1,
        start_instructions=random_lower_string() + random_text_1,
    )

    test_2 = Test(
        name=random_lower_string(),
        created_by_id=user.id,
        link=random_lower_string(),
        no_of_random_questions=1,
        start_instructions=random_lower_string()
        + random_text_1
        + random_lower_string(),
    )

    test_3 = Test(
        name=random_lower_string(),
        created_by_id=user.id,
        link=random_lower_string(),
        no_of_random_questions=1,
        start_instructions=random_text_2,
    )
    db.add_all([test_1, test_2, test_3])
    db.commit()

    response = client.get(
        f"{settings.API_V1_STR}/test/?start_instructions={random_text_1}",
        headers=get_user_superadmin_token,
    )
    assert response.status_code == 200
    data = response.json()
    assert len(data) == 2

    response = client.get(
        f"{settings.API_V1_STR}/test/?start_instructions={random_text_2}",
        headers=get_user_superadmin_token,
    )
    assert response.status_code == 200
    data = response.json()
    assert len(data) == 1

    response = client.get(
        f"{settings.API_V1_STR}/test/",
        headers=get_user_superadmin_token,
    )
    assert response.status_code == 200
    data = response.json()
    assert len(data) >= 3

    response = client.get(
        f"{settings.API_V1_STR}/test/?start_instructions={random_lower_string()}",
        headers=get_user_superadmin_token,
    )
    assert response.status_code == 200
    data = response.json()
    assert len(data) == 0


def test_get_test_by_filter_no_of_attempts(
    client: TestClient, db: SessionDep, get_user_superadmin_token: dict[str, str]
) -> None:
    user_data = get_current_user_data(client, get_user_superadmin_token)
    org_id = user_data["organization_id"]
    user = create_random_user(db, organization_id=org_id)
    test_1 = Test(
        name=random_lower_string(),
        created_by_id=user.id,
        link=random_lower_string(),
        no_of_random_questions=1,
        no_of_attempts=1,
    )
    test_2 = Test(
        name=random_lower_string(),
        created_by_id=user.id,
        link=random_lower_string(),
        no_of_random_questions=1,
        no_of_attempts=2,
    )
    test_3 = Test(
        name=random_lower_string(),
        created_by_id=user.id,
        link=random_lower_string(),
        no_of_random_questions=1,
        no_of_attempts=3,
    )

    db.add_all([test_1, test_2, test_3])
    db.commit()

    response = client.get(
        f"{settings.API_V1_STR}/test/?no_of_attempts_gte=1&created_by={user.id}",
        headers=get_user_superadmin_token,
    )
    assert response.status_code == 200
    data = response.json()
    assert len(data) == 3

    response = client.get(
        f"{settings.API_V1_STR}/test/?no_of_attempts_gte=2&no_of_attempts_lte=3&created_by={user.id}",
        headers=get_user_superadmin_token,
    )
    assert response.status_code == 200
    data = response.json()
    assert len(data) == 2

    response = client.get(
        f"{settings.API_V1_STR}/test/?no_of_attempts_lte=2&created_by={user.id}",
        headers=get_user_superadmin_token,
    )
    assert response.status_code == 200
    data = response.json()
    assert len(data) == 2

    response = client.get(
        f"{settings.API_V1_STR}/test/?no_of_attempts=1&created_by={user.id}",
        headers=get_user_superadmin_token,
    )

    assert response.status_code == 200
    data = response.json()
    assert len(data) == 1

    response = client.get(
        f"{settings.API_V1_STR}/test/?no_of_attempts=7&created_by={user.id}",
        headers=get_user_superadmin_token,
    )
    assert response.status_code == 200
    data = response.json()
    assert len(data) == 0


def test_get_test_by_filter_shuffle(
    client: TestClient, db: SessionDep, get_user_superadmin_token: dict[str, str]
) -> None:
    user_data = get_current_user_data(client, get_user_superadmin_token)
    org_id = user_data["organization_id"]
    user = create_random_user(db, organization_id=org_id)
    test_1 = Test(
        name=random_lower_string(),
        created_by_id=user.id,
        link=random_lower_string(),
        no_of_random_questions=1,
        shuffle=True,
    )
    test_2 = Test(
        name=random_lower_string(),
        created_by_id=user.id,
        link=random_lower_string(),
        no_of_random_questions=1,
        shuffle=False,
    )

    test_3 = Test(
        name=random_lower_string(),
        created_by_id=user.id,
        link=random_lower_string(),
        no_of_random_questions=1,
        shuffle=True,
    )
    test_4 = Test(
        name=random_lower_string(),
        created_by_id=user.id,
        link=random_lower_string(),
        no_of_random_questions=1,
        shuffle=False,
    )

    db.add_all([test_1, test_2, test_3, test_4])
    db.commit()
    response = client.get(
        f"{settings.API_V1_STR}/test/?shuffle=true&created_by={user.id}",
        headers=get_user_superadmin_token,
    )
    assert response.status_code == 200
    data = response.json()
    assert len(data) == 2

    response = client.get(
        f"{settings.API_V1_STR}/test/?shuffle=false&created_by={user.id}",
        headers=get_user_superadmin_token,
    )
    assert response.status_code == 200
    data = response.json()
    assert len(data) == 2

    response = client.get(
        f"{settings.API_V1_STR}/test/?created_by={user.id}",
        headers=get_user_superadmin_token,
    )
    assert response.status_code == 200
    data = response.json()
    assert len(data) == 4


def test_get_test_by_filter_random_questions(
    client: TestClient, db: SessionDep, get_user_superadmin_token: dict[str, str]
) -> None:
    user_data = get_current_user_data(client, get_user_superadmin_token)
    org_id = user_data["organization_id"]
    user = create_random_user(db, organization_id=org_id)
    test_1 = Test(
        name=random_lower_string(),
        created_by_id=user.id,
        link=random_lower_string(),
        no_of_random_questions=1,
        random_questions=True,
    )
    test_2 = Test(
        name=random_lower_string(),
        created_by_id=user.id,
        link=random_lower_string(),
        no_of_random_questions=1,
        random_questions=False,
    )

    test_3 = Test(
        name=random_lower_string(),
        created_by_id=user.id,
        link=random_lower_string(),
        no_of_random_questions=1,
        random_questions=True,
    )
    test_4 = Test(
        name=random_lower_string(),
        created_by_id=user.id,
        link=random_lower_string(),
        no_of_random_questions=1,
        random_questions=False,
    )

    db.add_all([test_1, test_2, test_3, test_4])
    db.commit()
    response = client.get(
        f"{settings.API_V1_STR}/test/?random_questions=true&created_by={user.id}",
        headers=get_user_superadmin_token,
    )
    assert response.status_code == 200
    data = response.json()
    assert len(data) == 2

    response = client.get(
        f"{settings.API_V1_STR}/test/?random_questions=false&created_by={user.id}",
        headers=get_user_superadmin_token,
    )
    assert response.status_code == 200
    data = response.json()
    assert len(data) == 2

    response = client.get(
        f"{settings.API_V1_STR}/test/?created_by={user.id}",
        headers=get_user_superadmin_token,
    )
    assert response.status_code == 200
    data = response.json()
    assert len(data) == 4


def test_get_test_by_filter_no_random_questions(
    client: TestClient, db: SessionDep, get_user_superadmin_token: dict[str, str]
) -> None:
    user_data = get_current_user_data(client, get_user_superadmin_token)
    org_id = user_data["organization_id"]
    user = create_random_user(db, organization_id=org_id)
    test_1 = Test(
        name=random_lower_string(),
        created_by_id=user.id,
        link=random_lower_string(),
        no_of_random_questions=20,
    )
    test_2 = Test(
        name=random_lower_string(),
        created_by_id=user.id,
        link=random_lower_string(),
        no_of_random_questions=10,
    )
    test_3 = Test(
        name=random_lower_string(),
        created_by_id=user.id,
        link=random_lower_string(),
        no_of_random_questions=45,
    )
    db.add_all([test_1, test_2, test_3])
    db.commit()

    response = client.get(
        f"{settings.API_V1_STR}/test/?no_of_random_questions_gte=10&created_by={user.id}",
        headers=get_user_superadmin_token,
    )
    assert response.status_code == 200
    data = response.json()
    assert len(data) == 3

    response = client.get(
        f"{settings.API_V1_STR}/test/?no_of_random_questions_lte=10&created_by={user.id}",
        headers=get_user_superadmin_token,
    )
    assert response.status_code == 200
    data = response.json()
    assert len(data) == 1

    response = client.get(
        f"{settings.API_V1_STR}/test/?no_of_random_questions_gte=20&no_of_random_questions_lte=45&created_by={user.id}",
        headers=get_user_superadmin_token,
    )
    assert response.status_code == 200
    data = response.json()
    assert len(data) == 2

    response = client.get(
        f"{settings.API_V1_STR}/test/?created_by={user.id}",
        headers=get_user_superadmin_token,
    )
    assert response.status_code == 200
    data = response.json()
    assert len(data) == 3


def test_get_test_by_filter_question_pagination(
    client: TestClient, db: SessionDep, get_user_superadmin_token: dict[str, str]
) -> None:
    user_data = get_current_user_data(client, get_user_superadmin_token)
    org_id = user_data["organization_id"]
    user = create_random_user(db, organization_id=org_id)
    test_1 = Test(
        name=random_lower_string(),
        created_by_id=user.id,
        link=random_lower_string(),
        no_of_random_questions=1,
        question_pagination=1,
    )
    test_2 = Test(
        name=random_lower_string(),
        created_by_id=user.id,
        link=random_lower_string(),
        no_of_random_questions=1,
        question_pagination=2,
    )
    test_3 = Test(
        name=random_lower_string(),
        created_by_id=user.id,
        link=random_lower_string(),
        no_of_random_questions=1,
        question_pagination=0,
    )
    db.add_all([test_1, test_2, test_3])
    db.commit()
    response = client.get(
        f"{settings.API_V1_STR}/test/?question_pagination=1&created_by={user.id}",
        headers=get_user_superadmin_token,
    )
    assert response.status_code == 200
    data = response.json()
    assert len(data) == 1

    response = client.get(
        f"{settings.API_V1_STR}/test/?question_pagination=2&created_by={user.id}",
        headers=get_user_superadmin_token,
    )
    assert response.status_code == 200
    data = response.json()
    assert len(data) == 1

    response = client.get(
        f"{settings.API_V1_STR}/test/?created_by={user.id}",
        headers=get_user_superadmin_token,
    )
    assert response.status_code == 200
    data = response.json()
    assert len(data) >= 3


def test_get_test_by_filter_is_template(
    client: TestClient, db: SessionDep, get_user_superadmin_token: dict[str, str]
) -> None:
    user_data = get_current_user_data(client, get_user_superadmin_token)
    org_id = user_data["organization_id"]
    user = create_random_user(db, organization_id=org_id)

    test_1 = Test(
        name=random_lower_string(),
        created_by_id=user.id,
        link=random_lower_string(),
        no_of_random_questions=1,
        is_template=True,
    )
    test_2 = Test(
        name=random_lower_string(),
        created_by_id=user.id,
        link=random_lower_string(),
        no_of_random_questions=1,
        is_template=False,
    )

    test_3 = Test(
        name=random_lower_string(),
        created_by_id=user.id,
        link=random_lower_string(),
        no_of_random_questions=1,
        is_template=True,
    )
    db.add_all([test_1, test_2, test_3])
    db.commit()
    response = client.get(
        f"{settings.API_V1_STR}/test/?is_template=true&created_by={user.id}",
        headers=get_user_superadmin_token,
    )
    assert response.status_code == 200
    data = response.json()
    assert len(data) == 2

    response = client.get(
        f"{settings.API_V1_STR}/test/?is_template=false&created_by={user.id}",
        headers=get_user_superadmin_token,
    )
    assert response.status_code == 200
    data = response.json()
    assert len(data) == 1

    response = client.get(
        f"{settings.API_V1_STR}/test/?created_by={user.id}",
        headers=get_user_superadmin_token,
    )
    assert response.status_code == 200
    data = response.json()
    assert len(data) >= 3


def test_get_test_by_filter_created_by(
    client: TestClient, db: SessionDep, get_user_superadmin_token: dict[str, str]
) -> None:
    user_data = get_current_user_data(client, get_user_superadmin_token)
    org_id = user_data["organization_id"]
    user_1 = create_random_user(db, organization_id=org_id)
    user_2 = create_random_user(db, organization_id=org_id)
    test_1 = Test(
        name=random_lower_string(),
        created_by_id=user_1.id,
        link=random_lower_string(),
        no_of_random_questions=1,
    )
    test_2 = Test(
        name=random_lower_string(),
        created_by_id=user_1.id,
        link=random_lower_string(),
        no_of_random_questions=1,
    )
    test_3 = Test(
        name=random_lower_string(),
        created_by_id=user_2.id,
        link=random_lower_string(),
        no_of_random_questions=1,
    )
    db.add_all([test_1, test_2, test_3])
    db.commit()

    response = client.get(
        f"{settings.API_V1_STR}/test/?created_by={user_1.id}&created_by={user_2.id}",
        headers=get_user_superadmin_token,
    )

    assert response.status_code == 200
    data = response.json()
    assert len(data) == 3

    response = client.get(
        f"{settings.API_V1_STR}/test/?created_by={user_1.id}",
        headers=get_user_superadmin_token,
    )
    assert response.status_code == 200
    data = response.json()
    assert len(data) == 2


def test_get_test_order_by(
    client: TestClient, db: SessionDep, get_user_superadmin_token: dict[str, str]
) -> None:
    user_data = get_current_user_data(client, get_user_superadmin_token)
    org_id = user_data["organization_id"]
    user = create_random_user(db, organization_id=org_id)
    test_1 = Test(
        name=random_lower_string(),
        description=random_lower_string(),
        created_by_id=user.id,
        link=random_lower_string(),
        no_of_random_questions=1,
    )
    test_2 = Test(
        name=random_lower_string(),
        description=random_lower_string(),
        created_by_id=user.id,
        link=random_lower_string(),
        no_of_random_questions=1,
    )
    test_3 = Test(
        name=random_lower_string(),
        description=random_lower_string(),
        created_by_id=user.id,
        link=random_lower_string(),
        no_of_random_questions=1,
    )
    db.add_all([test_1, test_2, test_3])
    db.commit()

    test_names = sorted([test_1.name, test_2.name, test_3.name], key=str.lower)

    response = client.get(
        f"{settings.API_V1_STR}/test/?order_by=name&created_by={user.id}",
        headers=get_user_superadmin_token,
    )
    assert response.status_code == 200
    data = response.json()
    assert len(data) == 3
    assert data[0]["name"] == test_names[0]
    assert data[1]["name"] == test_names[1]
    assert data[2]["name"] == test_names[2]

    response = client.get(
        f"{settings.API_V1_STR}/test/?order_by=-name&created_by={user.id}",
        headers=get_user_superadmin_token,
    )

    assert response.status_code == 200
    data = response.json()
    assert len(data) == 3
    assert data[0]["name"] == test_names[2]
    assert data[1]["name"] == test_names[1]
    assert data[2]["name"] == test_names[0]

    response = client.get(
        f"{settings.API_V1_STR}/test/?created_by={user.id}",
        headers=get_user_superadmin_token,
    )
    assert response.status_code == 200
    data = response.json()

    test_created_date = [item["created_date"] for item in data]

    sorted_test_created_date = sorted(test_created_date)

    assert sorted_test_created_date == test_created_date

    response = client.get(
        f"{settings.API_V1_STR}/test/?created_by={user.id}&order_by=-created_date",
        headers=get_user_superadmin_token,
    )
    assert response.status_code == 200
    data = response.json()

    test_created_date = [item["created_date"] for item in data]

    sorted_test_created_date = sorted(test_created_date, reverse=True)

    assert sorted_test_created_date == test_created_date

    response = client.get(
        f"{settings.API_V1_STR}/test/?created_by={user.id}&order_by=-name&order_by=created_date",
        headers=get_user_superadmin_token,
    )

    data = response.json()

    test_name_date = [
        {"created_date": item["created_date"], "name": item["name"]} for item in data
    ]

    sort_by_date = sorted(test_name_date, key=lambda x: x["created_date"])
    sorted_array = sorted(sort_by_date, key=lambda x: x["name"].lower(), reverse=True)

    assert sorted_array == test_name_date

    response = client.get(
        f"{settings.API_V1_STR}/organization/?order_by=-setting",
        headers=get_user_superadmin_token,
    )
    data = response.json()

    assert response.status_code == status.HTTP_400_BAD_REQUEST
    assert "invalid" in data["detail"].lower()

    response = client.get(
        f"{settings.API_V1_STR}/organization/?order_by=-",
        headers=get_user_superadmin_token,
    )
    data = response.json()

    assert response.status_code == status.HTTP_400_BAD_REQUEST
    assert "invalid" in data["detail"].lower()


def test_get_test_by_id(
    client: TestClient, db: SessionDep, get_user_superadmin_token: dict[str, str]
) -> None:
    user = create_random_user(db)

    country = Country(name=random_lower_string())
    db.add(country)
    db.commit()
    state_a = State(name=random_lower_string(), country_id=country.id)
    db.add(state_a)
    state_b = State(name=random_lower_string(), country_id=country.id)
    db.add(state_b)

    tags = [
        create_random_tag(db),
        create_random_tag(db),
        create_random_tag(db),
        create_random_tag(db),
    ]

    db.add_all(tags)
    db.commit()

    test = Test(
        name=random_lower_string(),
        description=random_lower_string(),
        time_limit=30,
        marks=5,
        completion_message=random_lower_string(),
        start_instructions=random_lower_string(),
        link=random_lower_string(),
        no_of_attempts=1,
        shuffle=False,
        random_questions=False,
        no_of_random_questions=1,
        question_pagination=1,
        is_template=False,
        created_by_id=user.id,
    )

    db.add(test)
    db.commit()

    test_tag_links = []
    for tag in tags:
        test_tag_link = TestTag(test_id=test.id, tag_id=tag.id)
        test_tag_links.append(test_tag_link)
    db.add_all(test_tag_links)
    db.commit()

    questions = [
        create_random_question_revision(db),
        create_random_question_revision(db),
        create_random_question_revision(db),
        create_random_question_revision(db),
    ]

    db.add_all(questions)
    db.commit()

    for question in questions:
        test_question_link = TestQuestion(
            test_id=test.id, question_revision_id=question.id
        )
        db.add(test_question_link)
        db.commit()

    states: list[State] = [
        create_random_state(db),
        create_random_state(db),
        create_random_state(db),
        create_random_state(db),
    ]

    db.add_all(states)
    db.commit()

    test_state_links = []
    for state in states:
        db.refresh(state)
        test_state_link = TestState(test_id=test.id, state_id=state.id)
        test_state_links.append(test_state_link)

    db.add_all(test_state_links)
    db.commit()

    response = client.get(
        f"{settings.API_V1_STR}/test/{test.id}",
        headers=get_user_superadmin_token,
    )
    data = response.json()

    assert response.status_code == 200
    assert data["name"] == test.name
    assert data["link"] == test.link
    assert data["created_by_id"] == test.created_by_id
    assert data["description"] == test.description
    assert data["time_limit"] == test.time_limit
    assert data["marks"] == test.marks
    assert data["completion_message"] == test.completion_message
    assert data["start_instructions"] == test.start_instructions
    assert data["marks_level"] == "question"
    assert data["no_of_attempts"] == test.no_of_attempts
    assert data["shuffle"] == test.shuffle
    assert data["random_questions"] == test.random_questions

    assert data["no_of_random_questions"] == test.no_of_random_questions

    assert data["question_pagination"] == test.question_pagination
    assert data["is_template"] == test.is_template
    assert data["template_id"] is None
    assert data["is_active"] == test.is_active
    assert data["id"] == test.id

    assert datetime.fromisoformat(data["created_date"]) == test.created_date
    assert datetime.fromisoformat(data["modified_date"]) == test.modified_date

    assert len(data["states"]) == len(states)
    assert len(data["tags"]) == len(tags)
    assert len(data["question_revisions"]) == len(questions)

    for state_data in data["states"]:
        assert any(state_data["id"] == state.id for state in states)
        assert any(state_data["name"] == state.name for state in states)

    for tag_data in data["tags"]:
        assert any(tag_data["id"] == tag.id for tag in tags)
        assert any(tag_data["name"] == tag.name for tag in tags)

    for question_data in data["question_revisions"]:
        assert any(question_data["id"] == question.id for question in questions)
        assert any(
            question_data["question_text"] == question.question_text
            for question in questions
        )
        assert any(
            question_data["question_type"] == question.question_type
            for question in questions
        )
        assert any(
            question_data["options"] == question.options for question in questions
        )
        assert any(
            question_data["correct_answer"] == question.correct_answer
            for question in questions
        )

    test_2 = Test(
        name=random_lower_string(),
        link=random_lower_string(),
        no_of_random_questions=1,
        question_pagination=1,
        is_template=False,
        created_by_id=user.id,
    )

    db.add(test_2)
    db.commit()

    response = client.get(
        f"{settings.API_V1_STR}/test/{test_2.id}",
        headers=get_user_superadmin_token,
    )
    data = response.json()

    assert response.status_code == 200
    assert data["id"] == test_2.id
    assert data["name"] == test_2.name
    assert data["link"] == test_2.link
    assert data["no_of_random_questions"] == test_2.no_of_random_questions
    assert data["created_by_id"] == test_2.created_by_id
    assert data["is_template"] == test_2.is_template
    assert data["is_active"] == test_2.is_active
    assert datetime.fromisoformat(data["created_date"]) == test_2.created_date
    assert datetime.fromisoformat(data["modified_date"]) == test_2.modified_date

    assert data["tags"] == []
    assert data["states"] == []
    assert data["question_revisions"] == []


def test_update_test(
    client: TestClient, db: SessionDep, get_user_superadmin_token: dict[str, str]
) -> None:
    (
        user,
        india,
        stata_a,
        state_b,
        organization,
        tag_type,
        tag_a,
        tag_b,
        question_one,
        question_two,
        question_revision_one,
        question_revision_two,
    ) = setup_data(client, db, get_user_superadmin_token)
    district_a = District(name=random_lower_string(), state_id=state_b.id)
    db.add(district_a)
    db.commit()
    district_b = District(name=random_lower_string(), state_id=state_b.id)
    db.add(district_b)
    db.commit()
    test = Test(
        name=random_lower_string(),
        description=random_lower_string(),
        time_limit=30,
        marks=5,
        completion_message=random_lower_string(),
        start_instructions=random_lower_string(),
        marks_level=None,
        link=random_lower_string(),
        no_of_attempts=1,
        shuffle=False,
        random_questions=False,
        no_of_random_questions=1,
        question_pagination=1,
        is_template=False,
        created_by_id=user.id,
    )
    db.add(test)
    db.commit()
    modified_date_original = test.modified_date
    created_date_original = test.created_date

    test_tag_link = TestTag(test_id=test.id, tag_id=tag_a.id)
    db.add(test_tag_link)
    db.commit()

    test_tag_link = TestTag(test_id=test.id, tag_id=tag_b.id)
    db.add(test_tag_link)
    db.commit()

    test_district_b = TestDistrict(test_id=test.id, district_id=district_b.id)
    db.add(test_district_b)
    db.commit()

    # Create TestQuestion with question_revision_id
    test_question_link = TestQuestion(
        test_id=test.id, question_revision_id=question_revision_one.id
    )
    db.add(test_question_link)
    db.commit()

    test_state_link = TestState(test_id=test.id, state_id=stata_a.id)
    db.add(test_state_link)
    db.commit()

    state_c = State(name=random_lower_string(), country_id=india.id)
    db.add(state_c)
    db.commit()
    test_state_link = TestState(test_id=test.id, state_id=state_c.id)
    db.add(test_state_link)
    db.commit()

    payload = {
        "name": random_lower_string(),
        "description": random_lower_string(),
        "start_time": None,
        "end_time": None,
        "time_limit": 120,
        "marks_level": "test",
        "marks": 100,
        "completion_message": random_lower_string(),
        "start_instructions": random_lower_string(),
        "link": random_lower_string(),
        "no_of_attempts": 3,
        "shuffle": True,
        "random_questions": True,
        "no_of_random_questions": 1,
        "question_pagination": 1,
        "is_template": False,
        "template_id": None,
        "tag_ids": [tag_a.id, tag_b.id],
        "question_revision_ids": [question_revision_one.id],
        "state_ids": [stata_a.id, state_b.id],
        "district_ids": [district_a.id],
    }

    response = client.put(
        f"{settings.API_V1_STR}/test/{test.id}",
        json=payload,
        headers=get_user_superadmin_token,
    )
    data = response.json()
    assert response.status_code == 200
    assert data["id"] == test.id
    assert data["name"] == payload["name"]
    assert data["description"] == payload["description"]
    assert data["start_time"] == payload["start_time"]
    assert data["end_time"] == payload["end_time"]
    assert data["time_limit"] == payload["time_limit"]
    assert data["marks_level"] == payload["marks_level"]

    assert data["marks"] == payload["marks"]
    assert data["completion_message"] == payload["completion_message"]
    assert data["start_instructions"] == payload["start_instructions"]
    assert data["link"] == payload["link"]
    assert data["no_of_attempts"] == payload["no_of_attempts"]
    assert data["shuffle"] == payload["shuffle"]
    assert data["random_questions"] == payload["random_questions"]
    assert data["no_of_random_questions"] == payload["no_of_random_questions"]
    assert data["question_pagination"] == payload["question_pagination"]
    assert data["is_template"] == payload["is_template"]
    assert data["template_id"] == payload["template_id"]
    assert data["created_by_id"] == user.id
    assert "id" in data
    assert "created_date" in data

    created_date = datetime.fromisoformat(data["created_date"])
    assert created_date == created_date_original
    modified_date = datetime.fromisoformat(data["modified_date"])
    assert modified_date != modified_date_original
    assert "modified_date" in data
    assert "districts" in data
    assert len(data["districts"]) == 1
    assert data["districts"][0]["id"] == district_a.id

    assert "tags" in data
    assert len(data["tags"]) == 2
    assert [data["tags"][0]["id"], data["tags"][1]["id"]] == [tag_a.id, tag_b.id]

    assert "question_revisions" in data
    assert len(data["question_revisions"]) == 1
    assert data["question_revisions"][0]["id"] == question_revision_one.id

    assert "states" in data
    assert len(data["states"]) == 2
    assert [data["states"][0]["id"], data["states"][1]["id"]] == [
        stata_a.id,
        state_b.id,
    ]

    # Check test_question_link has the correct question_revision_id
    updated_test_questions = db.exec(
        select(TestQuestion).where(TestQuestion.test_id == test.id)
    ).all()
    assert len(updated_test_questions) == 1
    assert updated_test_questions[0].question_revision_id == question_revision_one.id


def test_visibility_test(
    client: TestClient, db: SessionDep, get_user_superadmin_token: dict[str, str]
) -> None:
    user = create_random_user(db)
    test = Test(
        name=random_lower_string(),
        description=random_lower_string(),
        time_limit=30,
        marks=5,
        completion_message=random_lower_string(),
        start_instructions=random_lower_string(),
        marks_level=None,
        link=random_lower_string(),
        no_of_attempts=1,
        shuffle=False,
        random_questions=False,
        no_of_random_questions=1,
        question_pagination=1,
        is_template=False,
        created_by_id=user.id,
    )
    db.add(test)
    db.commit()

    response = client.patch(
        f"{settings.API_V1_STR}/test/{test.id}",
        params={"is_active": True},
        headers=get_user_superadmin_token,
    )
    data = response.json()
    assert response.status_code == 200
    assert data["is_active"] is True

    response = client.patch(
        f"{settings.API_V1_STR}/test/{test.id}",
        params={"is_active": False},
        headers=get_user_superadmin_token,
    )
    data = response.json()
    assert response.status_code == 200
    assert data["is_active"] is False


def test_delete_test(
    client: TestClient, db: SessionDep, get_user_superadmin_token: dict[str, str]
) -> None:
    (
        user,
        india,
        stata_a,
        state_b,
        organization,
        tag_type,
        tag_a,
        tag_b,
        question_one,
        question_two,
        question_revision_one,
        question_revision_two,
    ) = setup_data(client, db, get_user_superadmin_token)

    test = Test(
        name=random_lower_string(),
        description=random_lower_string(),
        time_limit=30,
        marks=5,
        completion_message=random_lower_string(),
        start_instructions=random_lower_string(),
        marks_level=None,
        link=random_lower_string(),
        no_of_attempts=1,
        shuffle=False,
        random_questions=False,
        no_of_random_questions=1,
        question_pagination=1,
        is_template=False,
        created_by_id=user.id,
    )
    db.add(test)
    db.commit()

    response = client.delete(
        f"{settings.API_V1_STR}/test/{test.id}",
        headers=get_user_superadmin_token,
    )
    assert response.status_code == 200
    data = response.json()
    assert "delete" in data["message"]

    response = client.delete(
        f"{settings.API_V1_STR}/test/{test.id}",
        headers=get_user_superadmin_token,
    )
    assert response.status_code == 404
    assert "id" not in data


def test_get_public_test_info(
    client: TestClient, db: SessionDep, get_user_superadmin_token: dict[str, str]
) -> None:
    """Test the public test endpoint that doesn't require authentication."""
    (
        user,
        india,
        punjab,
        goa,
        organization,
        tag_type,
        tag_hindi,
        tag_marathi,
        question_one,
        question_two,
        question_revision_one,
        question_revision_two,
    ) = setup_data(client, db, get_user_superadmin_token)

    # Create a test
    test = Test(
        name=random_lower_string(),
        description=random_lower_string(),
        time_limit=60,
        marks=100,
        start_instructions="Test instructions",
        link=random_lower_string(),
        created_by_id=user.id,
        is_active=True,
        is_deleted=False,
    )
    db.add(test)
    db.commit()
    db.refresh(test)

    # Add questions to test
    test_question_one = TestQuestion(
        test_id=test.id, question_revision_id=question_revision_one.id
    )
    test_question_two = TestQuestion(
        test_id=test.id, question_revision_id=question_revision_two.id
    )
    db.add_all([test_question_one, test_question_two])
    db.commit()

    # Test public endpoint - no authentication required, uses link UUID
    response = client.get(f"{settings.API_V1_STR}/test/public/{test.link}")
    data = response.json()

    assert response.status_code == 200
    assert data["id"] == test.id
    assert data["name"] == test.name
    assert data["description"] == test.description
    assert data["time_limit"] == test.time_limit
    assert data["start_instructions"] == test.start_instructions
    assert data["total_questions"] == 2  # We added 2 questions


def test_get_public_test_info_inactive(client: TestClient, db: SessionDep) -> None:
    """Test that inactive tests are not accessible via public endpoint."""
    user = create_random_user(db)

    test = Test(
        name=random_lower_string(),
        description=random_lower_string(),
        created_by_id=user.id,
        is_active=False,  # Inactive test
        is_deleted=False,
        link=random_lower_string(),
    )
    db.add(test)
    db.commit()

    response = client.get(f"{settings.API_V1_STR}/test/public/{test.link}")
    assert response.status_code == 404
    assert "Test not found or not active" in response.json()["detail"]


def test_get_public_test_info_deleted(client: TestClient, db: SessionDep) -> None:
    """Test that deleted tests are not accessible via public endpoint."""
    user = create_random_user(db)

    test = Test(
        name=random_lower_string(),
        description=random_lower_string(),
        created_by_id=user.id,
        is_active=True,
        is_deleted=True,  # Deleted test
        link=random_lower_string(),
    )
    db.add(test)
    db.commit()

    response = client.get(f"{settings.API_V1_STR}/test/public/{test.link}")
    assert response.status_code == 404
    assert "Test not found or not active" in response.json()["detail"]


def test_get_time_before_test_start_public(client: TestClient, db: SessionDep) -> None:
    fake_current_time = datetime(2024, 5, 24, 10, 0, 0)  # Fixed time for testing
    with patch("app.api.routes.test.get_current_time", return_value=fake_current_time):
        future_start_time = fake_current_time + timedelta(
            minutes=10
        )  # 10 minutes from now``
        test = Test(
            name="Public Start Timer Test",
            link="public-test-uuid",
            is_active=True,
            is_deleted=False,
            start_time=future_start_time,
            created_by_id=create_random_user(db).id,
        )
        db.add(test)
        db.commit()
        db.refresh(test)
        response = client.get(
            f"{settings.API_V1_STR}/test/public/time_left/{test.link}"
        )
        assert response.status_code == 200
        data = response.json()
        assert "time_left" in data
        time_left = data["time_left"]
        assert isinstance(time_left, int)
        assert time_left == 600


def test_public_timer_when_test_already_started(
    client: TestClient, db: SessionDep
) -> None:
    fake_current_time = datetime(2024, 5, 24, 11, 0, 0)  # Fixed time for testing
    with patch("app.api.routes.test.get_current_time", return_value=fake_current_time):
        test = Test(
            name="Public Start Timer Test",
            link="public-test-uuid1",
            is_active=True,
            is_deleted=False,
            start_time=datetime(2024, 5, 24, 9, 0, 0),
            end_time=fake_current_time + timedelta(days=1),
            created_by_id=create_random_user(db).id,
        )
        db.add(test)
        db.commit()
        db.refresh(test)
        response = client.get(
            f"{settings.API_V1_STR}/test/public/time_left/{test.link}"
        )
        assert response.status_code == 200
        data = response.json()
        assert "time_left" in data
        assert data["time_left"] == 0


def test_public_timer_test_not_found_or_not_active(
    client: TestClient, db: SessionDep
) -> None:
    fake_current_time = datetime(2024, 5, 24, 11, 0, 0)  # Fixed time for testing
    with patch("app.api.routes.test.get_current_time", return_value=fake_current_time):
        response = client.get(
            f"{settings.API_V1_STR}/test/public/time_left/nonexistent-test-link"
        )
        assert response.status_code == 404
        assert response.json()["detail"] == "Test not found or not active"
        user = create_random_user(db)
        deleted_test = Test(
            name="Deleted Test",
            link="deleted-test-link",
            start_time=fake_current_time + timedelta(minutes=10),
            end_time=fake_current_time + timedelta(hours=2),
            time_limit=60,
            is_active=True,
            is_deleted=True,  # Marked as deleted
            created_by_id=user.id,
        )
        db.add(deleted_test)
        db.commit()
        response = client.get(
            f"{settings.API_V1_STR}/test/public/time_left/{deleted_test.link}"
        )
        assert response.status_code == 404
        assert response.json()["detail"] == "Test not found or not active"


def test_public_timer_returns_zero_if_start_time_none(
    client: TestClient, db: SessionDep
) -> None:
    test = Test(
        name="Test with no start time",
        link="test-no-start-time",
        is_active=True,
        is_deleted=False,
        start_time=None,  # This is the key for this test
        created_by_id=create_random_user(db).id,
    )
    db.add(test)
    db.commit()
    db.refresh(test)
    response = client.get(f"{settings.API_V1_STR}/test/public/time_left/{test.link}")
    assert response.status_code == 200
    data = response.json()
    assert data == {"time_left": 0}


def test_get_inactive_tests_listed(
    client: TestClient, get_user_superadmin_token: dict[str, str]
) -> None:
    payload = {
        "name": random_lower_string(),
        "description": random_lower_string(),
        "time_limit": 30,
        "marks": 15,
        "completion_message": random_lower_string(),
        "start_instructions": random_lower_string(),
        "no_of_attempts": 1,
        "shuffle": False,
        "random_questions": False,
        "no_of_random_questions": 4,
        "question_pagination": 1,
        "is_template": False,
        "is_active": False,
    }

    response = client.post(
        f"{settings.API_V1_STR}/test/",
        json=payload,
        headers=get_user_superadmin_token,
    )
    data = response.json()
    test_id = data["id"]
    assert data["is_active"] is False

    response = client.get(
        f"{settings.API_V1_STR}/test/?is_active=false",
        headers=get_user_superadmin_token,
    )
    data = response.json()

    assert response.status_code == 200
    assert any(item["id"] == test_id for item in data)


def test_clone_test(
    client: TestClient, db: SessionDep, get_user_superadmin_token: dict[str, str]
) -> None:
    (
        user,
        india,
        punjab,
        goa,
        organization,
        tag_type,
        tag_hindi,
        tag_marathi,
        question_one,
        question_two,
        question_revision_one,
        question_revision_two,
    ) = setup_data(client, db, get_user_superadmin_token)
    user1 = create_random_user(db)
    superadmin = get_current_user_data(client, get_user_superadmin_token)
    district = District(name="Ludhiana", state_id=punjab.id)
    db.add(district)
    db.commit()
    db.refresh(district)
    test = Test(
        name="Original Test",
        description=random_lower_string(),
        time_limit=30,
        marks=10,
        completion_message=random_lower_string(),
        start_instructions=random_lower_string(),
        link=random_lower_string(),
        no_of_attempts=1,
        shuffle=True,
        random_questions=False,
        no_of_random_questions=2,
        question_pagination=1,
        is_template=False,
        created_by_id=user1.id,
    )
    db.add(test)
    db.commit()
    db.refresh(test)
    db.add_all(
        [
            TestTag(test_id=test.id, tag_id=tag_hindi.id),
            TestTag(test_id=test.id, tag_id=tag_marathi.id),
            TestState(test_id=test.id, state_id=punjab.id),
            TestState(test_id=test.id, state_id=goa.id),
            TestDistrict(test_id=test.id, district_id=district.id),
            TestQuestion(
                test_id=test.id, question_revision_id=question_revision_one.id
            ),
            TestQuestion(
                test_id=test.id, question_revision_id=question_revision_two.id
            ),
        ]
    )
    db.commit()
    response = client.post(
        f"{settings.API_V1_STR}/test/{test.id}/clone",
        headers=get_user_superadmin_token,
    )
    assert response.status_code == 200
    data = response.json()
    assert data["id"] != test.id
    assert data["name"].startswith("Copy of ")
    assert data["description"] == test.description
    assert data["time_limit"] == test.time_limit
    assert data["marks"] == test.marks
    assert data["completion_message"] == test.completion_message
    assert data["start_instructions"] == test.start_instructions
    assert data["no_of_attempts"] == test.no_of_attempts
    assert data["shuffle"] == test.shuffle
    assert data["random_questions"] == test.random_questions
    assert data["no_of_random_questions"] == test.no_of_random_questions
    assert data["question_pagination"] == test.question_pagination
    assert data["is_template"] == test.is_template
    assert data["created_by_id"] != test.created_by_id
    assert data["created_by_id"] == superadmin["id"]
    assert data["link"] is not None
    assert data["link"] != test.link
    assert len(data["tags"]) == 2
    tag_ids = [tag["id"] for tag in data["tags"]]
    assert set(tag_ids) == {tag_hindi.id, tag_marathi.id}
    assert len(data["states"]) == 2
    state_ids = [state["id"] for state in data["states"]]
    assert set(state_ids) == {punjab.id, goa.id}
    assert len(data["question_revisions"]) == 2
    qrev_ids = [q["id"] for q in data["question_revisions"]]
    assert set(qrev_ids) == {question_revision_one.id, question_revision_two.id}
    assert len(data["districts"]) == 1
    district_ids = [d["id"] for d in data["districts"]]
    assert district.id in district_ids


def test_clone_soft_deleted_test(
    client: TestClient, db: SessionDep, get_user_superadmin_token: dict[str, str]
) -> None:
    user = create_random_user(db)
    test = Test(
        name="Soft Deleted Test",
        description=random_lower_string(),
        time_limit=30,
        marks=10,
        completion_message=random_lower_string(),
        start_instructions=random_lower_string(),
        link=random_lower_string(),
        no_of_attempts=1,
        shuffle=True,
        random_questions=False,
        no_of_random_questions=2,
        question_pagination=1,
        is_template=False,
        created_by_id=user.id,
        is_deleted=True,
    )
    db.add(test)
    db.commit()
    db.refresh(test)
    response = client.post(
        f"{settings.API_V1_STR}/test/{test.id}/clone",
        headers=get_user_superadmin_token,
    )
    assert response.status_code == 404
    assert response.json()["detail"] == "Test not found"


def test_clone_template_test_link_not_copied(
    client: TestClient, db: SessionDep, get_user_superadmin_token: dict[str, str]
) -> None:
    user = create_random_user(db)
    tag = create_random_tag(db)
    state = create_random_state(db)
    question_revision = create_random_question_revision(db)

    # Create a template test
    test = Test(
        name="Template Test",
        description=random_lower_string(),
        time_limit=30,
        marks=10,
        completion_message=random_lower_string(),
        start_instructions=random_lower_string(),
        no_of_attempts=1,
        shuffle=True,
        random_questions=False,
        no_of_random_questions=2,
        question_pagination=1,
        is_template=True,
        created_by_id=user.id,
    )
    db.add(test)
    db.commit()
    db.refresh(test)
    db.add(TestTag(test_id=test.id, tag_id=tag.id))
    db.add(TestState(test_id=test.id, state_id=state.id))
    db.add(TestQuestion(test_id=test.id, question_revision_id=question_revision.id))
    db.commit()

    # Clone the template test
    response = client.post(
        f"{settings.API_V1_STR}/test/{test.id}/clone",
        headers=get_user_superadmin_token,
    )
    assert response.status_code == 200
    data = response.json()
    assert data["id"] != test.id
    assert data["is_template"] is True
    assert data["name"].startswith("Copy of ")
    assert data.get("link") is None


def test_get_test_by_filter_case_insensitive_name(
    client: TestClient, db: SessionDep, get_user_superadmin_token: dict[str, str]
) -> None:
    user_data = get_current_user_data(client, get_user_superadmin_token)
    org_id = user_data["organization_id"]
    user = create_random_user(db, organization_id=org_id)
    test_1 = Test(
        name="python test",
        created_by_id=user.id,
        link=random_lower_string(),
        no_of_random_questions=1,
    )

    test_2 = Test(
        name="PyThon advanced test",
        created_by_id=user.id,
        link=random_lower_string(),
        no_of_random_questions=1,
    )

    test_3 = Test(
        name=" beginner test PYTHON",
        created_by_id=user.id,
        link=random_lower_string(),
        no_of_random_questions=1,
    )

    db.add_all([test_1, test_2, test_3])
    db.commit()
    db.refresh(test_1)
    db.refresh(test_2)
    db.refresh(test_3)

    response = client.get(
        f"{settings.API_V1_STR}/test/?name=python",
        headers=get_user_superadmin_token,
    )

    assert response.status_code == 200
    data = response.json()
    assert len(data) == 3

    response = client.get(
        f"{settings.API_V1_STR}/test/",
        headers=get_user_superadmin_token,
    )

    assert response.status_code == 200
    data = response.json()
    assert len(data) >= 3

    response = client.get(
        f"{settings.API_V1_STR}/test/?name=PYTHON",
        headers=get_user_superadmin_token,
    )
    assert response.status_code == 200
    data = response.json()
    assert len(data) == 3


def test_get_tests_by_tags_filter(
    client: TestClient, db: SessionDep, get_user_superadmin_token: dict[str, str]
) -> None:
    user_data = get_current_user_data(client, get_user_superadmin_token)
    org_id = user_data["organization_id"]
    user = create_random_user(db, organization_id=org_id)
    db.refresh(user)
    tag_type = TagType(
        name=random_lower_string(),
        description=random_lower_string(),
        organization_id=user.organization_id,
        created_by_id=user.id,
    )
    db.add(tag_type)
    db.commit()
    db.refresh(tag_type)
    tag_1 = Tag(
        name=random_lower_string(),
        organization_id=user.organization_id,
        created_by_id=user.id,
        tag_type_id=tag_type.id,
    )
    tag_2 = Tag(
        name=random_lower_string(),
        organization_id=user.organization_id,
        created_by_id=user.id,
        tag_type_id=tag_type.id,
    )
    tag_3 = Tag(
        name="english",
        organization_id=user.organization_id,
        created_by_id=user.id,
        tag_type_id=tag_type.id,
    )
    db.add_all([tag_1, tag_2, tag_3])
    db.commit()
    test_1 = Test(
        name=random_lower_string(),
        created_by_id=user.id,
        link=random_lower_string(),
        no_of_random_questions=1,
    )
    test_2 = Test(
        name=random_lower_string(),
        created_by_id=user.id,
        link=random_lower_string(),
        no_of_random_questions=1,
    )
    test_3 = Test(
        name=random_lower_string(),
        created_by_id=user.id,
        link=random_lower_string(),
        no_of_random_questions=1,
    )
    test_4 = Test(
        name=random_lower_string(),
        created_by_id=user.id,
        link=random_lower_string(),
        no_of_random_questions=1,
    )
    test_5 = Test(
        name=random_lower_string(),
        created_by_id=user.id,
        link=random_lower_string(),
        no_of_random_questions=1,
    )
    db.add_all([test_1, test_2, test_3, test_4, test_5])
    db.commit()
    db.refresh(test_1)
    db.refresh(test_2)
    db.refresh(test_3)
    test_tag_link_1 = TestTag(test_id=test_1.id, tag_id=tag_1.id)
    test_tag_link_2 = TestTag(test_id=test_2.id, tag_id=tag_2.id)
    test_tag_link_3 = TestTag(test_id=test_3.id, tag_id=tag_3.id)
    test_tag_link_4 = TestTag(test_id=test_4.id, tag_id=tag_1.id)
    test_tag_link_5 = TestTag(test_id=test_5.id, tag_id=tag_2.id)
    test_tag_link_6 = TestTag(test_id=test_5.id, tag_id=tag_3.id)

    db.add_all(
        [
            test_tag_link_1,
            test_tag_link_2,
            test_tag_link_3,
            test_tag_link_4,
            test_tag_link_5,
            test_tag_link_6,
        ]
    )
    db.commit()
    response = client.get(
        f"{settings.API_V1_STR}/test/?tag_ids={tag_1.id}",
        headers=get_user_superadmin_token,
    )
    assert response.status_code == 200
    data = response.json()
    assert len(data) == 2
    assert {test["id"] for test in data} == {test_1.id, test_4.id}
    response = client.get(
        f"{settings.API_V1_STR}/test/?tag_ids={tag_2.id}",
        headers=get_user_superadmin_token,
    )
    assert response.status_code == 200
    data = response.json()
    assert len(data) == 2
    assert {test["id"] for test in data} == {test_2.id, test_5.id}
    response = client.get(
        f"{settings.API_V1_STR}/test/?tag_ids={tag_3.id}",
        headers=get_user_superadmin_token,
    )
    assert response.status_code == 200
    data = response.json()
    assert len(data) == 2
    assert {test["id"] for test in data} == {test_3.id, test_5.id}
    response = client.get(
        f"{settings.API_V1_STR}/test/?tag_ids={tag_2.id}&tag_ids={tag_3.id}",
        headers=get_user_superadmin_token,
    )
    assert response.status_code == 200
    data = response.json()
    assert len(data) == 3


def test_get_tests_by_tags_type_filter(
    client: TestClient, db: SessionDep, get_user_superadmin_token: dict[str, str]
) -> None:
    user_data = get_current_user_data(client, get_user_superadmin_token)
    org_id = user_data["organization_id"]
    user = create_random_user(db, organization_id=org_id)
    db.refresh(user)
    tag_type1 = TagType(
        name="Skill Category",
        description="Example tag type",
        organization_id=user.organization_id,
        created_by_id=user.id,
    )
    db.add(tag_type1)
    db.commit()
    db.refresh(tag_type1)
    tag_type2 = TagType(
        name="proficiency",
        description="Example tag type for proficiency",
        organization_id=user.organization_id,
        created_by_id=user.id,
    )
    db.add(tag_type2)
    db.commit()
    db.refresh(tag_type2)
    tag_type3 = TagType(
        name="skills",
        description=random_lower_string(),
        organization_id=user.organization_id,
        created_by_id=user.id,
    )
    db.add(tag_type3)
    db.commit()
    db.refresh(tag_type3)
    tag_1 = Tag(
        name="aptitude",
        organization_id=user.organization_id,
        created_by_id=user.id,
        tag_type_id=tag_type1.id,
    )
    tag_2 = Tag(
        name="logic",
        organization_id=user.organization_id,
        created_by_id=user.id,
        tag_type_id=tag_type1.id,
    )
    tag_3 = Tag(
        name="english",
        organization_id=user.organization_id,
        created_by_id=user.id,
        tag_type_id=tag_type2.id,
    )
    db.add_all([tag_1, tag_2, tag_3])
    db.commit()
    test_1 = Test(
        name=random_lower_string(),
        created_by_id=user.id,
        link=random_lower_string(),
        no_of_random_questions=1,
    )
    test_2 = Test(
        name=random_lower_string(),
        created_by_id=user.id,
        link=random_lower_string(),
        no_of_random_questions=1,
    )
    test_3 = Test(
        name=random_lower_string(),
        created_by_id=user.id,
        link=random_lower_string(),
        no_of_random_questions=1,
    )
    test_4 = Test(
        name=random_lower_string(),
        created_by_id=user.id,
        link=random_lower_string(),
        no_of_random_questions=1,
    )
    test_5 = Test(
        name=random_lower_string(),
        created_by_id=user.id,
        link=random_lower_string(),
        no_of_random_questions=1,
    )
    test_6 = Test(
        name=random_lower_string(),
        created_by_id=user.id,
        link=random_lower_string(),
        no_of_random_questions=1,
    )
    db.add_all([test_1, test_2, test_3, test_4, test_5, test_6])
    db.commit()
    db.refresh(test_1)
    db.refresh(test_2)
    db.refresh(test_3)
    test_tag_link_1 = TestTag(test_id=test_1.id, tag_id=tag_1.id)
    test_tag_link_2 = TestTag(test_id=test_2.id, tag_id=tag_2.id)
    test_tag_link_3 = TestTag(test_id=test_3.id, tag_id=tag_3.id)
    test_tag_link_4 = TestTag(test_id=test_4.id, tag_id=tag_1.id)
    test_tag_link_5 = TestTag(test_id=test_5.id, tag_id=tag_2.id)
    test_tag_link_6 = TestTag(test_id=test_5.id, tag_id=tag_3.id)

    db.add_all(
        [
            test_tag_link_1,
            test_tag_link_2,
            test_tag_link_3,
            test_tag_link_4,
            test_tag_link_5,
            test_tag_link_6,
        ]
    )
    db.commit()
    response = client.get(
        f"{settings.API_V1_STR}/test/?tag_type_ids={tag_type1.id}",
        headers=get_user_superadmin_token,
    )
    assert response.status_code == 200
    data = response.json()
    assert len(data) == 4
    assert {test["id"] for test in data} == {test_1.id, test_2.id, test_4.id, test_5.id}
    response = client.get(
        f"{settings.API_V1_STR}/test/?tag_type_ids={tag_type2.id}",
        headers=get_user_superadmin_token,
    )
    assert response.status_code == 200
    data = response.json()
    assert len(data) == 2
    assert {test["id"] for test in data} == {test_3.id, test_5.id}
    response = client.get(
        f"{settings.API_V1_STR}/test/?tag_type_ids={tag_type2.id}&tag_type_ids={tag_type1.id}",
        headers=get_user_superadmin_token,
    )
    assert response.status_code == 200
    data = response.json()
    assert len(data) == 5
    assert test_6.id not in (test["id"] for test in data)
    response = client.get(
        f"{settings.API_V1_STR}/test/?tag_type_ids={tag_type3.id}",
        headers=get_user_superadmin_token,
    )
    assert response.status_code == 200
    assert response.json() == []


def test_get_tests_by_state_filter(
    client: TestClient, db: SessionDep, get_user_superadmin_token: dict[str, str]
) -> None:
    user_data = get_current_user_data(client, get_user_superadmin_token)
    org_id = user_data["organization_id"]
    user = create_random_user(db, organization_id=org_id)
    db.refresh(user)
    country = Country(name="India", is_active=True)
    db.add(country)
    db.commit()
    db.refresh(country)
    state_1 = State(name=random_lower_string(), is_active=True, country_id=country.id)
    state_2 = State(name=random_lower_string(), is_active=True, country_id=country.id)
    db.add_all([state_1, state_2])
    db.commit()
    db.refresh(state_1)
    db.refresh(state_2)
    test_1 = Test(
        name=random_lower_string(),
        created_by_id=user.id,
        link=random_lower_string(),
        no_of_random_questions=1,
    )
    test_2 = Test(
        name=random_lower_string(),
        created_by_id=user.id,
        link=random_lower_string(),
        no_of_random_questions=1,
    )
    test_3 = Test(
        name=random_lower_string(),
        created_by_id=user.id,
        link=random_lower_string(),
        no_of_random_questions=1,
    )
    db.add_all([test_1, test_2, test_3])
    db.commit()
    db.refresh(test_1)
    db.refresh(test_2)
    db.refresh(test_3)
    test_state_1 = TestState(test_id=test_1.id, state_id=state_1.id)
    test_state_2 = TestState(test_id=test_2.id, state_id=state_2.id)
    test_state_3a = TestState(test_id=test_3.id, state_id=state_1.id)
    test_state_3b = TestState(test_id=test_3.id, state_id=state_2.id)
    db.add_all([test_state_1, test_state_2, test_state_3a, test_state_3b])
    db.commit()
    response = client.get(
        f"{settings.API_V1_STR}/test/?state_ids={state_1.id}",
        headers=get_user_superadmin_token,
    )
    assert response.status_code == 200
    data = response.json()
    assert len(data) == 2
    assert {test["id"] for test in data} == {test_1.id, test_3.id}
    response = client.get(
        f"{settings.API_V1_STR}/test/?state_ids={state_2.id}",
        headers=get_user_superadmin_token,
    )
    assert response.status_code == 200
    data = response.json()
    assert len(data) == 2
    assert {test["id"] for test in data} == {test_2.id, test_3.id}
    response = client.get(
        f"{settings.API_V1_STR}/test/?state_ids={state_1.id}&state_ids={state_2.id}",
        headers=get_user_superadmin_token,
    )
    assert response.status_code == 200
    data = response.json()
    assert len(data) == 3
    assert {test["id"] for test in data} == {test_1.id, test_2.id, test_3.id}


def test_get_tests_by_combined_name_tag_state_filter(
    client: TestClient, db: SessionDep, get_user_superadmin_token: dict[str, str]
) -> None:
    user_data = get_current_user_data(client, get_user_superadmin_token)
    org_id = user_data["organization_id"]
    user = create_random_user(db, organization_id=org_id)
    db.refresh(user)
    country = Country(name="India", is_active=True)
    db.add(country)
    db.commit()
    db.refresh(country)
    state = State(name=random_lower_string(), is_active=True, country_id=country.id)
    db.add(state)
    db.commit()
    db.refresh(state)
    tag_type = TagType(
        name=random_lower_string(),
        description=random_lower_string(),
        organization_id=user.organization_id,
        created_by_id=user.id,
    )
    db.add(tag_type)
    db.commit()
    db.refresh(tag_type)
    tag = Tag(
        name="aptitude",
        organization_id=user.organization_id,
        created_by_id=user.id,
        tag_type_id=tag_type.id,
    )
    db.add(tag)
    db.commit()
    db.refresh(tag)
    test_1 = Test(
        name="Python Aptitude Test",
        created_by_id=user.id,
        link=random_lower_string(),
        no_of_random_questions=1,
    )
    db.add(test_1)
    db.commit()
    db.refresh(test_1)
    db.add_all(
        [
            TestTag(test_id=test_1.id, tag_id=tag.id),
            TestState(test_id=test_1.id, state_id=state.id),
        ]
    )
    db.commit()
    test_2 = Test(
        name="Java Test",
        created_by_id=user.id,
        link=random_lower_string(),
        no_of_random_questions=1,
    )
    db.add(test_2)
    db.commit()
    response = client.get(
        f"{settings.API_V1_STR}/test/?name=python&tag_ids={tag.id}&state_ids={state.id}",
        headers=get_user_superadmin_token,
    )
    assert response.status_code == 200
    data = response.json()
    assert len(data) == 1
    assert data[0]["id"] == test_1.id


def test_get_tests_by_case_insensitive_description_filter(
    client: TestClient, db: SessionDep, get_user_superadmin_token: dict[str, str]
) -> None:
    user_data = get_current_user_data(client, get_user_superadmin_token)
    org_id = user_data["organization_id"]
    user = create_random_user(db, organization_id=org_id)
    db.refresh(user)
    keyword = "importantDescription"
    test_1 = Test(
        name=random_lower_string(),
        description=keyword,  # exact case
        created_by_id=user.id,
        link=random_lower_string(),
        no_of_random_questions=1,
    )
    test_2 = Test(
        name=random_lower_string(),
        description="someText" + keyword.upper() + "moreText",  # upper case
        created_by_id=user.id,
        link=random_lower_string(),
        no_of_random_questions=1,
    )
    test_3 = Test(
        name=random_lower_string(),
        description="completely different",
        created_by_id=user.id,
        link=random_lower_string(),
        no_of_random_questions=1,
    )
    db.add_all([test_1, test_2, test_3])
    db.commit()
    response = client.get(
        f"{settings.API_V1_STR}/test/?description={keyword}",
        headers=get_user_superadmin_token,
    )
    assert response.status_code == 200
    data = response.json()
    assert len(data) == 2
    returned_ids = {test["id"] for test in data}
    assert test_1.id in returned_ids
    assert test_2.id in returned_ids
    assert test_3.id not in returned_ids


def test_get_tests_filtered_by_organization(
    client: TestClient, db: SessionDep, get_user_superadmin_token: dict[str, str]
) -> None:
    user_data = get_current_user_data(client, get_user_superadmin_token)
    org_id = user_data["organization_id"]
    user = create_random_user(db, organization_id=org_id)
    test1 = Test(
        name="Org Test",
        description=random_lower_string(),
        organization_id=org_id,
        time_limit=30,
        marks=10,
        completion_message=random_lower_string(),
        start_instructions=random_lower_string(),
        link=random_lower_string(),
        no_of_attempts=1,
        shuffle=True,
        random_questions=False,
        no_of_random_questions=2,
        question_pagination=1,
        is_template=False,
        created_by_id=user.id,
    )
    db.add(test1)
    other_org = create_random_organization(db)
    other_user = create_random_user(db, organization_id=other_org.id)
    test2 = Test(
        name=random_lower_string(),
        description=random_lower_string(),
        organization_id=other_org.id,
        time_limit=30,
        marks=10,
        completion_message=random_lower_string(),
        start_instructions=random_lower_string(),
        link=random_lower_string(),
        no_of_attempts=1,
        shuffle=True,
        random_questions=False,
        no_of_random_questions=2,
        question_pagination=1,
        is_template=False,
        created_by_id=other_user.id,
    )
    db.add(test2)
    db.commit()
    response = client.get(
        f"{settings.API_V1_STR}/test/",
        headers=get_user_superadmin_token,
    )
    assert response.status_code == 200
    data = response.json()
    ids = [item["id"] for item in data]
    assert test1.id in ids
    assert test2.id not in ids


def test_get_all_tests_includes_active_and_inactive(
    client: TestClient,
    db: SessionDep,
    get_user_superadmin_token: dict[str, str],
) -> None:
    user_data = get_current_user_data(client, get_user_superadmin_token)
    user_id = user_data["id"]
    active_test = Test(
        name="Active Test",
        is_active=True,
        is_deleted=False,
        created_by_id=user_id,
    )
    db.add(active_test)
    inactive_test = Test(
        name="Inactive Test",
        is_active=False,
        is_deleted=False,
        created_by_id=user_id,
    )
    db.add(inactive_test)
    db.commit()
    response = client.get(
        f"{settings.API_V1_STR}/test/",
        headers=get_user_superadmin_token,
    )
    assert response.status_code == 200
    data = response.json()
    test_names = [test["name"] for test in data]
    assert "Active Test" in test_names
    assert "Inactive Test" in test_names
    response = client.get(
        f"{settings.API_V1_STR}/test/?is_active=true",
        headers=get_user_superadmin_token,
    )
    assert response.status_code == 200
    data = response.json()
    names = [test["name"] for test in data]
    assert "Active Test" in names
    assert "Inactive Test" not in names
    response = client.get(
        f"{settings.API_V1_STR}/test/?is_active=false",
        headers=get_user_superadmin_token,
    )
    assert response.status_code == 200
    data = response.json()
    name = [test["name"] for test in data]
    assert "Inactive Test" in name
    assert "Active Test" not in name


def test_create_test_end_time_before_start_time(
    client: TestClient,
    db: SessionDep,
    get_user_superadmin_token: dict[str, str],
) -> None:
    user = create_random_user(db)
    start_time = "2025-07-19T10:00:00Z"
    end_time = "2025-07-18T12:00:00Z"
    payload = {
        "name": random_lower_string(),
        "created_by_id": user.id,
        "start_time": start_time,
        "end_time": end_time,
        "time_limit": 10,
    }
    response = client.post(
        f"{settings.API_V1_STR}/test/",
        json=payload,
        headers=get_user_superadmin_token,
    )
    assert response.status_code == 400
    assert "End time cannot be earlier than start time" in response.json()["detail"]


def test_create_test_time_limit_exceeds_duration(
    client: TestClient,
    db: SessionDep,
    get_user_superadmin_token: dict[str, str],
) -> None:
    user = create_random_user(db)
    start_time = "2025-07-19T10:00:00Z"
    end_time = "2025-07-19T10:30:00Z"
    payload = {
        "name": random_lower_string(),
        "created_by_id": user.id,
        "start_time": start_time,
        "end_time": end_time,
        "time_limit": 70,
    }
    response = client.post(
        f"{settings.API_V1_STR}/test/",
        json=payload,
        headers=get_user_superadmin_token,
    )
    assert response.status_code == 400
    assert (
        "Time limit cannot be more than the duration between start and end time"
        in response.json()["detail"]
    )


def test_update_test_time_limit_exceeds_duration(
    client: TestClient,
    db: SessionDep,
    get_user_superadmin_token: dict[str, str],
) -> None:
    user = create_random_user(db)
    test = Test(
        name=random_lower_string(),
        created_by_id=user.id,
        start_time="2025-07-19T10:00:00Z",
        end_time="2025-07-19T10:30:00Z",
        time_limit=30,
    )
    db.add(test)
    db.commit()
    db.refresh(test)

    payload = {
        "name": random_lower_string(),
        "description": random_lower_string(),
        "time_limit": 60,
    }
    response = client.put(
        f"{settings.API_V1_STR}/test/{test.id}",
        json=payload,
        headers=get_user_superadmin_token,
    )
    assert response.status_code == 400
    data = response.json()
    assert "Time limit cannot be more than the duration" in data["detail"]


def test_update_test_end_time_before_start_time(
    client: TestClient,
    db: SessionDep,
    get_user_superadmin_token: dict[str, str],
) -> None:
    user = create_random_user(db)
    test = Test(
        name=random_lower_string(),
        created_by_id=user.id,
        start_time="2025-07-19T10:00:00Z",
        end_time="2025-07-19T11:00:00Z",
        time_limit=60,
    )
    db.add(test)
    db.commit()
    db.refresh(test)

    payload = {
        "name": random_lower_string(),
        "start_time": "2025-07-20T10:00:00Z",
        "end_time": "2025-07-19T10:00:00Z",
        "time_limit": 10,
    }
    response = client.put(
        f"{settings.API_V1_STR}/test/{test.id}",
        json=payload,
        headers=get_user_superadmin_token,
    )
    assert response.status_code == 400
    assert "End time cannot be earlier than start time" in response.json()["detail"]


def test_create_test_start_and_end_time_same(
    client: TestClient,
    db: SessionDep,
    get_user_superadmin_token: dict[str, str],
) -> None:
    user = create_random_user(db)
    start_time = "2025-07-19T10:00:00Z"
    end_time = "2025-07-19T10:00:00Z"
    payload = {
        "name": random_lower_string(),
        "created_by_id": user.id,
        "start_time": start_time,
        "end_time": end_time,
    }
    response = client.post(
        f"{settings.API_V1_STR}/test/",
        json=payload,
        headers=get_user_superadmin_token,
    )
    assert response.status_code == 400
    assert "End time cannot be earlier than start time" in response.json()["detail"]


def test_create_test_valid_data_success(
    client: TestClient,
    db: SessionDep,
    get_user_superadmin_token: dict[str, str],
) -> None:
    user = create_random_user(db)
    payload = {
        "name": random_lower_string(),
        "created_by_id": user.id,
        "start_time": "2025-07-19T10:00:00Z",
        "end_time": "2025-07-19T11:00:00Z",
        "time_limit": 30,
    }
    response = client.post(
        f"{settings.API_V1_STR}/test/",
        json=payload,
        headers=get_user_superadmin_token,
    )
    assert response.status_code == 200


def test_get_public_test_info_expire_test(
    client: TestClient, db: SessionDep, get_user_superadmin_token: dict[str, str]
) -> None:
    (
        user,
        india,
        punjab,
        goa,
        organization,
        tag_type,
        tag_hindi,
        tag_marathi,
        question_one,
        question_two,
        question_revision_one,
        question_revision_two,
    ) = setup_data(client, db, get_user_superadmin_token)
    test = Test(
        name=random_lower_string(),
        description=random_lower_string(),
        marks=80,
        start_instructions="Test instructions",
        link=random_lower_string(),
        created_by_id=user.id,
        is_active=True,
        is_deleted=False,
        start_time=get_current_time() - timedelta(hours=1),
        end_time=get_current_time() - timedelta(minutes=10),
    )
    db.add(test)
    db.commit()
    db.refresh(test)
    test_question_one = TestQuestion(
        test_id=test.id, question_revision_id=question_revision_one.id
    )
    test_question_two = TestQuestion(
        test_id=test.id, question_revision_id=question_revision_two.id
    )
    db.add_all([test_question_one, test_question_two])
    db.commit()

    response = client.get(f"{settings.API_V1_STR}/test/public/{test.link}")
    data = response.json()
    assert response.status_code == 400
    assert data["detail"] == "Test has already ended"


def test_random_questions_validation(
    client: TestClient, db: SessionDep, get_user_superadmin_token: dict[str, str]
) -> None:
    (
        user,
        india,
        punjab,
        goa,
        organization,
        tag_type,
        tag_hindi,
        tag_marathi,
        question_one,
        question_two,
        question_revision_one,
        question_revision_two,
    ) = setup_data(client, db, get_user_superadmin_token)

    payload = {
        "name": random_lower_string(),
        "description": random_lower_string(),
        "time_limit": 20,
        "marks": 30,
        "completion_message": random_lower_string(),
        "start_instructions": random_lower_string(),
        "marks_level": None,
        "link": random_lower_string(),
        "no_of_attempts": 1,
        "shuffle": False,
        "random_questions": True,
        "no_of_random_questions": 4,
        "question_pagination": 1,
        "is_template": False,
        "tag_ids": [tag_hindi.id, tag_marathi.id],
        "question_revision_ids": [question_revision_one.id, question_revision_two.id],
        "state_ids": [punjab.id],
    }

    response = client.post(
        f"{settings.API_V1_STR}/test/",
        json=payload,
        headers=get_user_superadmin_token,
    )
    assert response.status_code == 400
    assert "cannot be greater than total questions added" in response.json()["detail"]


def test_random_questions_valid_case(
    client: TestClient, db: SessionDep, get_user_superadmin_token: dict[str, str]
) -> None:
    (
        user,
        india,
        punjab,
        goa,
        organization,
        tag_type,
        tag_hindi,
        tag_marathi,
        question_one,
        question_two,
        question_revision_one,
        question_revision_two,
    ) = setup_data(client, db, get_user_superadmin_token)

    payload = {
        "name": random_lower_string(),
        "description": random_lower_string(),
        "time_limit": 30,
        "marks": 30,
        "completion_message": random_lower_string(),
        "start_instructions": random_lower_string(),
        "link": random_lower_string(),
        "no_of_attempts": 1,
        "shuffle": False,
        "random_questions": True,
        "no_of_random_questions": 2,
        "question_pagination": 1,
        "is_template": False,
        "tag_ids": [tag_hindi.id, tag_marathi.id],
        "question_revision_ids": [
            question_revision_one.id,
            question_revision_two.id,
        ],
        "state_ids": [punjab.id],
    }
    response = client.post(
        f"{settings.API_V1_STR}/test/",
        json=payload,
        headers=get_user_superadmin_token,
    )
    assert response.status_code == 200
    data = response.json()
    assert data["random_questions"] is True
    assert data["no_of_random_questions"] == 2
    assert len(data["question_revisions"]) == 2


def test_update_test_random_question_validation_fails(
    client: TestClient, db: SessionDep, get_user_superadmin_token: dict[str, str]
) -> None:
    (
        user,
        india,
        state_a,
        state_b,
        organization,
        tag_type,
        tag_a,
        tag_b,
        question_one,
        question_two,
        question_revision_one,
        question_revision_two,
    ) = setup_data(client, db, get_user_superadmin_token)

    test = Test(
        name="Sample Test",
        description="Initial test",
        time_limit=30,
        marks=5,
        completion_message=random_lower_string(),
        start_instructions=random_lower_string(),
        marks_level=None,
        link=random_lower_string(),
        no_of_attempts=2,
        shuffle=False,
        random_questions=False,
        no_of_random_questions=None,
        question_pagination=1,
        is_template=False,
        created_by_id=user.id,
    )
    db.add(test)
    db.commit()

    test_question = TestQuestion(
        test_id=test.id, question_revision_id=question_revision_one.id
    )
    db.add(test_question)
    db.commit()

    payload = {
        "name": "Sample Test",
        "random_questions": True,
        "no_of_random_questions": 5,
        "tag_ids": [tag_a.id],
        "state_ids": [state_a.id],
    }

    response = client.put(
        f"{settings.API_V1_STR}/test/{test.id}",
        json=payload,
        headers=get_user_superadmin_token,
    )
    assert response.status_code == 400
    assert response.json()["detail"] == (
        "No. of random questions (5) cannot be greater than total questions added (1)"
    )


def test_update_test_random_question_success(
    client: TestClient, db: SessionDep, get_user_superadmin_token: dict[str, str]
) -> None:
    (
        user,
        india,
        state_a,
        state_b,
        organization,
        tag_type,
        tag_a,
        tag_b,
        question_one,
        question_two,
        question_revision_one,
        question_revision_two,
    ) = setup_data(client, db, get_user_superadmin_token)

    test = Test(
        name="Sample Test",
        description=random_lower_string(),
        time_limit=30,
        marks=5,
        completion_message=random_lower_string(),
        start_instructions=random_lower_string(),
        marks_level=None,
        link="test-link",
        no_of_attempts=1,
        shuffle=False,
        random_questions=False,
        question_pagination=1,
        is_template=False,
        created_by_id=user.id,
    )
    db.add(test)
    db.commit()

    db.add(TestQuestion(test_id=test.id, question_revision_id=question_revision_one.id))

    db.commit()

    payload = {
        "name": "Sample Test Updated",
        "random_questions": True,
        "no_of_random_questions": 2,
        "tag_ids": [tag_a.id, tag_b.id],
        "state_ids": [state_a.id, state_b.id],
        "question_revision_ids": [question_revision_one.id, question_revision_two.id],
    }

    response = client.put(
        f"{settings.API_V1_STR}/test/{test.id}",
        json=payload,
        headers=get_user_superadmin_token,
    )

    assert response.status_code == 200
    data = response.json()
    assert data["random_questions"] is True
    assert data["no_of_random_questions"] == 2


def test_get_public_test(
    client: TestClient, db: SessionDep, get_user_superadmin_token: dict[str, str]
) -> None:
    (
        user,
        india,
        punjab,
        goa,
        organization,
        tag_type,
        tag_hindi,
        tag_marathi,
        question_one,
        question_two,
        question_revision_one,
        question_revision_two,
    ) = setup_data(client, db, get_user_superadmin_token)

    test = Test(
        name=random_lower_string(),
        description=random_lower_string(),
        time_limit=45,
        marks=100,
        start_instructions="Test instructions",
        link=random_lower_string(),
        created_by_id=user.id,
        is_active=True,
        is_deleted=False,
        random_questions=True,
        no_of_random_questions=4,
    )
    db.add(test)
    db.commit()
    db.refresh(test)

    all_question_ids = []
    for i in range(10):
        question = Question(
            created_by_id=user.id,
            organization_id=user.organization_id,
            is_active=True,
            is_deleted=False,
        )
        db.add(question)
        db.flush()
        db.refresh(question)
        q = QuestionRevision(
            question_text=f"Q{i}",
            created_by_id=user.id,
            question_id=question.id,
            question_type="single_choice",
            options=[{"id": 1, "key": "A", "value": "Option"}],
            correct_answer=[1],
        )
        db.add(q)
        db.flush()
        db.refresh(q)
        all_question_ids.append(q.id)
        question.last_revision_id = q.id
        db.add(question)
        tq = TestQuestion(test_id=test.id, question_revision_id=q.id)
        db.add(tq)
    db.commit()

    response = client.get(f"{settings.API_V1_STR}/test/public/{test.link}")
    data = response.json()
    assert response.status_code == 200
    assert data["id"] == test.id
    assert data["name"] == test.name
    assert data["description"] == test.description
    assert data["total_questions"] == 4


def test_default_marks_level_question(
    client: TestClient, db: SessionDep, get_user_superadmin_token: dict[str, str]
) -> None:
    (
        user,
        india,
        punjab,
        goa,
        organization,
        tag_type,
        tag_hindi,
        tag_marathi,
        question_one,
        question_two,
        question_revision_one,
        question_revision_two,
    ) = setup_data(client, db, get_user_superadmin_token)
    user_data = get_current_user_data(client, get_user_superadmin_token)
    user_id = user_data["id"]
    org_id = user_data["organization_id"]

    question_one = Question(organization_id=org_id)
    question_two = Question(organization_id=org_id)
    db.add(question_one)
    db.add(question_two)
    db.commit()
    question_revision1 = QuestionRevision(
        question_id=question_one.id,
        created_by_id=user_id,
        question_text="what is pen",
        question_type=QuestionType.single_choice,
        options=[
            {"id": 1, "key": "A", "value": "Option 1"},
            {"id": 2, "key": "B", "value": "Option 2"},
        ],
        correct_answer=[1],
    )

    question_revision2 = QuestionRevision(
        question_id=question_two.id,
        created_by_id=user_id,
        question_text="what is paper",
        question_type=QuestionType.single_choice,
        options=[
            {"id": 1, "key": "A", "value": "Option 1"},
            {"id": 2, "key": "B", "value": "Option 2"},
        ],
        correct_answer=[1],
        marking_scheme={"correct": 2.0, "wrong": 0.0, "skipped": 0.0},
    )

    db.add(question_revision1)
    db.add(question_revision2)
    db.commit()
    db.flush()

    question_one.last_revision_id = question_revision1.id
    question_two.last_revision_id = question_revision2.id
    db.commit()
    db.refresh(question_one)
    db.refresh(question_two)
    db.refresh(question_revision1)
    db.refresh(question_revision2)

    payload = {
        "name": "test for default marking scheme",
        "description": random_lower_string(),
        "time_limit": 2,
        "completion_message": random_lower_string(),
        "start_instructions": random_lower_string(),
        "link": random_lower_string(),
        "no_of_attempts": 1,
        "shuffle": False,
        "random_questions": False,
        "no_of_random_questions": 4,
        "question_pagination": 1,
        "is_template": False,
        "tag_ids": [tag_hindi.id, tag_marathi.id],
        "question_revision_ids": [question_revision1.id, question_revision2.id],
        "state_ids": [punjab.id],
    }

    response = client.post(
        f"{settings.API_V1_STR}/test/",
        json=payload,
        headers=get_user_superadmin_token,
    )
    data = response.json()
    assert response.status_code == 200
    assert data["marks_level"] == "question"
    assert len(data["question_revisions"]) == 2
    assert data["question_revisions"][0]["marking_scheme"] == {
        "correct": 1.0,
        "wrong": 0.0,
        "skipped": 0.0,
    }
    assert data["question_revisions"][1]["marking_scheme"] == {
        "correct": 2.0,
        "wrong": 0.0,
        "skipped": 0.0,
    }


def test_create_test_marks_level_test(
    client: TestClient, db: SessionDep, get_user_superadmin_token: dict[str, str]
) -> None:
    (
        user,
        india,
        punjab,
        goa,
        organization,
        tag_type,
        tag_hindi,
        tag_marathi,
        question_one,
        question_two,
        question_revision_one,
        question_revision_two,
    ) = setup_data(client, db, get_user_superadmin_token)
    user_data = get_current_user_data(client, get_user_superadmin_token)

    org_id = user_data["organization_id"]
    question1_data = {
        "organization_id": org_id,
        "question_text": "What is dict in Python",
        "question_type": QuestionType.single_choice,
        "options": [
            {"id": 1, "key": "A", "value": "Object-oriented language"},
            {"id": 2, "key": "B", "value": "Database"},
        ],
        "correct_answer": [1],
        "is_mandatory": True,
        "tag_ids": [],
        "marking_scheme": {"correct": 5.0, "wrong": 0.0, "skipped": 0.0},
    }
    response1 = client.post(
        f"{settings.API_V1_STR}/questions/",
        json=question1_data,
        headers=get_user_superadmin_token,
    )
    assert response1.status_code == 200
    data1 = response1.json()

    question1_data_id = data1["latest_question_revision_id"]
    assert data1["question_text"] == "What is dict in Python"
    assert data1["tags"] == []

    question2_data = {
        "organization_id": org_id,
        "question_text": "What are the concept of Python",
        "question_type": QuestionType.single_choice,
        "options": [
            {"id": 1, "key": "A", "value": "Object-oriented language"},
            {"id": 2, "key": "B", "value": "Database"},
        ],
        "correct_answer": [1],
        "is_mandatory": True,
    }
    response2 = client.post(
        f"{settings.API_V1_STR}/questions/",
        json=question2_data,
        headers=get_user_superadmin_token,
    )

    assert response2.status_code == 200

    data2 = response2.json()
    assert data2["question_text"] == "What are the concept of Python"
    question2_data_id = data2["latest_question_revision_id"]

    payload = {
        "name": random_lower_string(),
        "description": random_lower_string(),
        "time_limit": 20,
        "marks": 4,
        "completion_message": random_lower_string(),
        "start_instructions": random_lower_string(),
        "link": random_lower_string(),
        "no_of_attempts": 1,
        "shuffle": False,
        "random_questions": False,
        "no_of_random_questions": 4,
        "question_pagination": 1,
        "is_template": False,
        "tag_ids": [tag_hindi.id, tag_marathi.id],
        "question_revision_ids": [question1_data_id, question2_data_id],
        "state_ids": [punjab.id],
        "marks_level": "test",
        "marking_scheme": {"correct": 7, "wrong": 0, "skipped": 0},
    }

    response = client.post(
        f"{settings.API_V1_STR}/test/",
        json=payload,
        headers=get_user_superadmin_token,
    )
    data = response.json()
    assert response.status_code == 200
    assert data["name"] == payload["name"]
    assert data["description"] == payload["description"]
    assert data["marks_level"] == "test"
    assert data["link"] == payload["link"]
    revision1 = db.get(QuestionRevision, question1_data_id)
    revision2 = db.get(QuestionRevision, question2_data_id)
    expected_scheme1 = {"correct": 5.0, "wrong": 0, "skipped": 0}
    expected_scheme2 = {"correct": 1, "wrong": 0, "skipped": 0}
    assert revision1 is not None
    assert revision2 is not None
    assert revision1.marking_scheme == expected_scheme1
    assert revision2.marking_scheme == expected_scheme2
    payload = {
        "name": random_lower_string(),
        "description": random_lower_string(),
        "time_limit": 20,
        "marks": 4,
        "completion_message": random_lower_string(),
        "start_instructions": random_lower_string(),
        "link": random_lower_string(),
        "no_of_attempts": 1,
        "shuffle": False,
        "random_questions": False,
        "no_of_random_questions": 4,
        "question_pagination": 1,
        "is_template": False,
        "tag_ids": [tag_hindi.id, tag_marathi.id],
        "question_revision_ids": [question1_data_id, question2_data_id],
        "state_ids": [punjab.id],
        "marks_level": "test",
    }

    response = client.post(
        f"{settings.API_V1_STR}/test/",
        json=payload,
        headers=get_user_superadmin_token,
    )
    data = response.json()
    assert response.status_code == 200
    assert revision1.marking_scheme == expected_scheme1
<<<<<<< HEAD
    assert revision2.marking_scheme == expected_scheme2
=======
    assert revision2.marking_scheme == expected_scheme2


def test_mapping_test_with_district(
    client: TestClient, db: SessionDep, get_user_superadmin_token: dict[str, str]
) -> None:
    user_data = get_current_user_data(client, get_user_superadmin_token)
    org_id = user_data["organization_id"]
    user = create_random_user(db, organization_id=org_id)
    db.refresh(user)
    country = Country(name=random_lower_string(), is_active=True)
    db.add(country)
    db.commit()
    db.refresh(country)
    state = State(name=random_lower_string(), is_active=True, country_id=country.id)
    db.add(state)
    db.commit()
    db.refresh(state)
    district_1 = District(name=random_lower_string(), is_active=True, state_id=state.id)
    district_2 = District(name=random_lower_string(), is_active=True, state_id=state.id)
    db.add_all([district_1, district_2])
    db.commit()
    db.refresh(district_1)
    db.refresh(district_2)

    test_payload = {
        "name": random_lower_string(),
        "description": random_lower_string(),
        "time_limit": 30,
        "marks": 10,
        "completion_message": random_lower_string(),
        "start_instructions": random_lower_string(),
        "link": random_lower_string(),
        "no_of_attempts": 1,
        "shuffle": True,
        "random_questions": False,
        "no_of_random_questions": 2,
        "question_pagination": 1,
        "is_template": False,
        "created_by_id": user.id,
        "tag_ids": [],
        "district_ids": [district_1.id, district_2.id],
    }

    response = client.post(
        f"{settings.API_V1_STR}/test/",
        json=test_payload,
        headers=get_user_superadmin_token,
    )
    assert response.status_code == 200
    data = response.json()
    assert data["name"] == test_payload["name"]
    assert data["description"] == test_payload["description"]
    print("districts:", data["districts"])
    assert len(data["districts"]) == 2
    districts_ids = [d["id"] for d in data["districts"]]
    districts_names = [d["name"] for d in data["districts"]]
    districts_state_ids = [d["state_id"] for d in data["districts"]]

    # Check that both district IDs from our test are in the response
    assert district_1.id in districts_ids
    assert district_2.id in districts_ids

    # Check that both district names are in the response
    assert district_1.name in districts_names
    assert district_2.name in districts_names

    # Check that both districts have the correct state ID
    assert all(sid == state.id for sid in districts_state_ids)

    # Check that all districts are active
    assert all(d["is_active"] for d in data["districts"])

    # Check all district entries have required fields
    for district in data["districts"]:
        assert "is_active" in district
        assert "created_date" in district
        assert "modified_date" in district

    state_3 = State(name=random_lower_string(), is_active=True, country_id=country.id)
    db.add(state_3)
    db.commit()
    db.refresh(state_3)

    district_3 = District(
        name=random_lower_string(), is_active=True, state_id=state_3.id
    )
    db.add(district_3)
    db.commit()
    db.refresh(district_3)

    # Update the test to include a new district
    test_payload["district_ids"] = [district_2.id, district_3.id]
    response = client.put(
        f"{settings.API_V1_STR}/test/{data['id']}",
        json=test_payload,
        headers=get_user_superadmin_token,
    )
    assert response.status_code == 200
    updated_data = response.json()
    assert updated_data["name"] == test_payload["name"]
    assert updated_data["description"] == test_payload["description"]
    assert len(updated_data["districts"]) == 2
    updated_districts_ids = [d["id"] for d in updated_data["districts"]]
    assert district_2.id in updated_districts_ids
    assert district_3.id in updated_districts_ids

    response = client.get(
        f"{settings.API_V1_STR}/test/{data['id']}",
        headers=get_user_superadmin_token,
    )
    assert response.status_code == 200
    fetched_data = response.json()
    assert fetched_data["name"] == test_payload["name"]
    assert fetched_data["description"] == test_payload["description"]
    assert len(fetched_data["districts"]) == 2
    fetched_districts_ids = [d["id"] for d in fetched_data["districts"]]
    assert district_2.id in fetched_districts_ids
    assert district_3.id in fetched_districts_ids
    assert district_1.id not in fetched_districts_ids


def test_get_tests_by_district_filter(
    client: TestClient, db: SessionDep, get_user_superadmin_token: dict[str, str]
) -> None:
    user_data = get_current_user_data(client, get_user_superadmin_token)
    org_id = user_data["organization_id"]
    user = create_random_user(db, organization_id=org_id)
    db.refresh(user)

    country = Country(name=random_lower_string(), is_active=True)
    db.add(country)
    db.commit()
    db.refresh(country)

    state = State(name=random_lower_string(), is_active=True, country_id=country.id)
    db.add(state)
    db.commit()
    db.refresh(state)

    district_1 = District(name=random_lower_string(), is_active=True, state_id=state.id)
    db.add(district_1)
    db.commit()
    db.refresh(district_1)

    district_2 = District(name=random_lower_string(), is_active=True, state_id=state.id)
    db.add(district_2)
    db.commit()
    db.refresh(district_2)

    response_1 = client.post(
        f"{settings.API_V1_STR}/test/",
        json={
            "name": random_lower_string(),
            "description": random_lower_string(),
            "link": random_lower_string(),
            "district_ids": [district_1.id],
        },
        headers=get_user_superadmin_token,
    )
    assert response_1.status_code == 200
    test_data_1 = response_1.json()

    response_2 = client.post(
        f"{settings.API_V1_STR}/test/",
        json={
            "name": random_lower_string(),
            "description": random_lower_string(),
            "link": random_lower_string(),
            "district_ids": [district_1.id, district_2.id],
        },
        headers=get_user_superadmin_token,
    )
    assert response_2.status_code == 200
    test_data_2 = response_2.json()

    response_3 = client.post(
        f"{settings.API_V1_STR}/test/",
        json={
            "name": random_lower_string(),
            "description": random_lower_string(),
            "link": random_lower_string(),
            "district_ids": [district_2.id],
        },
        headers=get_user_superadmin_token,
    )
    assert response_3.status_code == 200
    test_data_3 = response_3.json()

    response = client.get(
        f"{settings.API_V1_STR}/test/?district_ids={district_1.id}",
        headers=get_user_superadmin_token,
    )
    assert response.status_code == 200
    data = response.json()
    assert len(data) == 2
    assert any(test_data_1["id"] == item["id"] for item in data)
    assert any(test_data_2["id"] == item["id"] for item in data)

    response = client.get(
        f"{settings.API_V1_STR}/test/?district_ids={district_2.id}&&district_ids={district_1.id}",
        headers=get_user_superadmin_token,
    )
    assert response.status_code == 200
    data = response.json()
    assert len(data) == 3
    assert any(test_data_1["id"] == item["id"] for item in data)
    assert any(test_data_2["id"] == item["id"] for item in data)
    assert any(test_data_3["id"] == item["id"] for item in data)

    response = client.get(
        f"{settings.API_V1_STR}/test/?district_ids=-1",
        headers=get_user_superadmin_token,
    )
    assert response.status_code == 200
    data = response.json()
    assert len(data) == 0
>>>>>>> 5873ed74
<|MERGE_RESOLUTION|>--- conflicted
+++ resolved
@@ -4001,9 +4001,6 @@
     data = response.json()
     assert response.status_code == 200
     assert revision1.marking_scheme == expected_scheme1
-<<<<<<< HEAD
-    assert revision2.marking_scheme == expected_scheme2
-=======
     assert revision2.marking_scheme == expected_scheme2
 
 
@@ -4220,5 +4217,4 @@
     )
     assert response.status_code == 200
     data = response.json()
-    assert len(data) == 0
->>>>>>> 5873ed74
+    assert len(data) == 0