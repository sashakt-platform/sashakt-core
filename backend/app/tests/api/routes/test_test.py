from datetime import datetime, timedelta
from typing import Any
from unittest.mock import patch

from fastapi import status
from fastapi.testclient import TestClient
from sqlmodel import select

from app.api.deps import SessionDep
from app.core.config import settings
from app.models import (
    Country,
    Organization,
    Question,
    QuestionRevision,
    State,
    Tag,
    TagType,
    Test,
    TestQuestion,
    TestState,
    TestTag,
    User,
)
from app.models.question import QuestionType
from app.tests.utils.location import create_random_state
from app.tests.utils.question_revisions import create_random_question_revision
from app.tests.utils.tag import create_random_tag
from app.tests.utils.user import create_random_user, get_current_user_data
from app.tests.utils.utils import random_lower_string


def setup_data(
    client: TestClient, db: SessionDep, get_user_superadmin_token: dict[str, str]
) -> Any:
    user_data = get_current_user_data(client, get_user_superadmin_token)
    user_id = user_data["id"]

    user = db.get(User, user_id)
    india = Country(name=random_lower_string())
    db.add(india)
    db.commit()
    stata_a = State(name=random_lower_string(), country_id=india.id)
    db.add(stata_a)
    state_b = State(name=random_lower_string(), country_id=india.id)
    db.add(state_b)
    db.commit()

    organization = Organization(name=random_lower_string())
    db.add(organization)
    db.commit()

    tag_type = TagType(
        name=random_lower_string(),
        organization_id=organization.id,
        created_by_id=user_id,
    )
    db.add(tag_type)
    db.commit()

    tag_a = Tag(
        name=random_lower_string(),
        created_by_id=user_id,
        tag_type_id=tag_type.id,
        organization_id=organization.id,
    )

    tag_b = Tag(
        name=random_lower_string(),
        created_by_id=user_id,
        tag_type_id=tag_type.id,
        organization_id=organization.id,
    )
    db.add(tag_a)
    db.add(tag_b)
    db.commit()

    org = Organization(name=random_lower_string())
    db.add(org)
    db.commit()
    db.refresh(org)

    # Create questions with revisions
    question_one = Question(organization_id=org.id)
    question_two = Question(organization_id=org.id)
    db.add(question_one)
    db.add(question_two)
    db.commit()
    # db.flush()

    # Create question revisions
    question_revision_one = QuestionRevision(
        question_id=question_one.id,
        created_by_id=user_id,
        question_text="What is the size of Sun",
        question_type=QuestionType.single_choice,
        options=[
            {"id": 1, "key": "A", "value": "Option 1"},
            {"id": 2, "key": "B", "value": "Option 2"},
        ],
        correct_answer=[1],
    )

    question_revision_two = QuestionRevision(
        question_id=question_two.id,
        created_by_id=user_id,
        question_text="What is the speed of light",
        question_type=QuestionType.single_choice,
        options=[
            {"id": 1, "key": "A", "value": "Option 1"},
            {"id": 2, "key": "B", "value": "Option 2"},
        ],
        correct_answer=[1],
    )

    db.add(question_revision_one)
    db.add(question_revision_two)
    db.commit()
    db.flush()

    # Set last_revision_id on questions
    question_one.last_revision_id = question_revision_one.id
    question_two.last_revision_id = question_revision_two.id
    db.commit()
    db.refresh(question_one)
    db.refresh(question_two)
    db.refresh(question_revision_one)
    db.refresh(question_revision_two)

    return (
        user,
        india,
        stata_a,
        state_b,
        organization,
        tag_type,
        tag_a,
        tag_b,
        question_one,
        question_two,
        question_revision_one,
        question_revision_two,
    )


def test_create_test(
    client: TestClient, db: SessionDep, get_user_superadmin_token: dict[str, str]
) -> None:
    (
        user,
        india,
        punjab,
        goa,
        organization,
        tag_type,
        tag_hindi,
        tag_marathi,
        question_one,
        question_two,
        question_revision_one,
        question_revision_two,
    ) = setup_data(client, db, get_user_superadmin_token)
    user_data = get_current_user_data(client, get_user_superadmin_token)
    user_id = user_data["id"]

    payload = {
        "name": random_lower_string(),
        "description": random_lower_string(),
        "time_limit": 2,
        "marks": 3,
        "completion_message": random_lower_string(),
        "start_instructions": random_lower_string(),
        "marks_level": None,
        "link": random_lower_string(),
        "no_of_attempts": 1,
        "shuffle": False,
        "random_questions": False,
        "no_of_random_questions": 4,
        "question_pagination": 1,
        "is_template": False,
        "tag_ids": [tag_hindi.id, tag_marathi.id],
        "question_revision_ids": [question_revision_one.id, question_revision_two.id],
        "state_ids": [punjab.id],
    }

    response = client.post(
        f"{settings.API_V1_STR}/test/",
        json=payload,
        headers=get_user_superadmin_token,
    )
    data = response.json()
    assert response.status_code == 200
    assert data["name"] == payload["name"]
    assert data["description"] == payload["description"]
    assert data["time_limit"] == payload["time_limit"]
    assert data["marks"] == payload["marks"]
    assert data["completion_message"] == payload["completion_message"]
    assert data["start_instructions"] == payload["start_instructions"]
    assert data["marks_level"] == payload["marks_level"]
    assert data["link"] == payload["link"]
    assert data["no_of_attempts"] == payload["no_of_attempts"]
    assert data["shuffle"] == payload["shuffle"]
    assert data["random_questions"] == payload["random_questions"]
    assert data["no_of_random_questions"] == payload["no_of_random_questions"]
    assert data["question_pagination"] == payload["question_pagination"]
    assert data["is_template"] == payload["is_template"]
    assert data["created_by_id"] == user_id
    assert "id" in data
    assert "created_date" in data
    assert "modified_date" in data
    assert "tags" in data
    assert len(data["tags"]) == 2
    assert [data["tags"][0]["name"], data["tags"][1]["name"]] == [
        tag_hindi.name,
        tag_marathi.name,
    ]

    test_tag_link = db.exec(select(TestTag).where(TestTag.test_id == data["id"])).all()

    assert test_tag_link[0].tag_id == tag_hindi.id
    assert test_tag_link[1].tag_id == tag_marathi.id

    test_question_link = db.exec(
        select(TestQuestion).where(TestQuestion.test_id == data["id"])
    ).all()

    # Verify the test_question_link has the question_revision_id
    assert test_question_link[0].question_revision_id == question_revision_one.id
    assert test_question_link[1].question_revision_id == question_revision_two.id

    sample_test = Test(
        name=random_lower_string(),
        description=random_lower_string(),
        time_limit=5,
        marks=10,
        completion_message=random_lower_string(),
        start_instructions=random_lower_string(),
        marks_level=None,
        link=random_lower_string(),
        no_of_attempts=1,
        shuffle=False,
        random_questions=False,
        no_of_random_questions=2,
        question_pagination=1,
        is_template=True,
        created_by_id=user_id,
    )
    db.add(sample_test)
    db.commit()

    marathi_test_name = random_lower_string()
    marathi_test_description = random_lower_string()

    payload = {
        "name": marathi_test_name,
        "description": marathi_test_description,
        "time_limit": 10,
        "marks": 3,
        "completion_message": "Congratulations!!",
        "start_instructions": "Please keep your mobile phones away",
        "marks_level": None,
        "link": "string",
        "no_of_attempts": 1,
        "shuffle": False,
        "random_questions": False,
        "no_of_random_questions": 4,
        "question_pagination": 1,
        "is_template": False,
        "template_id": sample_test.id,
        "tag_ids": [tag_hindi.id, tag_marathi.id],
        "question_revision_ids": [question_revision_one.id, question_revision_two.id],
        "state_ids": [punjab.id, goa.id],
    }
    response = client.post(
        f"{settings.API_V1_STR}/test/",
        json=payload,
        headers=get_user_superadmin_token,
    )
    data = response.json()
    assert response.status_code == 200
    assert data["name"] == payload["name"]
    assert data["description"] == payload["description"]
    assert data["time_limit"] == payload["time_limit"]
    assert data["marks"] == payload["marks"]
    assert data["completion_message"] == payload["completion_message"]
    assert data["start_instructions"] == payload["start_instructions"]
    assert data["marks_level"] == payload["marks_level"]
    assert data["link"] == payload["link"]
    assert data["no_of_attempts"] == payload["no_of_attempts"]
    assert data["shuffle"] == payload["shuffle"]
    assert data["random_questions"] == payload["random_questions"]
    assert data["no_of_random_questions"] == payload["no_of_random_questions"]
    assert data["question_pagination"] == payload["question_pagination"]
    assert data["is_template"] == payload["is_template"]
    assert data["template_id"] == payload["template_id"]
    assert data["created_by_id"] == user_id
    assert "id" in data
    assert "created_date" in data
    assert "modified_date" in data
    assert "tags" in data
    assert "states" in data
    assert len(data["tags"]) == 2
    assert len(data["states"]) == 2
    assert len(data["question_revisions"]) == 2

    test_tag_link = db.exec(select(TestTag).where(TestTag.test_id == data["id"])).all()

    assert test_tag_link[0].tag_id == tag_hindi.id
    assert test_tag_link[1].tag_id == tag_marathi.id

    test_question_link = db.exec(
        select(TestQuestion).where(TestQuestion.test_id == data["id"])
    ).all()

    # Verify the test_question_link has the question_revision_id
    assert test_question_link[0].question_revision_id == question_revision_one.id
    assert test_question_link[1].question_revision_id == question_revision_two.id

    payload = {
        "name": random_lower_string(),
        "description": random_lower_string(),
        "time_limit": 10,
        "marks": 3,
        "completion_message": random_lower_string(),
        "start_instructions": random_lower_string(),
        "marks_level": None,
        "link": "string",
        "no_of_attempts": 1,
        "shuffle": False,
        "random_questions": False,
        "no_of_random_questions": 4,
        "question_pagination": 1,
        "is_template": False,
        "template_id": sample_test.id,
    }

    response = client.post(
        f"{settings.API_V1_STR}/test/",
        json=payload,
        headers=get_user_superadmin_token,
    )

    data = response.json()
    assert response.status_code == 200
    assert data["name"] == payload["name"]
    assert data["description"] == payload["description"]
    assert data["time_limit"] == payload["time_limit"]
    assert data["marks"] == payload["marks"]
    assert data["completion_message"] == payload["completion_message"]
    assert data["start_instructions"] == payload["start_instructions"]
    assert data["marks_level"] == payload["marks_level"]
    assert data["link"] == payload["link"]
    assert data["no_of_attempts"] == payload["no_of_attempts"]
    assert data["shuffle"] == payload["shuffle"]
    assert data["random_questions"] == payload["random_questions"]
    assert data["no_of_random_questions"] == payload["no_of_random_questions"]
    assert data["question_pagination"] == payload["question_pagination"]
    assert data["is_template"] == payload["is_template"]
    assert data["template_id"] == sample_test.id
    assert data["created_by_id"] == user_id
    assert "id" in data
    assert "created_date" in data
    assert "modified_date" in data
    assert "tags" in data
    assert "question_revisions" in data
    assert len(data["tags"]) == 0
    assert len(data["question_revisions"]) == 0
    assert len(data["states"]) == 0

    test_tag_link = db.exec(select(TestTag).where(TestTag.test_id == data["id"])).all()

    assert test_tag_link == []

    test_question_link = db.exec(
        select(TestQuestion).where(TestQuestion.test_id == data["id"])
    ).all()

    assert test_question_link == []


def test_create_test_random_question_field(
    client: TestClient, db: SessionDep, get_user_superadmin_token: dict[str, str]
) -> None:
    user = create_random_user(db)

    payload = {
        "name": random_lower_string(),
        "created_by_id": user.id,
        "link": random_lower_string(),
        "random_questions": True,
        "no_of_random_questions": 5,
    }

    response = client.post(
        f"{settings.API_V1_STR}/test/",
        json=payload,
        headers=get_user_superadmin_token,
    )
    assert response.status_code == 200

    payload = {
        "name": random_lower_string(),
        "created_by_id": user.id,
        "link": random_lower_string(),
        "random_questions": True,
        "no_of_random_questions": 0,
    }

    response = client.post(
        f"{settings.API_V1_STR}/test/",
        json=payload,
        headers=get_user_superadmin_token,
    )
    assert response.status_code == status.HTTP_400_BAD_REQUEST

    payload = {
        "name": random_lower_string(),
        "created_by_id": user.id,
        "link": random_lower_string(),
        "random_questions": True,
        "no_of_random_questions": None,
    }

    response = client.post(
        f"{settings.API_V1_STR}/test/",
        json=payload,
        headers=get_user_superadmin_token,
    )
    assert response.status_code == status.HTTP_400_BAD_REQUEST

    payload = {
        "name": random_lower_string(),
        "created_by_id": user.id,
        "link": random_lower_string(),
        "random_questions": True,
    }

    response = client.post(
        f"{settings.API_V1_STR}/test/",
        json=payload,
        headers=get_user_superadmin_token,
    )
    assert response.status_code == status.HTTP_400_BAD_REQUEST


def test_create_test_auto_generate_link_uuid(
    client: TestClient, db: SessionDep, get_user_superadmin_token: dict[str, str]
) -> None:
    """Test that a UUID is auto-generated for the link field when not provided."""
    user = create_random_user(db)

    # Test 1: Create test without providing link field
    payload = {
        "name": random_lower_string(),
        "created_by_id": user.id,
        # No link field provided
    }

    response = client.post(
        f"{settings.API_V1_STR}/test/",
        json=payload,
        headers=get_user_superadmin_token,
    )
    data = response.json()

    assert response.status_code == 200
    assert "link" in data
    assert data["link"] is not None
    assert len(data["link"]) == 36  # UUID length

    # Verify it's a valid UUID format
    import uuid

    try:
        uuid.UUID(data["link"])
        uuid_is_valid = True
    except ValueError:
        uuid_is_valid = False
    assert uuid_is_valid

    # Test 2: Create test with empty string link field
    payload = {
        "name": random_lower_string(),
        "created_by_id": user.id,
        "link": "",  # Empty string
    }

    response = client.post(
        f"{settings.API_V1_STR}/test/",
        json=payload,
        headers=get_user_superadmin_token,
    )
    data = response.json()

    assert response.status_code == 200
    assert "link" in data
    assert data["link"] is not None
    assert len(data["link"]) == 36  # UUID length

    # Verify it's a valid UUID format
    try:
        uuid.UUID(data["link"])
        uuid_is_valid = True
    except ValueError:
        uuid_is_valid = False
    assert uuid_is_valid

    # Test 3: Create test with provided link field (should not be overridden)
    custom_link = "my-custom-test-link"
    payload = {
        "name": random_lower_string(),
        "created_by_id": user.id,
        "link": custom_link,
    }

    response = client.post(
        f"{settings.API_V1_STR}/test/",
        json=payload,
        headers=get_user_superadmin_token,
    )
    data = response.json()

    assert response.status_code == 200
    assert data["link"] == custom_link  # Should preserve custom link


def test_get_tests(
    client: TestClient, db: SessionDep, get_user_superadmin_token: dict[str, str]
) -> None:
    (
        user,
        india,
        state_a,
        state_b,
        organization,
        tag_type,
        tag_a,
        tag_b,
        question_one,
        question_two,
        question_revision_one,
        question_revision_two,
    ) = setup_data(client, db, get_user_superadmin_token)

    test = Test(
        name=random_lower_string(),
        description=random_lower_string(),
        time_limit=5,
        marks=10,
        completion_message=random_lower_string(),
        start_instructions=random_lower_string(),
        marks_level=None,
        link=random_lower_string(),
        no_of_attempts=1,
        shuffle=False,
        random_questions=False,
        no_of_random_questions=2,
        question_pagination=1,
        is_template=True,
        created_by_id=user.id,
    )
    db.add(test)
    db.commit()

    test_tag_link = TestTag(test_id=test.id, tag_id=tag_a.id)
    db.add(test_tag_link)

    test_question_link = TestQuestion(
        test_id=test.id, question_revision_id=question_revision_one.id
    )
    db.add(test_question_link)

    test_state_link = TestState(test_id=test.id, state_id=state_a.id)
    db.add(test_state_link)

    db.commit()

    response = client.get(
        f"{settings.API_V1_STR}/test/",
        headers=get_user_superadmin_token,
    )
    data = response.json()

    assert response.status_code == 200

    assert any(item["name"] == test.name for item in data)
    assert any(item["description"] == test.description for item in data)
    assert any(item["time_limit"] == test.time_limit for item in data)
    assert any(item["marks"] == test.marks for item in data)
    assert any(item["completion_message"] == test.completion_message for item in data)
    assert any(item["start_instructions"] == test.start_instructions for item in data)
    assert any(item["marks_level"] == test.marks_level for item in data)
    assert any(item["link"] == test.link for item in data)
    assert any(item["no_of_attempts"] == test.no_of_attempts for item in data)
    assert any(item["shuffle"] == test.shuffle for item in data)
    assert any(item["random_questions"] == test.random_questions for item in data)
    assert any(
        item["no_of_random_questions"] == test.no_of_random_questions for item in data
    )
    assert any(item["question_pagination"] == test.question_pagination for item in data)
    assert any(item["is_template"] == test.is_template for item in data)
    assert any(item["created_by_id"] == test.created_by_id for item in data)

    assert any(
        len(item["tags"]) == 1 and item["tags"][0]["id"] == tag_a.id for item in data
    )
    assert any(
        len(item["states"]) == 1 and item["states"][0]["id"] == state_a.id
        for item in data
    )


def test_get_test_by_filter_name(
    client: TestClient, db: SessionDep, get_user_superadmin_token: dict[str, str]
) -> None:
    user = create_random_user(db)
    test_name_1 = random_lower_string()
    test_name_2 = random_lower_string()
    test_1 = Test(
        name=random_lower_string() + test_name_1 + random_lower_string(),
        created_by_id=user.id,
        link=random_lower_string(),
        no_of_random_questions=1,
    )

    test_2 = Test(
        name=test_name_2,
        created_by_id=user.id,
        link=random_lower_string(),
        no_of_random_questions=1,
    )

    test_3 = Test(
        name=random_lower_string() + test_name_1 + random_lower_string(),
        created_by_id=user.id,
        link=random_lower_string(),
        no_of_random_questions=1,
    )

    db.add_all([test_1, test_2, test_3])
    db.commit()
    db.refresh(test_1)
    db.refresh(test_2)
    db.refresh(test_3)

    response = client.get(
        f"{settings.API_V1_STR}/test/?name={test_name_1}",
        headers=get_user_superadmin_token,
    )

    assert response.status_code == 200
    data = response.json()
    assert len(data) == 2

    response = client.get(
        f"{settings.API_V1_STR}/test/",
        headers=get_user_superadmin_token,
    )

    assert response.status_code == 200
    data = response.json()
    assert len(data) >= 3

    response = client.get(
        f"{settings.API_V1_STR}/test/?name={test_name_2}",
        headers=get_user_superadmin_token,
    )

    assert response.status_code == 200
    data = response.json()
    assert len(data) == 1


def test_get_test_by_filter_description(
    client: TestClient, db: SessionDep, get_user_superadmin_token: dict[str, str]
) -> None:
    user = create_random_user(db)
    random_text_1 = random_lower_string()
    random_text_2 = random_lower_string()
    test_1 = Test(
        name=random_lower_string(),
        description=random_text_1,
        created_by_id=user.id,
        link=random_lower_string(),
        no_of_random_questions=1,
    )

    test_2 = Test(
        name=random_lower_string(),
        description=random_lower_string() + random_text_1 + random_lower_string(),
        created_by_id=user.id,
        link=random_lower_string(),
        no_of_random_questions=1,
    )

    test_3 = Test(
        name=random_lower_string(),
        description=random_text_2,
        created_by_id=user.id,
        link=random_lower_string(),
        no_of_random_questions=1,
    )

    db.add_all([test_1, test_2, test_3])
    db.commit()
    db.refresh(test_1)
    db.refresh(test_2)
    db.refresh(test_3)

    response = client.get(
        f"{settings.API_V1_STR}/test/?description={random_text_1}",
        headers=get_user_superadmin_token,
    )

    assert response.status_code == 200
    data = response.json()
    assert len(data) == 2

    response = client.get(
        f"{settings.API_V1_STR}/test/",
        headers=get_user_superadmin_token,
    )

    assert response.status_code == 200
    data = response.json()
    assert len(data) >= 3

    response = client.get(
        f"{settings.API_V1_STR}/test/?description={random_text_2}",
        headers=get_user_superadmin_token,
    )

    assert response.status_code == 200
    data = response.json()
    assert len(data) == 1


def test_get_test_by_filter_start_time(
    client: TestClient, db: SessionDep, get_user_superadmin_token: dict[str, str]
) -> None:
    user = create_random_user(db)

    test_1 = Test(
        name=random_lower_string(),
        description=random_lower_string(),
        created_by_id=user.id,
        link=random_lower_string(),
        no_of_random_questions=1,
        start_time=datetime(2025, 7, 25, 10, 30),
    )
    test_2 = Test(
        name=random_lower_string(),
        description=random_lower_string(),
        created_by_id=user.id,
        link=random_lower_string(),
        no_of_random_questions=1,
        start_time=datetime(2025, 7, 27, 12, 30),
    )
    test_3 = Test(
        name=random_lower_string(),
        description=random_lower_string(),
        created_by_id=user.id,
        link=random_lower_string(),
        no_of_random_questions=1,
        start_time=datetime(2025, 7, 28, 15, 30),
    )

    test_4 = Test(
        name=random_lower_string(),
        description=random_lower_string(),
        created_by_id=user.id,
        link=random_lower_string(),
        no_of_random_questions=1,
        start_time=datetime(2025, 7, 28, 19, 30),
    )
    db.add_all([test_1, test_2, test_3, test_4])
    db.commit()

    response = client.get(
        f"{settings.API_V1_STR}/test/?start_time_gte=2025-07-25T00:00:00Z",
        headers=get_user_superadmin_token,
    )

    assert response.status_code == 200
    data = response.json()

    assert len(data) == 4

    response = client.get(
        f"{settings.API_V1_STR}/test/?start_time_gte=2025-07-27T00:00:00Z",
        headers=get_user_superadmin_token,
    )

    assert response.status_code == 200
    data = response.json()
    assert len(data) == 3

    response = client.get(
        f"{settings.API_V1_STR}/test/?start_time_gte=2025-07-28T15:30:00Z",
        headers=get_user_superadmin_token,
    )

    assert response.status_code == 200
    data = response.json()
    assert len(data) == 2

    response = client.get(
        f"{settings.API_V1_STR}/test/?start_time_gte=2025-07-28T15:30:59Z",
        headers=get_user_superadmin_token,
    )

    assert response.status_code == 200
    data = response.json()
    assert len(data) == 1

    response = client.get(
        f"{settings.API_V1_STR}/test/?start_time_gte=2025-07-28T19:31:00Z",
        headers=get_user_superadmin_token,
    )

    assert response.status_code == 200
    data = response.json()
    assert len(data) == 0

    response = client.get(
        f"{settings.API_V1_STR}/test/?start_time_gte=2025-07-24T00:00:00Z&start_time_lte=2025-07-26T00:00:00Z",
        headers=get_user_superadmin_token,
    )

    assert response.status_code == 200
    data = response.json()
    assert len(data) == 1

    response = client.get(
        f"{settings.API_V1_STR}/test/?start_time_gte=2025-07-27T12:30:00Z&start_time_lte=2025-07-28T15:30:00Z",
        headers=get_user_superadmin_token,
    )

    assert response.status_code == 200
    data = response.json()
    assert len(data) == 2

    response = client.get(
        f"{settings.API_V1_STR}/test/?start_time_lte=2025-07-28T15:30:00Z&start_time_gte=2025-07-25T10:30:00Z",
        headers=get_user_superadmin_token,
    )

    assert response.status_code == 200
    data = response.json()
    assert len(data) == 3


def test_get_test_by_filter_end_time(
    client: TestClient, db: SessionDep, get_user_superadmin_token: dict[str, str]
) -> None:
    user = create_random_user(db)

    test_1 = Test(
        name=random_lower_string(),
        description=random_lower_string(),
        created_by_id=user.id,
        link=random_lower_string(),
        no_of_random_questions=1,
        end_time=datetime(2025, 7, 25, 10, 30),
    )
    test_2 = Test(
        name=random_lower_string(),
        description=random_lower_string(),
        created_by_id=user.id,
        link=random_lower_string(),
        no_of_random_questions=1,
        end_time=datetime(2025, 7, 27, 12, 30),
    )
    test_3 = Test(
        name=random_lower_string(),
        description=random_lower_string(),
        created_by_id=user.id,
        link=random_lower_string(),
        no_of_random_questions=1,
        end_time=datetime(2025, 7, 28, 15, 30),
    )

    test_4 = Test(
        name=random_lower_string(),
        description=random_lower_string(),
        created_by_id=user.id,
        link=random_lower_string(),
        no_of_random_questions=1,
        end_time=datetime(2025, 7, 28, 19, 30),
    )
    db.add_all([test_1, test_2, test_3, test_4])
    db.commit()

    response = client.get(
        f"{settings.API_V1_STR}/test/?end_time_gte=2025-07-25T00:00:00Z",
        headers=get_user_superadmin_token,
    )

    assert response.status_code == 200
    data = response.json()
    assert len(data) == 4

    response = client.get(
        f"{settings.API_V1_STR}/test/?end_time_gte=2025-07-27T00:00:00Z",
        headers=get_user_superadmin_token,
    )

    assert response.status_code == 200
    data = response.json()
    assert len(data) == 3

    response = client.get(
        f"{settings.API_V1_STR}/test/?end_time_gte=2025-07-28T15:30:00Z",
        headers=get_user_superadmin_token,
    )

    assert response.status_code == 200
    data = response.json()
    assert len(data) == 2

    response = client.get(
        f"{settings.API_V1_STR}/test/?end_time_gte=2025-07-28T15:30:59Z",
        headers=get_user_superadmin_token,
    )

    assert response.status_code == 200
    data = response.json()
    assert len(data) == 1

    response = client.get(
        f"{settings.API_V1_STR}/test/?end_time_gte=2025-07-28T19:31:00Z",
        headers=get_user_superadmin_token,
    )

    assert response.status_code == 200
    data = response.json()
    assert len(data) == 0

    response = client.get(
        f"{settings.API_V1_STR}/test/?end_time_gte=2025-07-24T00:00:00Z&end_time_lte=2025-07-26T00:00:00Z",
        headers=get_user_superadmin_token,
    )

    assert response.status_code == 200
    data = response.json()
    assert len(data) == 1

    response = client.get(
        f"{settings.API_V1_STR}/test/?end_time_gte=2025-07-27T12:30:00Z&end_time_lte=2025-07-28T15:30:00Z",
        headers=get_user_superadmin_token,
    )

    assert response.status_code == 200
    data = response.json()
    assert len(data) == 2

    response = client.get(
        f"{settings.API_V1_STR}/test/?end_time_lte=2025-07-28T15:30:00Z&end_time_gte=2025-07-25T10:30:00Z",
        headers=get_user_superadmin_token,
    )

    assert response.status_code == 200
    data = response.json()
    assert len(data) == 3


def test_get_test_by_filter_start_end_time(
    client: TestClient, db: SessionDep, get_user_superadmin_token: dict[str, str]
) -> None:
    user = create_random_user(db)

    test_1 = Test(
        name=random_lower_string(),
        description=random_lower_string(),
        created_by_id=user.id,
        link=random_lower_string(),
        no_of_random_questions=1,
        start_time=datetime(2025, 4, 24, 10, 30),
        end_time=datetime(2025, 4, 25, 11, 30),
    )
    test_2 = Test(
        name=random_lower_string(),
        description=random_lower_string(),
        created_by_id=user.id,
        link=random_lower_string(),
        no_of_random_questions=1,
        start_time=datetime(2025, 4, 26, 10, 30),
        end_time=datetime(2025, 4, 27, 12, 30),
    )
    test_3 = Test(
        name=random_lower_string(),
        description=random_lower_string(),
        created_by_id=user.id,
        link=random_lower_string(),
        no_of_random_questions=1,
        start_time=datetime(2025, 4, 28, 14, 30),
        end_time=datetime(2025, 4, 28, 15, 30),
    )

    test_4 = Test(
        name=random_lower_string(),
        description=random_lower_string(),
        created_by_id=user.id,
        link=random_lower_string(),
        no_of_random_questions=1,
        start_time=datetime(2025, 4, 28, 19, 10),
        end_time=datetime(2025, 4, 28, 19, 30),
    )
    db.add_all([test_1, test_2, test_3, test_4])
    db.commit()

    response = client.get(
        f"{settings.API_V1_STR}/test/?start_time_gte=2025-04-24T10:00:00Z&end_time_lte=2025-04-27T12:30:00Z",
        headers=get_user_superadmin_token,
    )

    assert response.status_code == 200
    data = response.json()
    assert len(data) == 2

    response = client.get(
        f"{settings.API_V1_STR}/test/?start_time_lte=2025-04-28T00:00:00Z&end_time_gte=2025-04-27T12:30:00Z",
        headers=get_user_superadmin_token,
    )

    assert response.status_code == 200
    data = response.json()
    assert len(data) == 1


def test_get_test_by_filter_time_limit(
    client: TestClient, db: SessionDep, get_user_superadmin_token: dict[str, str]
) -> None:
    user = create_random_user(db)

    test_1 = Test(
        name=random_lower_string(),
        description=random_lower_string(),
        created_by_id=user.id,
        link=random_lower_string(),
        no_of_random_questions=1,
        time_limit=30,
    )
    test_2 = Test(
        name=random_lower_string(),
        description=random_lower_string(),
        created_by_id=user.id,
        link=random_lower_string(),
        no_of_random_questions=1,
        time_limit=40,
    )
    test_3 = Test(
        name=random_lower_string(),
        description=random_lower_string(),
        created_by_id=user.id,
        link=random_lower_string(),
        no_of_random_questions=1,
        time_limit=45,
    )

    test_4 = Test(
        name=random_lower_string(),
        description=random_lower_string(),
        created_by_id=user.id,
        link=random_lower_string(),
        no_of_random_questions=1,
    )
    db.add_all([test_1, test_2, test_3, test_4])
    db.commit()

    response = client.get(
        f"{settings.API_V1_STR}/test/?time_limit_gte=25&time_limit_lte=40&created_by={user.id}",
        headers=get_user_superadmin_token,
    )

    assert response.status_code == 200
    data = response.json()
    assert len(data) == 2

    response = client.get(
        f"{settings.API_V1_STR}/test/?time_limit_gte=31&created_by={user.id}",
        headers=get_user_superadmin_token,
    )

    assert response.status_code == 200
    data = response.json()
    assert len(data) == 2

    response = client.get(
        f"{settings.API_V1_STR}/test/?time_limit_lte=40&created_by={user.id}",
        headers=get_user_superadmin_token,
    )

    assert response.status_code == 200
    data = response.json()
    assert len(data) == 2


def test_get_test_by_filter_completion_message(
    client: TestClient, db: SessionDep, get_user_superadmin_token: dict[str, str]
) -> None:
    user = create_random_user(db)
    random_text_1 = random_lower_string()
    random_text_2 = random_lower_string()

    test_1 = Test(
        name=random_lower_string(),
        created_by_id=user.id,
        link=random_lower_string(),
        no_of_random_questions=1,
        completion_message=random_lower_string() + random_text_1,
    )

    test_2 = Test(
        name=random_lower_string(),
        created_by_id=user.id,
        link=random_lower_string(),
        no_of_random_questions=1,
        completion_message=random_lower_string()
        + random_text_1
        + random_lower_string(),
    )

    test_3 = Test(
        name=random_lower_string(),
        created_by_id=user.id,
        link=random_lower_string(),
        no_of_random_questions=1,
        completion_message=random_text_2,
    )
    db.add_all([test_1, test_2, test_3])
    db.commit()

    response = client.get(
        f"{settings.API_V1_STR}/test/?completion_message={random_text_1}",
        headers=get_user_superadmin_token,
    )
    assert response.status_code == 200
    data = response.json()
    assert len(data) == 2

    response = client.get(
        f"{settings.API_V1_STR}/test/?completion_message={random_text_2}",
        headers=get_user_superadmin_token,
    )
    assert response.status_code == 200
    data = response.json()
    assert len(data) == 1

    response = client.get(
        f"{settings.API_V1_STR}/test/",
        headers=get_user_superadmin_token,
    )

    assert response.status_code == 200
    data = response.json()
    assert len(data) >= 3

    response = client.get(
        f"{settings.API_V1_STR}/test/?completion_message={random_lower_string()}",
        headers=get_user_superadmin_token,
    )
    assert response.status_code == 200
    data = response.json()
    assert len(data) == 0


def test_get_test_by_filter_start_instructions(
    client: TestClient, db: SessionDep, get_user_superadmin_token: dict[str, str]
) -> None:
    user = create_random_user(db)
    random_text_1 = random_lower_string()
    random_text_2 = random_lower_string()

    test_1 = Test(
        name=random_lower_string(),
        created_by_id=user.id,
        link=random_lower_string(),
        no_of_random_questions=1,
        start_instructions=random_lower_string() + random_text_1,
    )

    test_2 = Test(
        name=random_lower_string(),
        created_by_id=user.id,
        link=random_lower_string(),
        no_of_random_questions=1,
        start_instructions=random_lower_string()
        + random_text_1
        + random_lower_string(),
    )

    test_3 = Test(
        name=random_lower_string(),
        created_by_id=user.id,
        link=random_lower_string(),
        no_of_random_questions=1,
        start_instructions=random_text_2,
    )
    db.add_all([test_1, test_2, test_3])
    db.commit()

    response = client.get(
        f"{settings.API_V1_STR}/test/?start_instructions={random_text_1}",
        headers=get_user_superadmin_token,
    )
    assert response.status_code == 200
    data = response.json()
    assert len(data) == 2

    response = client.get(
        f"{settings.API_V1_STR}/test/?start_instructions={random_text_2}",
        headers=get_user_superadmin_token,
    )
    assert response.status_code == 200
    data = response.json()
    assert len(data) == 1

    response = client.get(
        f"{settings.API_V1_STR}/test/",
        headers=get_user_superadmin_token,
    )
    assert response.status_code == 200
    data = response.json()
    assert len(data) >= 3

    response = client.get(
        f"{settings.API_V1_STR}/test/?start_instructions={random_lower_string()}",
        headers=get_user_superadmin_token,
    )
    assert response.status_code == 200
    data = response.json()
    assert len(data) == 0


def test_get_test_by_filter_no_of_attempts(
    client: TestClient, db: SessionDep, get_user_superadmin_token: dict[str, str]
) -> None:
    user = create_random_user(db)
    test_1 = Test(
        name=random_lower_string(),
        created_by_id=user.id,
        link=random_lower_string(),
        no_of_random_questions=1,
        no_of_attempts=1,
    )
    test_2 = Test(
        name=random_lower_string(),
        created_by_id=user.id,
        link=random_lower_string(),
        no_of_random_questions=1,
        no_of_attempts=2,
    )
    test_3 = Test(
        name=random_lower_string(),
        created_by_id=user.id,
        link=random_lower_string(),
        no_of_random_questions=1,
        no_of_attempts=3,
    )

    db.add_all([test_1, test_2, test_3])
    db.commit()

    response = client.get(
        f"{settings.API_V1_STR}/test/?no_of_attempts_gte=1&created_by={user.id}",
        headers=get_user_superadmin_token,
    )
    assert response.status_code == 200
    data = response.json()
    assert len(data) == 3

    response = client.get(
        f"{settings.API_V1_STR}/test/?no_of_attempts_gte=2&no_of_attempts_lte=3&created_by={user.id}",
        headers=get_user_superadmin_token,
    )
    assert response.status_code == 200
    data = response.json()
    assert len(data) == 2

    response = client.get(
        f"{settings.API_V1_STR}/test/?no_of_attempts_lte=2&created_by={user.id}",
        headers=get_user_superadmin_token,
    )
    assert response.status_code == 200
    data = response.json()
    assert len(data) == 2

    response = client.get(
        f"{settings.API_V1_STR}/test/?no_of_attempts=1&created_by={user.id}",
        headers=get_user_superadmin_token,
    )

    assert response.status_code == 200
    data = response.json()
    assert len(data) == 1

    response = client.get(
        f"{settings.API_V1_STR}/test/?no_of_attempts=7&created_by={user.id}",
        headers=get_user_superadmin_token,
    )
    assert response.status_code == 200
    data = response.json()
    assert len(data) == 0


def test_get_test_by_filter_shuffle(
    client: TestClient, db: SessionDep, get_user_superadmin_token: dict[str, str]
) -> None:
    user = create_random_user(db)
    test_1 = Test(
        name=random_lower_string(),
        created_by_id=user.id,
        link=random_lower_string(),
        no_of_random_questions=1,
        shuffle=True,
    )
    test_2 = Test(
        name=random_lower_string(),
        created_by_id=user.id,
        link=random_lower_string(),
        no_of_random_questions=1,
        shuffle=False,
    )

    test_3 = Test(
        name=random_lower_string(),
        created_by_id=user.id,
        link=random_lower_string(),
        no_of_random_questions=1,
        shuffle=True,
    )
    test_4 = Test(
        name=random_lower_string(),
        created_by_id=user.id,
        link=random_lower_string(),
        no_of_random_questions=1,
        shuffle=False,
    )

    db.add_all([test_1, test_2, test_3, test_4])
    db.commit()
    response = client.get(
        f"{settings.API_V1_STR}/test/?shuffle=true&created_by={user.id}",
        headers=get_user_superadmin_token,
    )
    assert response.status_code == 200
    data = response.json()
    assert len(data) == 2

    response = client.get(
        f"{settings.API_V1_STR}/test/?shuffle=false&created_by={user.id}",
        headers=get_user_superadmin_token,
    )
    assert response.status_code == 200
    data = response.json()
    assert len(data) == 2

    response = client.get(
        f"{settings.API_V1_STR}/test/?created_by={user.id}",
        headers=get_user_superadmin_token,
    )
    assert response.status_code == 200
    data = response.json()
    assert len(data) == 4


def test_get_test_by_filter_random_questions(
    client: TestClient, db: SessionDep, get_user_superadmin_token: dict[str, str]
) -> None:
    user = create_random_user(db)
    test_1 = Test(
        name=random_lower_string(),
        created_by_id=user.id,
        link=random_lower_string(),
        no_of_random_questions=1,
        random_questions=True,
    )
    test_2 = Test(
        name=random_lower_string(),
        created_by_id=user.id,
        link=random_lower_string(),
        no_of_random_questions=1,
        random_questions=False,
    )

    test_3 = Test(
        name=random_lower_string(),
        created_by_id=user.id,
        link=random_lower_string(),
        no_of_random_questions=1,
        random_questions=True,
    )
    test_4 = Test(
        name=random_lower_string(),
        created_by_id=user.id,
        link=random_lower_string(),
        no_of_random_questions=1,
        random_questions=False,
    )

    db.add_all([test_1, test_2, test_3, test_4])
    db.commit()
    response = client.get(
        f"{settings.API_V1_STR}/test/?random_questions=true&created_by={user.id}",
        headers=get_user_superadmin_token,
    )
    assert response.status_code == 200
    data = response.json()
    assert len(data) == 2

    response = client.get(
        f"{settings.API_V1_STR}/test/?random_questions=false&created_by={user.id}",
        headers=get_user_superadmin_token,
    )
    assert response.status_code == 200
    data = response.json()
    assert len(data) == 2

    response = client.get(
        f"{settings.API_V1_STR}/test/?created_by={user.id}",
        headers=get_user_superadmin_token,
    )
    assert response.status_code == 200
    data = response.json()
    assert len(data) == 4


def test_get_test_by_filter_no_random_questions(
    client: TestClient, db: SessionDep, get_user_superadmin_token: dict[str, str]
) -> None:
    user = create_random_user(db)
    test_1 = Test(
        name=random_lower_string(),
        created_by_id=user.id,
        link=random_lower_string(),
        no_of_random_questions=20,
    )
    test_2 = Test(
        name=random_lower_string(),
        created_by_id=user.id,
        link=random_lower_string(),
        no_of_random_questions=10,
    )
    test_3 = Test(
        name=random_lower_string(),
        created_by_id=user.id,
        link=random_lower_string(),
        no_of_random_questions=45,
    )
    db.add_all([test_1, test_2, test_3])
    db.commit()

    response = client.get(
        f"{settings.API_V1_STR}/test/?no_of_random_questions_gte=10&created_by={user.id}",
        headers=get_user_superadmin_token,
    )
    assert response.status_code == 200
    data = response.json()
    assert len(data) == 3

    response = client.get(
        f"{settings.API_V1_STR}/test/?no_of_random_questions_lte=10&created_by={user.id}",
        headers=get_user_superadmin_token,
    )
    assert response.status_code == 200
    data = response.json()
    assert len(data) == 1

    response = client.get(
        f"{settings.API_V1_STR}/test/?no_of_random_questions_gte=20&no_of_random_questions_lte=45&created_by={user.id}",
        headers=get_user_superadmin_token,
    )
    assert response.status_code == 200
    data = response.json()
    assert len(data) == 2

    response = client.get(
        f"{settings.API_V1_STR}/test/?created_by={user.id}",
        headers=get_user_superadmin_token,
    )
    assert response.status_code == 200
    data = response.json()
    assert len(data) == 3


def test_get_test_by_filter_question_pagination(
    client: TestClient, db: SessionDep, get_user_superadmin_token: dict[str, str]
) -> None:
    user = create_random_user(db)
    test_1 = Test(
        name=random_lower_string(),
        created_by_id=user.id,
        link=random_lower_string(),
        no_of_random_questions=1,
        question_pagination=1,
    )
    test_2 = Test(
        name=random_lower_string(),
        created_by_id=user.id,
        link=random_lower_string(),
        no_of_random_questions=1,
        question_pagination=2,
    )
    test_3 = Test(
        name=random_lower_string(),
        created_by_id=user.id,
        link=random_lower_string(),
        no_of_random_questions=1,
        question_pagination=0,
    )
    db.add_all([test_1, test_2, test_3])
    db.commit()
    response = client.get(
        f"{settings.API_V1_STR}/test/?question_pagination=1&created_by={user.id}",
        headers=get_user_superadmin_token,
    )
    assert response.status_code == 200
    data = response.json()
    assert len(data) == 1

    response = client.get(
        f"{settings.API_V1_STR}/test/?question_pagination=2&created_by={user.id}",
        headers=get_user_superadmin_token,
    )
    assert response.status_code == 200
    data = response.json()
    assert len(data) == 1

    response = client.get(
        f"{settings.API_V1_STR}/test/?created_by={user.id}",
        headers=get_user_superadmin_token,
    )
    assert response.status_code == 200
    data = response.json()
    assert len(data) >= 3


def test_get_test_by_filter_is_template(
    client: TestClient, db: SessionDep, get_user_superadmin_token: dict[str, str]
) -> None:
    user = create_random_user(db)
    test_1 = Test(
        name=random_lower_string(),
        created_by_id=user.id,
        link=random_lower_string(),
        no_of_random_questions=1,
        is_template=True,
    )
    test_2 = Test(
        name=random_lower_string(),
        created_by_id=user.id,
        link=random_lower_string(),
        no_of_random_questions=1,
        is_template=False,
    )

    test_3 = Test(
        name=random_lower_string(),
        created_by_id=user.id,
        link=random_lower_string(),
        no_of_random_questions=1,
        is_template=True,
    )
    db.add_all([test_1, test_2, test_3])
    db.commit()
    response = client.get(
        f"{settings.API_V1_STR}/test/?is_template=true&created_by={user.id}",
        headers=get_user_superadmin_token,
    )
    assert response.status_code == 200
    data = response.json()
    assert len(data) == 2

    response = client.get(
        f"{settings.API_V1_STR}/test/?is_template=false&created_by={user.id}",
        headers=get_user_superadmin_token,
    )
    assert response.status_code == 200
    data = response.json()
    assert len(data) == 1

    response = client.get(
        f"{settings.API_V1_STR}/test/?created_by={user.id}",
        headers=get_user_superadmin_token,
    )
    assert response.status_code == 200
    data = response.json()
    assert len(data) >= 3


def test_get_test_by_filter_created_by(
    client: TestClient, db: SessionDep, get_user_superadmin_token: dict[str, str]
) -> None:
    user_1 = create_random_user(db)
    user_2 = create_random_user(db)

    test_1 = Test(
        name=random_lower_string(),
        created_by_id=user_1.id,
        link=random_lower_string(),
        no_of_random_questions=1,
    )
    test_2 = Test(
        name=random_lower_string(),
        created_by_id=user_1.id,
        link=random_lower_string(),
        no_of_random_questions=1,
    )
    test_3 = Test(
        name=random_lower_string(),
        created_by_id=user_2.id,
        link=random_lower_string(),
        no_of_random_questions=1,
    )
    db.add_all([test_1, test_2, test_3])
    db.commit()

    response = client.get(
        f"{settings.API_V1_STR}/test/?created_by={user_1.id}&created_by={user_2.id}",
        headers=get_user_superadmin_token,
    )

    assert response.status_code == 200
    data = response.json()
    assert len(data) == 3

    response = client.get(
        f"{settings.API_V1_STR}/test/?created_by={user_1.id}",
        headers=get_user_superadmin_token,
    )
    assert response.status_code == 200
    data = response.json()
    assert len(data) == 2


def test_get_test_order_by(
    client: TestClient, db: SessionDep, get_user_superadmin_token: dict[str, str]
) -> None:
    user = create_random_user(db)

    test_1 = Test(
        name=random_lower_string(),
        description=random_lower_string(),
        created_by_id=user.id,
        link=random_lower_string(),
        no_of_random_questions=1,
    )
    test_2 = Test(
        name=random_lower_string(),
        description=random_lower_string(),
        created_by_id=user.id,
        link=random_lower_string(),
        no_of_random_questions=1,
    )
    test_3 = Test(
        name=random_lower_string(),
        description=random_lower_string(),
        created_by_id=user.id,
        link=random_lower_string(),
        no_of_random_questions=1,
    )
    db.add_all([test_1, test_2, test_3])
    db.commit()

    test_names = sorted([test_1.name, test_2.name, test_3.name], key=str.lower)

    response = client.get(
        f"{settings.API_V1_STR}/test/?order_by=name&created_by={user.id}",
        headers=get_user_superadmin_token,
    )
    assert response.status_code == 200
    data = response.json()
    assert len(data) == 3
    assert data[0]["name"] == test_names[0]
    assert data[1]["name"] == test_names[1]
    assert data[2]["name"] == test_names[2]

    response = client.get(
        f"{settings.API_V1_STR}/test/?order_by=-name&created_by={user.id}",
        headers=get_user_superadmin_token,
    )

    assert response.status_code == 200
    data = response.json()
    assert len(data) == 3
    assert data[0]["name"] == test_names[2]
    assert data[1]["name"] == test_names[1]
    assert data[2]["name"] == test_names[0]

    response = client.get(
        f"{settings.API_V1_STR}/test/?created_by={user.id}",
        headers=get_user_superadmin_token,
    )
    assert response.status_code == 200
    data = response.json()

    test_created_date = [item["created_date"] for item in data]

    sorted_test_created_date = sorted(test_created_date)

    assert sorted_test_created_date == test_created_date

    response = client.get(
        f"{settings.API_V1_STR}/test/?created_by={user.id}&order_by=-created_date",
        headers=get_user_superadmin_token,
    )
    assert response.status_code == 200
    data = response.json()

    test_created_date = [item["created_date"] for item in data]

    sorted_test_created_date = sorted(test_created_date, reverse=True)

    assert sorted_test_created_date == test_created_date

    response = client.get(
        f"{settings.API_V1_STR}/test/?created_by={user.id}&order_by=-name&order_by=created_date",
        headers=get_user_superadmin_token,
    )

    data = response.json()

    test_name_date = [
        {"created_date": item["created_date"], "name": item["name"]} for item in data
    ]

    sort_by_date = sorted(test_name_date, key=lambda x: x["created_date"])
    sorted_array = sorted(sort_by_date, key=lambda x: x["name"].lower(), reverse=True)

    assert sorted_array == test_name_date

    response = client.get(
        f"{settings.API_V1_STR}/organization/?order_by=-setting",
        headers=get_user_superadmin_token,
    )
    data = response.json()

    assert response.status_code == status.HTTP_400_BAD_REQUEST
    assert "invalid" in data["detail"].lower()

    response = client.get(
        f"{settings.API_V1_STR}/organization/?order_by=-",
        headers=get_user_superadmin_token,
    )
    data = response.json()

    assert response.status_code == status.HTTP_400_BAD_REQUEST
    assert "invalid" in data["detail"].lower()


def test_get_test_by_id(
    client: TestClient, db: SessionDep, get_user_superadmin_token: dict[str, str]
) -> None:
    user = create_random_user(db)

    country = Country(name=random_lower_string())
    db.add(country)
    db.commit()
    state_a = State(name=random_lower_string(), country_id=country.id)
    db.add(state_a)
    state_b = State(name=random_lower_string(), country_id=country.id)
    db.add(state_b)

    tags = [
        create_random_tag(db),
        create_random_tag(db),
        create_random_tag(db),
        create_random_tag(db),
    ]

    db.add_all(tags)
    db.commit()

    test = Test(
        name=random_lower_string(),
        description=random_lower_string(),
        time_limit=30,
        marks=5,
        completion_message=random_lower_string(),
        start_instructions=random_lower_string(),
        marks_level=None,
        link=random_lower_string(),
        no_of_attempts=1,
        shuffle=False,
        random_questions=False,
        no_of_random_questions=1,
        question_pagination=1,
        is_template=False,
        created_by_id=user.id,
    )

    db.add(test)
    db.commit()

    test_tag_links = []
    for tag in tags:
        test_tag_link = TestTag(test_id=test.id, tag_id=tag.id)
        test_tag_links.append(test_tag_link)
    db.add_all(test_tag_links)
    db.commit()

    questions = [
        create_random_question_revision(db),
        create_random_question_revision(db),
        create_random_question_revision(db),
        create_random_question_revision(db),
    ]

    db.add_all(questions)
    db.commit()

    for question in questions:
        test_question_link = TestQuestion(
            test_id=test.id, question_revision_id=question.id
        )
        db.add(test_question_link)
        db.commit()

    states: list[State] = [
        create_random_state(db),
        create_random_state(db),
        create_random_state(db),
        create_random_state(db),
    ]

    db.add_all(states)
    db.commit()

    test_state_links = []
    for state in states:
        db.refresh(state)
        test_state_link = TestState(test_id=test.id, state_id=state.id)
        test_state_links.append(test_state_link)

    db.add_all(test_state_links)
    db.commit()

    response = client.get(
        f"{settings.API_V1_STR}/test/{test.id}",
        headers=get_user_superadmin_token,
    )
    data = response.json()

    assert response.status_code == 200
    assert data["name"] == test.name
    assert data["link"] == test.link
    assert data["created_by_id"] == test.created_by_id
    assert data["description"] == test.description
    assert data["time_limit"] == test.time_limit
    assert data["marks"] == test.marks
    assert data["completion_message"] == test.completion_message
    assert data["start_instructions"] == test.start_instructions
    assert data["marks_level"] is None
    assert data["no_of_attempts"] == test.no_of_attempts
    assert data["shuffle"] == test.shuffle
    assert data["random_questions"] == test.random_questions

    assert data["no_of_random_questions"] == test.no_of_random_questions

    assert data["question_pagination"] == test.question_pagination
    assert data["is_template"] == test.is_template
    assert data["template_id"] is None
    assert data["is_active"] == test.is_active
    assert data["id"] == test.id

    assert datetime.fromisoformat(data["created_date"]) == test.created_date
    assert datetime.fromisoformat(data["modified_date"]) == test.modified_date

    assert len(data["states"]) == len(states)
    assert len(data["tags"]) == len(tags)
    assert len(data["question_revisions"]) == len(questions)

    for state_data in data["states"]:
        assert any(state_data["id"] == state.id for state in states)
        assert any(state_data["name"] == state.name for state in states)

    for tag_data in data["tags"]:
        assert any(tag_data["id"] == tag.id for tag in tags)
        assert any(tag_data["name"] == tag.name for tag in tags)

    for question_data in data["question_revisions"]:
        assert any(question_data["id"] == question.id for question in questions)
        assert any(
            question_data["question_text"] == question.question_text
            for question in questions
        )
        assert any(
            question_data["question_type"] == question.question_type
            for question in questions
        )
        assert any(
            question_data["options"] == question.options for question in questions
        )
        assert any(
            question_data["correct_answer"] == question.correct_answer
            for question in questions
        )

    test_2 = Test(
        name=random_lower_string(),
        marks_level=None,
        link=random_lower_string(),
        no_of_random_questions=1,
        question_pagination=1,
        is_template=False,
        created_by_id=user.id,
    )

    db.add(test_2)
    db.commit()

    response = client.get(
        f"{settings.API_V1_STR}/test/{test_2.id}",
        headers=get_user_superadmin_token,
    )
    data = response.json()

    assert response.status_code == 200
    assert data["id"] == test_2.id
    assert data["name"] == test_2.name
    assert data["link"] == test_2.link
    assert data["no_of_random_questions"] == test_2.no_of_random_questions
    assert data["created_by_id"] == test_2.created_by_id
    assert data["is_template"] == test_2.is_template
    assert data["is_active"] == test_2.is_active
    assert datetime.fromisoformat(data["created_date"]) == test_2.created_date
    assert datetime.fromisoformat(data["modified_date"]) == test_2.modified_date

    assert data["tags"] == []
    assert data["states"] == []
    assert data["question_revisions"] == []


def test_update_test(
    client: TestClient, db: SessionDep, get_user_superadmin_token: dict[str, str]
) -> None:
    (
        user,
        india,
        stata_a,
        state_b,
        organization,
        tag_type,
        tag_a,
        tag_b,
        question_one,
        question_two,
        question_revision_one,
        question_revision_two,
    ) = setup_data(client, db, get_user_superadmin_token)

    test = Test(
        name=random_lower_string(),
        description=random_lower_string(),
        time_limit=30,
        marks=5,
        completion_message=random_lower_string(),
        start_instructions=random_lower_string(),
        marks_level=None,
        link=random_lower_string(),
        no_of_attempts=1,
        shuffle=False,
        random_questions=False,
        no_of_random_questions=1,
        question_pagination=1,
        is_template=False,
        created_by_id=user.id,
    )
    db.add(test)
    db.commit()
    modified_date_original = test.modified_date
    created_date_original = test.created_date

    test_tag_link = TestTag(test_id=test.id, tag_id=tag_a.id)
    db.add(test_tag_link)
    db.commit()

    test_tag_link = TestTag(test_id=test.id, tag_id=tag_b.id)
    db.add(test_tag_link)
    db.commit()

    # Create TestQuestion with question_revision_id
    test_question_link = TestQuestion(
        test_id=test.id, question_revision_id=question_revision_one.id
    )
    db.add(test_question_link)
    db.commit()

    test_state_link = TestState(test_id=test.id, state_id=stata_a.id)
    db.add(test_state_link)
    db.commit()

    state_c = State(name=random_lower_string(), country_id=india.id)
    db.add(state_c)
    db.commit()
    test_state_link = TestState(test_id=test.id, state_id=state_c.id)
    db.add(test_state_link)
    db.commit()

    payload = {
        "name": random_lower_string(),
        "description": random_lower_string(),
        "start_time": None,
        "end_time": None,
        "time_limit": 120,
        "marks_level": "test",
        "marks": 100,
        "completion_message": random_lower_string(),
        "start_instructions": random_lower_string(),
        "link": random_lower_string(),
        "no_of_attempts": 3,
        "shuffle": True,
        "random_questions": True,
        "no_of_random_questions": 50,
        "question_pagination": 1,
        "is_template": False,
        "template_id": None,
        "tag_ids": [tag_a.id, tag_b.id],
        "question_revision_ids": [question_revision_one.id],
        "state_ids": [stata_a.id, state_b.id],
    }

    response = client.put(
        f"{settings.API_V1_STR}/test/{test.id}",
        json=payload,
        headers=get_user_superadmin_token,
    )
    data = response.json()
    assert response.status_code == 200
    assert data["id"] == test.id
    assert data["name"] == payload["name"]
    assert data["description"] == payload["description"]
    assert data["start_time"] == payload["start_time"]
    assert data["end_time"] == payload["end_time"]
    assert data["time_limit"] == payload["time_limit"]
    assert data["marks_level"] == payload["marks_level"]

    assert data["marks"] == payload["marks"]
    assert data["completion_message"] == payload["completion_message"]
    assert data["start_instructions"] == payload["start_instructions"]
    assert data["link"] == payload["link"]
    assert data["no_of_attempts"] == payload["no_of_attempts"]
    assert data["shuffle"] == payload["shuffle"]
    assert data["random_questions"] == payload["random_questions"]
    assert data["no_of_random_questions"] == payload["no_of_random_questions"]
    assert data["question_pagination"] == payload["question_pagination"]
    assert data["is_template"] == payload["is_template"]
    assert data["template_id"] == payload["template_id"]
    assert data["created_by_id"] == user.id
    assert "id" in data
    assert "created_date" in data

    created_date = datetime.fromisoformat(data["created_date"])
    assert created_date == created_date_original
    modified_date = datetime.fromisoformat(data["modified_date"])
    assert modified_date != modified_date_original
    assert "modified_date" in data

    assert "tags" in data
    assert len(data["tags"]) == 2
    assert [data["tags"][0]["id"], data["tags"][1]["id"]] == [tag_a.id, tag_b.id]

    assert "question_revisions" in data
    assert len(data["question_revisions"]) == 1
    assert data["question_revisions"][0]["id"] == question_revision_one.id

    assert "states" in data
    assert len(data["states"]) == 2
    assert [data["states"][0]["id"], data["states"][1]["id"]] == [
        stata_a.id,
        state_b.id,
    ]

    # Check test_question_link has the correct question_revision_id
    updated_test_questions = db.exec(
        select(TestQuestion).where(TestQuestion.test_id == test.id)
    ).all()
    assert len(updated_test_questions) == 1
    assert updated_test_questions[0].question_revision_id == question_revision_one.id


def test_visibility_test(
    client: TestClient, db: SessionDep, get_user_superadmin_token: dict[str, str]
) -> None:
    user = create_random_user(db)
    test = Test(
        name=random_lower_string(),
        description=random_lower_string(),
        time_limit=30,
        marks=5,
        completion_message=random_lower_string(),
        start_instructions=random_lower_string(),
        marks_level=None,
        link=random_lower_string(),
        no_of_attempts=1,
        shuffle=False,
        random_questions=False,
        no_of_random_questions=1,
        question_pagination=1,
        is_template=False,
        created_by_id=user.id,
    )
    db.add(test)
    db.commit()

    response = client.patch(
        f"{settings.API_V1_STR}/test/{test.id}",
        params={"is_active": True},
        headers=get_user_superadmin_token,
    )
    data = response.json()
    assert response.status_code == 200
    assert data["is_active"] is True

    response = client.patch(
        f"{settings.API_V1_STR}/test/{test.id}",
        params={"is_active": False},
        headers=get_user_superadmin_token,
    )
    data = response.json()
    assert response.status_code == 200
    assert data["is_active"] is False


def test_delete_test(
    client: TestClient, db: SessionDep, get_user_superadmin_token: dict[str, str]
) -> None:
    (
        user,
        india,
        stata_a,
        state_b,
        organization,
        tag_type,
        tag_a,
        tag_b,
        question_one,
        question_two,
        question_revision_one,
        question_revision_two,
    ) = setup_data(client, db, get_user_superadmin_token)

    test = Test(
        name=random_lower_string(),
        description=random_lower_string(),
        time_limit=30,
        marks=5,
        completion_message=random_lower_string(),
        start_instructions=random_lower_string(),
        marks_level=None,
        link=random_lower_string(),
        no_of_attempts=1,
        shuffle=False,
        random_questions=False,
        no_of_random_questions=1,
        question_pagination=1,
        is_template=False,
        created_by_id=user.id,
    )
    db.add(test)
    db.commit()

    response = client.delete(
        f"{settings.API_V1_STR}/test/{test.id}",
        headers=get_user_superadmin_token,
    )
    assert response.status_code == 200
    data = response.json()
    assert "delete" in data["message"]

    response = client.delete(
        f"{settings.API_V1_STR}/test/{test.id}",
        headers=get_user_superadmin_token,
    )
    assert response.status_code == 404
    assert "id" not in data


def test_get_public_test_info(
    client: TestClient, db: SessionDep, get_user_superadmin_token: dict[str, str]
) -> None:
    """Test the public test endpoint that doesn't require authentication."""
    (
        user,
        india,
        punjab,
        goa,
        organization,
        tag_type,
        tag_hindi,
        tag_marathi,
        question_one,
        question_two,
        question_revision_one,
        question_revision_two,
    ) = setup_data(client, db, get_user_superadmin_token)

    # Create a test
    test = Test(
        name=random_lower_string(),
        description=random_lower_string(),
        time_limit=60,
        marks=100,
        start_instructions="Test instructions",
        link=random_lower_string(),
        created_by_id=user.id,
        is_active=True,
        is_deleted=False,
    )
    db.add(test)
    db.commit()
    db.refresh(test)

    # Add questions to test
    test_question_one = TestQuestion(
        test_id=test.id, question_revision_id=question_revision_one.id
    )
    test_question_two = TestQuestion(
        test_id=test.id, question_revision_id=question_revision_two.id
    )
    db.add_all([test_question_one, test_question_two])
    db.commit()

    # Test public endpoint - no authentication required, uses link UUID
    response = client.get(f"{settings.API_V1_STR}/test/public/{test.link}")
    data = response.json()

    assert response.status_code == 200
    assert data["id"] == test.id
    assert data["name"] == test.name
    assert data["description"] == test.description
    assert data["time_limit"] == test.time_limit
    assert data["start_instructions"] == test.start_instructions
    assert data["total_questions"] == 2  # We added 2 questions


def test_get_public_test_info_inactive(client: TestClient, db: SessionDep) -> None:
    """Test that inactive tests are not accessible via public endpoint."""
    user = create_random_user(db)

    test = Test(
        name=random_lower_string(),
        description=random_lower_string(),
        created_by_id=user.id,
        is_active=False,  # Inactive test
        is_deleted=False,
        link=random_lower_string(),
    )
    db.add(test)
    db.commit()

    response = client.get(f"{settings.API_V1_STR}/test/public/{test.link}")
    assert response.status_code == 404
    assert "Test not found or not active" in response.json()["detail"]


def test_get_public_test_info_deleted(client: TestClient, db: SessionDep) -> None:
    """Test that deleted tests are not accessible via public endpoint."""
    user = create_random_user(db)

    test = Test(
        name=random_lower_string(),
        description=random_lower_string(),
        created_by_id=user.id,
        is_active=True,
        is_deleted=True,  # Deleted test
        link=random_lower_string(),
    )
    db.add(test)
    db.commit()

    response = client.get(f"{settings.API_V1_STR}/test/public/{test.link}")
    assert response.status_code == 404
    assert "Test not found or not active" in response.json()["detail"]


def test_get_time_before_test_start_public(client: TestClient, db: SessionDep) -> None:
    fake_current_time = datetime(2024, 5, 24, 10, 0, 0)  # Fixed time for testing
    with patch("app.api.routes.test.get_current_time", return_value=fake_current_time):
        future_start_time = fake_current_time + timedelta(
            minutes=10
        )  # 10 minutes from now``
        test = Test(
            name="Public Start Timer Test",
            link="public-test-uuid",
            is_active=True,
            is_deleted=False,
            start_time=future_start_time,
            created_by_id=create_random_user(db).id,
        )
        db.add(test)
        db.commit()
        db.refresh(test)
        response = client.get(
            f"{settings.API_V1_STR}/test/public/time_left/{test.link}"
        )
        assert response.status_code == 200
        data = response.json()
        assert "time_left" in data
        time_left = data["time_left"]
        assert isinstance(time_left, int)
        assert time_left == 600


def test_public_timer_when_test_already_started(
    client: TestClient, db: SessionDep
) -> None:
    fake_current_time = datetime(2024, 5, 24, 11, 0, 0)  # Fixed time for testing
    with patch("app.api.routes.test.get_current_time", return_value=fake_current_time):
        test = Test(
            name="Public Start Timer Test",
            link="public-test-uuid1",
            is_active=True,
            is_deleted=False,
            start_time=datetime(2024, 5, 24, 9, 0, 0),
            end_time=fake_current_time + timedelta(days=1),
            created_by_id=create_random_user(db).id,
        )
        db.add(test)
        db.commit()
        db.refresh(test)
        response = client.get(
            f"{settings.API_V1_STR}/test/public/time_left/{test.link}"
        )
        assert response.status_code == 200
        data = response.json()
        assert "time_left" in data
        assert data["time_left"] == 0


def test_public_timer_test_not_found_or_not_active(
    client: TestClient, db: SessionDep
) -> None:
    fake_current_time = datetime(2024, 5, 24, 11, 0, 0)  # Fixed time for testing
    with patch("app.api.routes.test.get_current_time", return_value=fake_current_time):
        response = client.get(
            f"{settings.API_V1_STR}/test/public/time_left/nonexistent-test-link"
        )
        assert response.status_code == 404
        assert response.json()["detail"] == "Test not found or not active"
        user = create_random_user(db)
        deleted_test = Test(
            name="Deleted Test",
            link="deleted-test-link",
            start_time=fake_current_time + timedelta(minutes=10),
            end_time=fake_current_time + timedelta(hours=2),
            time_limit=60,
            is_active=True,
            is_deleted=True,  # Marked as deleted
            created_by_id=user.id,
        )
        db.add(deleted_test)
        db.commit()
        response = client.get(
            f"{settings.API_V1_STR}/test/public/time_left/{deleted_test.link}"
        )
        assert response.status_code == 404
        assert response.json()["detail"] == "Test not found or not active"


def test_public_timer_returns_zero_if_start_time_none(
    client: TestClient, db: SessionDep
) -> None:
    test = Test(
        name="Test with no start time",
        link="test-no-start-time",
        is_active=True,
        is_deleted=False,
        start_time=None,  # This is the key for this test
        created_by_id=create_random_user(db).id,
    )
    db.add(test)
    db.commit()
    db.refresh(test)
    response = client.get(f"{settings.API_V1_STR}/test/public/time_left/{test.link}")
    assert response.status_code == 200
    data = response.json()
    assert data == {"time_left": 0}


def test_get_inactive_tests_not_listed(
    client: TestClient, get_user_superadmin_token: dict[str, str]
) -> None:
    payload = {
        "name": random_lower_string(),
        "description": random_lower_string(),
        "time_limit": 30,
        "marks": 15,
        "completion_message": random_lower_string(),
        "start_instructions": random_lower_string(),
        "no_of_attempts": 1,
        "shuffle": False,
        "random_questions": False,
        "no_of_random_questions": 4,
        "question_pagination": 1,
        "is_template": False,
        "is_active": False,
    }

    response = client.post(
        f"{settings.API_V1_STR}/test/",
        json=payload,
        headers=get_user_superadmin_token,
    )
    data = response.json()
    test_id = data["id"]
    assert data["is_active"] is False

    response = client.get(
        f"{settings.API_V1_STR}/test/",
        headers=get_user_superadmin_token,
    )
    data = response.json()

    assert response.status_code == 200
<<<<<<< HEAD
    assert all(item["id"] != test.id for item in data)


def test_get_test_by_filter_case_insensitive_name(
    client: TestClient, db: SessionDep, get_user_superadmin_token: dict[str, str]
) -> None:
    user = create_random_user(db)
    test_1 = Test(
        name="python test",
        created_by_id=user.id,
        link=random_lower_string(),
        no_of_random_questions=1,
    )

    test_2 = Test(
        name="PyThon advanced test",
        created_by_id=user.id,
        link=random_lower_string(),
        no_of_random_questions=1,
    )

    test_3 = Test(
        name=" beginner test PYTHON",
        created_by_id=user.id,
        link=random_lower_string(),
        no_of_random_questions=1,
    )

    db.add_all([test_1, test_2, test_3])
    db.commit()
    db.refresh(test_1)
    db.refresh(test_2)
    db.refresh(test_3)

    response = client.get(
        f"{settings.API_V1_STR}/test/?name=python",
        headers=get_user_superadmin_token,
    )

    assert response.status_code == 200
    data = response.json()
    assert len(data) == 3

    response = client.get(
        f"{settings.API_V1_STR}/test/",
        headers=get_user_superadmin_token,
    )

    assert response.status_code == 200
    data = response.json()
    assert len(data) >= 3

    response = client.get(
        f"{settings.API_V1_STR}/test/?name=PYTHON",
        headers=get_user_superadmin_token,
    )
    assert response.status_code == 200
    data = response.json()
    assert len(data) == 3


def test_get_tests_by_tags_filter(
    client: TestClient, db: SessionDep, get_user_superadmin_token: dict[str, str]
) -> None:
    user = create_random_user(db)
    db.refresh(user)
    tag_type = TagType(
        name="Skill Category",
        description="Example tag type",
        organization_id=user.organization_id,
        created_by_id=user.id,
    )
    db.add(tag_type)
    db.commit()
    db.refresh(tag_type)
    tag_1 = Tag(
        name="aptitude",
        organization_id=user.organization_id,
        created_by_id=user.id,
        tag_type_id=tag_type.id,
    )
    tag_2 = Tag(
        name="logic",
        organization_id=user.organization_id,
        created_by_id=user.id,
        tag_type_id=tag_type.id,
    )
    tag_3 = Tag(
        name="english",
        organization_id=user.organization_id,
        created_by_id=user.id,
        tag_type_id=tag_type.id,
    )
    db.add_all([tag_1, tag_2, tag_3])
    db.commit()
    test_1 = Test(
        name="test with aptitude tag",
        created_by_id=user.id,
        link=random_lower_string(),
        no_of_random_questions=1,
    )
    test_2 = Test(
        name="test with logic tag",
        created_by_id=user.id,
        link=random_lower_string(),
        no_of_random_questions=1,
    )
    test_3 = Test(
        name="test with english tag",
        created_by_id=user.id,
        link=random_lower_string(),
        no_of_random_questions=1,
    )
    test_4 = Test(
        name="another aptitude test",
        created_by_id=user.id,
        link=random_lower_string(),
        no_of_random_questions=1,
    )
    test_5 = Test(
        name="test with logic and english",
        created_by_id=user.id,
        link=random_lower_string(),
        no_of_random_questions=1,
    )
    db.add_all([test_1, test_2, test_3, test_4, test_5])
    db.commit()
    db.refresh(test_1)
    db.refresh(test_2)
    db.refresh(test_3)
    test_tag_link_1 = TestTag(test_id=test_1.id, tag_id=tag_1.id)
    test_tag_link_2 = TestTag(test_id=test_2.id, tag_id=tag_2.id)
    test_tag_link_3 = TestTag(test_id=test_3.id, tag_id=tag_3.id)
    test_tag_link_4 = TestTag(test_id=test_4.id, tag_id=tag_1.id)
    test_tag_link_5 = TestTag(test_id=test_5.id, tag_id=tag_2.id)
    test_tag_link_6 = TestTag(test_id=test_5.id, tag_id=tag_3.id)

    db.add_all(
        [
            test_tag_link_1,
            test_tag_link_2,
            test_tag_link_3,
            test_tag_link_4,
            test_tag_link_5,
            test_tag_link_6,
        ]
    )
    db.commit()
    response = client.get(
        f"{settings.API_V1_STR}/test/?tags_param=aptitude",
        headers=get_user_superadmin_token,
    )
    assert response.status_code == 200
    data = response.json()
    assert len(data) == 2
    assert {test["id"] for test in data} == {test_1.id, test_4.id}
    response = client.get(
        f"{settings.API_V1_STR}/test/?tags_param=logic",
        headers=get_user_superadmin_token,
    )
    assert response.status_code == 200
    data = response.json()
    assert len(data) == 2
    assert {test["id"] for test in data} == {test_2.id, test_5.id}
    response = client.get(
        f"{settings.API_V1_STR}/test/?tags_param=english",
        headers=get_user_superadmin_token,
    )
    assert response.status_code == 200
    data = response.json()
    assert len(data) == 2
    assert {test["id"] for test in data} == {test_3.id, test_5.id}
    response = client.get(
        f"{settings.API_V1_STR}/test/?tags_param=logic&tags_param=english",
        headers=get_user_superadmin_token,
    )
    assert response.status_code == 200
    data = response.json()
    assert len(data) == 3


def test_get_tests_by_state_filter(
    client: TestClient, db: SessionDep, get_user_superadmin_token: dict[str, str]
) -> None:
    user = create_random_user(db)
    db.refresh(user)
    country = Country(name="India", is_active=True)
    db.add(country)
    db.commit()
    db.refresh(country)
    state_1 = State(name="Maharashtra", is_active=True, country_id=country.id)
    state_2 = State(name="Karnataka", is_active=True, country_id=country.id)
    db.add_all([state_1, state_2])
    db.commit()
    db.refresh(state_1)
    db.refresh(state_2)
    test_1 = Test(
        name="test for Maharashtra",
        created_by_id=user.id,
        link=random_lower_string(),
        no_of_random_questions=1,
    )
    test_2 = Test(
        name="test for Karnataka",
        created_by_id=user.id,
        link=random_lower_string(),
        no_of_random_questions=1,
    )
    test_3 = Test(
        name="test for both states",
        created_by_id=user.id,
        link=random_lower_string(),
        no_of_random_questions=1,
    )
    db.add_all([test_1, test_2, test_3])
    db.commit()
    db.refresh(test_1)
    db.refresh(test_2)
    db.refresh(test_3)
    test_state_1 = TestState(test_id=test_1.id, state_id=state_1.id)
    test_state_2 = TestState(test_id=test_2.id, state_id=state_2.id)
    test_state_3a = TestState(test_id=test_3.id, state_id=state_1.id)
    test_state_3b = TestState(test_id=test_3.id, state_id=state_2.id)
    db.add_all([test_state_1, test_state_2, test_state_3a, test_state_3b])
    db.commit()
    response = client.get(
        f"{settings.API_V1_STR}/test/?states_param={state_1.id}",
        headers=get_user_superadmin_token,
    )
    assert response.status_code == 200
    data = response.json()
    assert len(data) == 2
    assert {test["id"] for test in data} == {test_1.id, test_3.id}
    response = client.get(
        f"{settings.API_V1_STR}/test/?states_param={state_2.id}",
        headers=get_user_superadmin_token,
    )
    assert response.status_code == 200
    data = response.json()
    assert len(data) == 2
    assert {test["id"] for test in data} == {test_2.id, test_3.id}
    response = client.get(
        f"{settings.API_V1_STR}/test/?states_param={state_1.id}&states_param={state_2.id}",
        headers=get_user_superadmin_token,
    )
    assert response.status_code == 200
    data = response.json()
    assert len(data) == 3
    assert {test["id"] for test in data} == {test_1.id, test_2.id, test_3.id}


def test_get_tests_by_combined_name_tag_state_filter(
    client: TestClient, db: SessionDep, get_user_superadmin_token: dict[str, str]
) -> None:
    user = create_random_user(db)
    db.refresh(user)
    country = Country(name="India", is_active=True)
    db.add(country)
    db.commit()
    db.refresh(country)
    state = State(name="Maharashtra", is_active=True, country_id=country.id)
    db.add(state)
    db.commit()
    db.refresh(state)
    tag_type = TagType(
        name="Skill Type",
        description="type",
        organization_id=user.organization_id,
        created_by_id=user.id,
    )
    db.add(tag_type)
    db.commit()
    db.refresh(tag_type)
    tag = Tag(
        name="aptitude",
        organization_id=user.organization_id,
        created_by_id=user.id,
        tag_type_id=tag_type.id,
    )
    db.add(tag)
    db.commit()
    db.refresh(tag)
    test_1 = Test(
        name="Python Aptitude Test",
        created_by_id=user.id,
        link=random_lower_string(),
        no_of_random_questions=1,
    )
    db.add(test_1)
    db.commit()
    db.refresh(test_1)
    db.add_all(
        [
            TestTag(test_id=test_1.id, tag_id=tag.id),
            TestState(test_id=test_1.id, state_id=state.id),
        ]
    )
    db.commit()
    test_2 = Test(
        name="Java Test",
        created_by_id=user.id,
        link=random_lower_string(),
        no_of_random_questions=1,
    )
    db.add(test_2)
    db.commit()
    response = client.get(
        f"{settings.API_V1_STR}/test/?name=python&tags_param=aptitude&states_param={state.id}",
        headers=get_user_superadmin_token,
    )
    assert response.status_code == 200
    data = response.json()
    assert len(data) == 1
    assert data[0]["id"] == test_1.id
=======
    assert all(item["id"] != test_id for item in data)
>>>>>>> 6db5cab2
<|MERGE_RESOLUTION|>--- conflicted
+++ resolved
@@ -2414,7 +2414,7 @@
     data = response.json()
 
     assert response.status_code == 200
-<<<<<<< HEAD
+
     assert all(item["id"] != test.id for item in data)
 
 
@@ -2729,6 +2729,3 @@
     data = response.json()
     assert len(data) == 1
     assert data[0]["id"] == test_1.id
-=======
-    assert all(item["id"] != test_id for item in data)
->>>>>>> 6db5cab2
