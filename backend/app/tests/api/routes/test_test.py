--- conflicted
+++ resolved
@@ -2414,8 +2414,7 @@
     data = response.json()
 
     assert response.status_code == 200
-<<<<<<< HEAD
-    assert all(item["id"] != test.id for item in data)
+    assert all(item["id"] != test_id for item in data)
 
 
 def test_clone_test(
@@ -2474,7 +2473,7 @@
     assert data["states"][0]["id"] == state.id
     assert len(data["question_revisions"]) == 1
     assert data["question_revisions"][0]["id"] == question_revision.id
-
+    
 
 def test_clone_soft_deleted_test(
     client: TestClient, db: SessionDep, get_user_superadmin_token: dict[str, str]
@@ -2551,6 +2550,4 @@
     assert data["is_template"] is True
     assert data["name"].startswith("Copy of ")
     assert data.get("link") is None
-=======
-    assert all(item["id"] != test_id for item in data)
->>>>>>> 6db5cab2
+   
