import uuid
from datetime import datetime, timedelta
from typing import Any
from unittest.mock import patch

from fastapi import status
from fastapi.testclient import TestClient
from sqlmodel import select

from app.api.deps import SessionDep
from app.api.routes.utils import get_current_time
from app.core.config import settings
from app.models import (
    Country,
    Organization,
    Question,
    QuestionRevision,
    State,
    Tag,
    TagType,
    Test,
    TestQuestion,
    TestState,
    TestTag,
    User,
)
from app.models.candidate import Candidate, CandidateTest, CandidateTestAnswer
from app.models.location import District
from app.models.question import QuestionType
from app.models.test import TestDistrict
from app.tests.utils.location import create_random_state
from app.tests.utils.organization import (
    create_random_organization,
)
from app.tests.utils.question_revisions import create_random_question_revision
from app.tests.utils.tag import create_random_tag
from app.tests.utils.user import create_random_user, get_current_user_data
from app.tests.utils.utils import assert_paginated_response, random_lower_string


def setup_data(
    client: TestClient, db: SessionDep, get_user_superadmin_token: dict[str, str]
) -> Any:
    user_data = get_current_user_data(client, get_user_superadmin_token)
    user_id = user_data["id"]

    user = db.get(User, user_id)
    india = Country(name=random_lower_string())
    db.add(india)
    db.commit()
    stata_a = State(name=random_lower_string(), country_id=india.id)
    db.add(stata_a)
    state_b = State(name=random_lower_string(), country_id=india.id)
    db.add(state_b)
    db.commit()

    organization = Organization(name=random_lower_string())
    db.add(organization)
    db.commit()

    tag_type = TagType(
        name=random_lower_string(),
        organization_id=organization.id,
        created_by_id=user_id,
    )
    db.add(tag_type)
    db.commit()

    tag_a = Tag(
        name=random_lower_string(),
        created_by_id=user_id,
        tag_type_id=tag_type.id,
        organization_id=organization.id,
    )

    tag_b = Tag(
        name=random_lower_string(),
        created_by_id=user_id,
        tag_type_id=tag_type.id,
        organization_id=organization.id,
    )
    db.add(tag_a)
    db.add(tag_b)
    db.commit()

    org = Organization(name=random_lower_string())
    db.add(org)
    db.commit()
    db.refresh(org)

    # Create questions with revisions
    question_one = Question(organization_id=org.id)
    question_two = Question(organization_id=org.id)
    db.add(question_one)
    db.add(question_two)
    db.commit()
    # db.flush()

    # Create question revisions
    question_revision_one = QuestionRevision(
        question_id=question_one.id,
        created_by_id=user_id,
        question_text="What is the size of Sun",
        question_type=QuestionType.single_choice,
        options=[
            {"id": 1, "key": "A", "value": "Option 1"},
            {"id": 2, "key": "B", "value": "Option 2"},
        ],
        correct_answer=[1],
    )

    question_revision_two = QuestionRevision(
        question_id=question_two.id,
        created_by_id=user_id,
        question_text="What is the speed of light",
        question_type=QuestionType.single_choice,
        options=[
            {"id": 1, "key": "A", "value": "Option 1"},
            {"id": 2, "key": "B", "value": "Option 2"},
        ],
        correct_answer=[1],
    )

    db.add(question_revision_one)
    db.add(question_revision_two)
    db.commit()
    db.flush()

    # Set last_revision_id on questions
    question_one.last_revision_id = question_revision_one.id
    question_two.last_revision_id = question_revision_two.id
    db.commit()
    db.refresh(question_one)
    db.refresh(question_two)
    db.refresh(question_revision_one)
    db.refresh(question_revision_two)

    return (
        user,
        india,
        stata_a,
        state_b,
        organization,
        tag_type,
        tag_a,
        tag_b,
        question_one,
        question_two,
        question_revision_one,
        question_revision_two,
    )


def test_create_test(
    client: TestClient, db: SessionDep, get_user_superadmin_token: dict[str, str]
) -> None:
    (
        user,
        india,
        punjab,
        goa,
        organization,
        tag_type,
        tag_hindi,
        tag_marathi,
        question_one,
        question_two,
        question_revision_one,
        question_revision_two,
    ) = setup_data(client, db, get_user_superadmin_token)
    user_data = get_current_user_data(client, get_user_superadmin_token)
    user_id = user_data["id"]

    district_a = District(name=random_lower_string(), state_id=punjab.id)
    db.add(district_a)
    db.commit()

    payload = {
        "name": random_lower_string(),
        "description": random_lower_string(),
        "time_limit": 2,
        "marks": 3,
        "completion_message": random_lower_string(),
        "start_instructions": random_lower_string(),
        "link": random_lower_string(),
        "no_of_attempts": 1,
        "shuffle": False,
        "random_questions": False,
        "no_of_random_questions": 4,
        "question_pagination": 1,
        "is_template": False,
        "tag_ids": [tag_hindi.id, tag_marathi.id],
        "question_revision_ids": [question_revision_one.id, question_revision_two.id],
        "state_ids": [punjab.id],
        "district_ids": [district_a.id],
    }

    response = client.post(
        f"{settings.API_V1_STR}/test/",
        json=payload,
        headers=get_user_superadmin_token,
    )
    data = response.json()
    assert response.status_code == 200
    assert data["name"] == payload["name"]
    assert data["description"] == payload["description"]
    assert data["time_limit"] == payload["time_limit"]
    assert data["marks"] == payload["marks"]
    assert data["completion_message"] == payload["completion_message"]
    assert data["start_instructions"] == payload["start_instructions"]
    assert data["marks_level"] == "question"
    assert data["link"] == payload["link"]
    assert data["no_of_attempts"] == payload["no_of_attempts"]
    assert data["shuffle"] == payload["shuffle"]
    assert data["random_questions"] == payload["random_questions"]
    assert data["no_of_random_questions"] == payload["no_of_random_questions"]
    assert data["question_pagination"] == payload["question_pagination"]
    assert data["is_template"] == payload["is_template"]
    assert data["created_by_id"] == user_id
    assert len(data["districts"]) == 1
    assert "id" in data
    assert "created_date" in data
    assert "modified_date" in data
    assert "tags" in data
    assert len(data["tags"]) == 2
    assert [data["tags"][0]["name"], data["tags"][1]["name"]] == [
        tag_hindi.name,
        tag_marathi.name,
    ]

    test_tag_link = db.exec(select(TestTag).where(TestTag.test_id == data["id"])).all()

    assert test_tag_link[0].tag_id == tag_hindi.id
    assert test_tag_link[1].tag_id == tag_marathi.id

    test_question_link = db.exec(
        select(TestQuestion).where(TestQuestion.test_id == data["id"])
    ).all()

    # Verify the test_question_link has the question_revision_id
    assert test_question_link[0].question_revision_id == question_revision_one.id
    assert test_question_link[1].question_revision_id == question_revision_two.id

    sample_test = Test(
        name=random_lower_string(),
        description=random_lower_string(),
        time_limit=5,
        marks=10,
        completion_message=random_lower_string(),
        start_instructions=random_lower_string(),
        marks_level=None,
        link=random_lower_string(),
        no_of_attempts=1,
        shuffle=False,
        random_questions=False,
        no_of_random_questions=2,
        question_pagination=1,
        is_template=True,
        created_by_id=user_id,
    )
    db.add(sample_test)
    db.commit()

    marathi_test_name = random_lower_string()
    marathi_test_description = random_lower_string()

    payload = {
        "name": marathi_test_name,
        "description": marathi_test_description,
        "time_limit": 10,
        "marks": 3,
        "completion_message": "Congratulations!!",
        "start_instructions": "Please keep your mobile phones away",
        "link": "string",
        "no_of_attempts": 1,
        "shuffle": False,
        "random_questions": False,
        "no_of_random_questions": 4,
        "question_pagination": 1,
        "is_template": False,
        "template_id": sample_test.id,
        "tag_ids": [tag_hindi.id, tag_marathi.id],
        "question_revision_ids": [question_revision_one.id, question_revision_two.id],
        "state_ids": [punjab.id, goa.id],
    }
    response = client.post(
        f"{settings.API_V1_STR}/test/",
        json=payload,
        headers=get_user_superadmin_token,
    )
    data = response.json()
    assert response.status_code == 200
    assert data["name"] == payload["name"]
    assert data["description"] == payload["description"]
    assert data["time_limit"] == payload["time_limit"]
    assert data["marks"] == payload["marks"]
    assert data["completion_message"] == payload["completion_message"]
    assert data["start_instructions"] == payload["start_instructions"]
    assert data["marks_level"] == "question"
    assert data["link"] == payload["link"]
    assert data["no_of_attempts"] == payload["no_of_attempts"]
    assert data["shuffle"] == payload["shuffle"]
    assert data["random_questions"] == payload["random_questions"]
    assert data["no_of_random_questions"] == payload["no_of_random_questions"]
    assert data["question_pagination"] == payload["question_pagination"]
    assert data["is_template"] == payload["is_template"]
    assert data["template_id"] == payload["template_id"]
    assert data["created_by_id"] == user_id
    assert "id" in data
    assert "created_date" in data
    assert "modified_date" in data
    assert "tags" in data
    assert "states" in data
    assert len(data["tags"]) == 2
    assert len(data["states"]) == 2
    assert len(data["question_revisions"]) == 2

    test_tag_link = db.exec(select(TestTag).where(TestTag.test_id == data["id"])).all()

    assert test_tag_link[0].tag_id == tag_hindi.id
    assert test_tag_link[1].tag_id == tag_marathi.id

    test_question_link = db.exec(
        select(TestQuestion).where(TestQuestion.test_id == data["id"])
    ).all()

    # Verify the test_question_link has the question_revision_id
    assert test_question_link[0].question_revision_id == question_revision_one.id
    assert test_question_link[1].question_revision_id == question_revision_two.id

    payload = {
        "name": random_lower_string(),
        "description": random_lower_string(),
        "time_limit": 10,
        "marks": 3,
        "completion_message": random_lower_string(),
        "start_instructions": random_lower_string(),
        "link": "string",
        "no_of_attempts": 1,
        "shuffle": False,
        "random_questions": False,
        "no_of_random_questions": 4,
        "question_pagination": 1,
        "is_template": False,
        "template_id": sample_test.id,
    }

    response = client.post(
        f"{settings.API_V1_STR}/test/",
        json=payload,
        headers=get_user_superadmin_token,
    )

    data = response.json()
    assert response.status_code == 200
    assert data["name"] == payload["name"]
    assert data["description"] == payload["description"]
    assert data["time_limit"] == payload["time_limit"]
    assert data["marks"] == payload["marks"]
    assert data["completion_message"] == payload["completion_message"]
    assert data["start_instructions"] == payload["start_instructions"]
    assert data["marks_level"] == "question"
    assert data["link"] == payload["link"]
    assert data["no_of_attempts"] == payload["no_of_attempts"]
    assert data["shuffle"] == payload["shuffle"]
    assert data["random_questions"] == payload["random_questions"]
    assert data["no_of_random_questions"] == payload["no_of_random_questions"]
    assert data["question_pagination"] == payload["question_pagination"]
    assert data["is_template"] == payload["is_template"]
    assert data["template_id"] == sample_test.id
    assert data["created_by_id"] == user_id
    assert "id" in data
    assert "created_date" in data
    assert "modified_date" in data
    assert "tags" in data
    assert "question_revisions" in data
    assert len(data["tags"]) == 0
    assert len(data["question_revisions"]) == 0
    assert len(data["states"]) == 0

    test_tag_link = db.exec(select(TestTag).where(TestTag.test_id == data["id"])).all()

    assert test_tag_link == []

    test_question_link = db.exec(
        select(TestQuestion).where(TestQuestion.test_id == data["id"])
    ).all()

    assert test_question_link == []


def test_create_test_random_question_field(
    client: TestClient, db: SessionDep, get_user_superadmin_token: dict[str, str]
) -> None:
    user = create_random_user(db)

    payload = {
        "name": random_lower_string(),
        "created_by_id": user.id,
        "link": random_lower_string(),
        "random_questions": False,
    }

    response = client.post(
        f"{settings.API_V1_STR}/test/",
        json=payload,
        headers=get_user_superadmin_token,
    )
    assert response.status_code == 200

    payload = {
        "name": random_lower_string(),
        "created_by_id": user.id,
        "link": random_lower_string(),
        "random_questions": True,
        "no_of_random_questions": 0,
    }

    response = client.post(
        f"{settings.API_V1_STR}/test/",
        json=payload,
        headers=get_user_superadmin_token,
    )
    assert response.status_code == status.HTTP_400_BAD_REQUEST

    payload = {
        "name": random_lower_string(),
        "created_by_id": user.id,
        "link": random_lower_string(),
        "random_questions": True,
        "no_of_random_questions": None,
    }

    response = client.post(
        f"{settings.API_V1_STR}/test/",
        json=payload,
        headers=get_user_superadmin_token,
    )
    assert response.status_code == status.HTTP_400_BAD_REQUEST

    payload = {
        "name": random_lower_string(),
        "created_by_id": user.id,
        "link": random_lower_string(),
        "random_questions": True,
    }

    response = client.post(
        f"{settings.API_V1_STR}/test/",
        json=payload,
        headers=get_user_superadmin_token,
    )
    assert response.status_code == status.HTTP_400_BAD_REQUEST


def test_create_test_auto_generate_link_uuid(
    client: TestClient, db: SessionDep, get_user_superadmin_token: dict[str, str]
) -> None:
    """Test that a UUID is auto-generated for the link field when not provided."""
    user = create_random_user(db)

    # Test 1: Create test without providing link field
    payload = {
        "name": random_lower_string(),
        "created_by_id": user.id,
        # No link field provided
    }

    response = client.post(
        f"{settings.API_V1_STR}/test/",
        json=payload,
        headers=get_user_superadmin_token,
    )
    data = response.json()

    assert response.status_code == 200
    assert "link" in data
    assert data["link"] is not None
    assert len(data["link"]) == 36  # UUID length

    # Verify it's a valid UUID format
    import uuid

    try:
        uuid.UUID(data["link"])
        uuid_is_valid = True
    except ValueError:
        uuid_is_valid = False
    assert uuid_is_valid

    # Test 2: Create test with empty string link field
    payload = {
        "name": random_lower_string(),
        "created_by_id": user.id,
        "link": "",  # Empty string
    }

    response = client.post(
        f"{settings.API_V1_STR}/test/",
        json=payload,
        headers=get_user_superadmin_token,
    )
    data = response.json()

    assert response.status_code == 200
    assert "link" in data
    assert data["link"] is not None
    assert len(data["link"]) == 36  # UUID length

    # Verify it's a valid UUID format
    try:
        uuid.UUID(data["link"])
        uuid_is_valid = True
    except ValueError:
        uuid_is_valid = False
    assert uuid_is_valid

    # Test 3: Create test with provided link field (should not be overridden)
    custom_link = "my-custom-test-link"
    payload = {
        "name": random_lower_string(),
        "created_by_id": user.id,
        "link": custom_link,
    }

    response = client.post(
        f"{settings.API_V1_STR}/test/",
        json=payload,
        headers=get_user_superadmin_token,
    )
    data = response.json()

    assert response.status_code == 200
    assert data["link"] == custom_link  # Should preserve custom link


def test_get_tests(
    client: TestClient, db: SessionDep, get_user_superadmin_token: dict[str, str]
) -> None:
    (
        user,
        india,
        state_a,
        state_b,
        organization,
        tag_type,
        tag_a,
        tag_b,
        question_one,
        question_two,
        question_revision_one,
        question_revision_two,
    ) = setup_data(client, db, get_user_superadmin_token)
    district = District(name=random_lower_string(), state_id=state_a.id)
    db.add(district)
    db.commit()
    db.refresh(district)
    test = Test(
        name=random_lower_string(),
        description=random_lower_string(),
        time_limit=5,
        marks=10,
        completion_message=random_lower_string(),
        start_instructions=random_lower_string(),
        marks_level=None,
        link=random_lower_string(),
        no_of_attempts=1,
        shuffle=False,
        random_questions=False,
        no_of_random_questions=2,
        question_pagination=1,
        is_template=True,
        created_by_id=user.id,
    )
    db.add(test)
    db.commit()

    test_tag_link = TestTag(test_id=test.id, tag_id=tag_a.id)
    db.add(test_tag_link)

    test_question_link = TestQuestion(
        test_id=test.id, question_revision_id=question_revision_one.id
    )
    db.add(test_question_link)

    test_state_link = TestState(test_id=test.id, state_id=state_a.id)
    db.add(test_state_link)
    test_district_link = TestDistrict(test_id=test.id, district_id=district.id)
    db.add(test_district_link)
    db.commit()

    get_response = client.get(
        f"{settings.API_V1_STR}/test/",
        headers=get_user_superadmin_token,
    )
    response = get_response.json()
    data = response["items"]
    assert_paginated_response(get_response, min_expected_total=1)

    assert any(item["name"] == test.name for item in data)
    assert any(item["description"] == test.description for item in data)
    assert any(item["time_limit"] == test.time_limit for item in data)
    assert any(item["marks"] == test.marks for item in data)
    assert any(item["completion_message"] == test.completion_message for item in data)
    assert any(item["start_instructions"] == test.start_instructions for item in data)
    assert any(item["marks_level"] == test.marks_level for item in data)
    assert any(item["link"] == test.link for item in data)
    assert any(item["no_of_attempts"] == test.no_of_attempts for item in data)
    assert any(item["shuffle"] == test.shuffle for item in data)
    assert any(item["random_questions"] == test.random_questions for item in data)
    assert any(
        item["no_of_random_questions"] == test.no_of_random_questions for item in data
    )
    assert any(item["question_pagination"] == test.question_pagination for item in data)
    assert any(item["is_template"] == test.is_template for item in data)
    assert any(item["created_by_id"] == test.created_by_id for item in data)

    assert any(
        len(item["tags"]) == 1 and item["tags"][0]["id"] == tag_a.id for item in data
    )
    assert any(
        len(item["states"]) == 1 and item["states"][0]["id"] == state_a.id
        for item in data
    )
    assert any(
        len(item["districts"]) == 1 and item["districts"][0]["id"] == district.id
        for item in data
    )


def test_get_test_by_filter_name(
    client: TestClient, db: SessionDep, get_user_superadmin_token: dict[str, str]
) -> None:
    user_data = get_current_user_data(client, get_user_superadmin_token)
    org_id = user_data["organization_id"]
    user = create_random_user(db, organization_id=org_id)
    test_name_1 = random_lower_string()
    test_name_2 = random_lower_string()
    test_1 = Test(
        name=random_lower_string() + test_name_1 + random_lower_string(),
        created_by_id=user.id,
        link=random_lower_string(),
        no_of_random_questions=1,
    )

    test_2 = Test(
        name=test_name_2,
        created_by_id=user.id,
        link=random_lower_string(),
        no_of_random_questions=1,
    )

    test_3 = Test(
        name=random_lower_string() + test_name_1 + random_lower_string(),
        created_by_id=user.id,
        link=random_lower_string(),
        no_of_random_questions=1,
    )

    db.add_all([test_1, test_2, test_3])
    db.commit()
    db.refresh(test_1)
    db.refresh(test_2)
    db.refresh(test_3)

    response = client.get(
        f"{settings.API_V1_STR}/test/?name={test_name_1}",
        headers=get_user_superadmin_token,
    )

    assert_paginated_response(response, expected_total=2)

    response = client.get(
        f"{settings.API_V1_STR}/test/",
        headers=get_user_superadmin_token,
    )

    assert response.status_code == 200
    assert_paginated_response(response, min_expected_total=3)

    response = client.get(
        f"{settings.API_V1_STR}/test/?name={test_name_2}",
        headers=get_user_superadmin_token,
    )

    assert response.status_code == 200
    assert_paginated_response(response)


def test_get_test_by_filter_description(
    client: TestClient, db: SessionDep, get_user_superadmin_token: dict[str, str]
) -> None:
    user_data = get_current_user_data(client, get_user_superadmin_token)
    org_id = user_data["organization_id"]
    user = create_random_user(db, organization_id=org_id)
    random_text_1 = random_lower_string()
    random_text_2 = random_lower_string()
    test_1 = Test(
        name=random_lower_string(),
        description=random_text_1,
        created_by_id=user.id,
        link=random_lower_string(),
        no_of_random_questions=1,
    )

    test_2 = Test(
        name=random_lower_string(),
        description=random_lower_string() + random_text_1 + random_lower_string(),
        created_by_id=user.id,
        link=random_lower_string(),
        no_of_random_questions=1,
    )

    test_3 = Test(
        name=random_lower_string(),
        description=random_text_2,
        created_by_id=user.id,
        link=random_lower_string(),
        no_of_random_questions=1,
    )

    db.add_all([test_1, test_2, test_3])
    db.commit()
    db.refresh(test_1)
    db.refresh(test_2)
    db.refresh(test_3)

    response = client.get(
        f"{settings.API_V1_STR}/test/?description={random_text_1}",
        headers=get_user_superadmin_token,
    )

    assert_paginated_response(response, expected_total=2)

    response = client.get(
        f"{settings.API_V1_STR}/test/",
        headers=get_user_superadmin_token,
    )

    assert_paginated_response(response, min_expected_total=3)

    response = client.get(
        f"{settings.API_V1_STR}/test/?description={random_text_2}",
        headers=get_user_superadmin_token,
    )

    assert_paginated_response(response, expected_total=1)


def test_get_test_by_filter_start_time(
    client: TestClient, db: SessionDep, get_user_superadmin_token: dict[str, str]
) -> None:
    user_data = get_current_user_data(client, get_user_superadmin_token)
    org_id = user_data["organization_id"]
    user = create_random_user(db, organization_id=org_id)

    test_1 = Test(
        name=random_lower_string(),
        description=random_lower_string(),
        created_by_id=user.id,
        link=random_lower_string(),
        no_of_random_questions=1,
        start_time=datetime(2025, 7, 25, 10, 30),
    )
    test_2 = Test(
        name=random_lower_string(),
        description=random_lower_string(),
        created_by_id=user.id,
        link=random_lower_string(),
        no_of_random_questions=1,
        start_time=datetime(2025, 7, 27, 12, 30),
    )
    test_3 = Test(
        name=random_lower_string(),
        description=random_lower_string(),
        created_by_id=user.id,
        link=random_lower_string(),
        no_of_random_questions=1,
        start_time=datetime(2025, 7, 28, 15, 30),
    )

    test_4 = Test(
        name=random_lower_string(),
        description=random_lower_string(),
        created_by_id=user.id,
        link=random_lower_string(),
        no_of_random_questions=1,
        start_time=datetime(2025, 7, 28, 19, 30),
    )
    db.add_all([test_1, test_2, test_3, test_4])
    db.commit()

    response = client.get(
        f"{settings.API_V1_STR}/test/?start_time_gte=2025-07-25T00:00:00Z",
        headers=get_user_superadmin_token,
    )

    assert_paginated_response(response, expected_total=4)

    response = client.get(
        f"{settings.API_V1_STR}/test/?start_time_gte=2025-07-27T00:00:00Z",
        headers=get_user_superadmin_token,
    )

    assert_paginated_response(response, expected_total=3)

    response = client.get(
        f"{settings.API_V1_STR}/test/?start_time_gte=2025-07-28T15:30:00Z",
        headers=get_user_superadmin_token,
    )

    assert_paginated_response(response, expected_total=2)
    response = client.get(
        f"{settings.API_V1_STR}/test/?start_time_gte=2025-07-28T15:30:59Z",
        headers=get_user_superadmin_token,
    )

    assert_paginated_response(response, expected_total=1)
    response = client.get(
        f"{settings.API_V1_STR}/test/?start_time_gte=2025-07-28T19:31:00Z",
        headers=get_user_superadmin_token,
    )
    assert response.status_code == 200

    assert_paginated_response(
        response, expected_total=0, expected_page=1, expected_pages=0
    )

    response = client.get(
        f"{settings.API_V1_STR}/test/?start_time_gte=2025-07-24T00:00:00Z&start_time_lte=2025-07-26T00:00:00Z",
        headers=get_user_superadmin_token,
    )

    assert_paginated_response(response, expected_total=1)

    response = client.get(
        f"{settings.API_V1_STR}/test/?start_time_gte=2025-07-27T12:30:00Z&start_time_lte=2025-07-28T15:30:00Z",
        headers=get_user_superadmin_token,
    )

    assert_paginated_response(response, expected_total=2)

    response = client.get(
        f"{settings.API_V1_STR}/test/?start_time_lte=2025-07-28T15:30:00Z&start_time_gte=2025-07-25T10:30:00Z",
        headers=get_user_superadmin_token,
    )

    assert_paginated_response(response, expected_total=3)


def test_get_test_by_filter_end_time(
    client: TestClient, db: SessionDep, get_user_superadmin_token: dict[str, str]
) -> None:
    user_data = get_current_user_data(client, get_user_superadmin_token)
    org_id = user_data["organization_id"]
    user = create_random_user(db, organization_id=org_id)
    test_1 = Test(
        name=random_lower_string(),
        description=random_lower_string(),
        created_by_id=user.id,
        link=random_lower_string(),
        no_of_random_questions=1,
        end_time=datetime(2025, 7, 25, 10, 30),
    )
    test_2 = Test(
        name=random_lower_string(),
        description=random_lower_string(),
        created_by_id=user.id,
        link=random_lower_string(),
        no_of_random_questions=1,
        end_time=datetime(2025, 7, 27, 12, 30),
    )
    test_3 = Test(
        name=random_lower_string(),
        description=random_lower_string(),
        created_by_id=user.id,
        link=random_lower_string(),
        no_of_random_questions=1,
        end_time=datetime(2025, 7, 28, 15, 30),
    )

    test_4 = Test(
        name=random_lower_string(),
        description=random_lower_string(),
        created_by_id=user.id,
        link=random_lower_string(),
        no_of_random_questions=1,
        end_time=datetime(2025, 7, 28, 19, 30),
    )
    db.add_all([test_1, test_2, test_3, test_4])
    db.commit()

    response = client.get(
        f"{settings.API_V1_STR}/test/?end_time_gte=2025-07-25T00:00:00Z",
        headers=get_user_superadmin_token,
    )

    assert_paginated_response(response, expected_total=4)
    response = client.get(
        f"{settings.API_V1_STR}/test/?end_time_gte=2025-07-27T00:00:00Z",
        headers=get_user_superadmin_token,
    )

    assert_paginated_response(response, expected_total=3)
    response = client.get(
        f"{settings.API_V1_STR}/test/?end_time_gte=2025-07-28T15:30:00Z",
        headers=get_user_superadmin_token,
    )

    assert_paginated_response(response, expected_total=2)
    response = client.get(
        f"{settings.API_V1_STR}/test/?end_time_gte=2025-07-28T15:30:59Z",
        headers=get_user_superadmin_token,
    )

    assert_paginated_response(response, expected_total=1)
    response = client.get(
        f"{settings.API_V1_STR}/test/?end_time_gte=2025-07-28T19:31:00Z",
        headers=get_user_superadmin_token,
    )

    assert_paginated_response(
        response, expected_total=0, expected_page=1, expected_pages=0
    )

    response = client.get(
        f"{settings.API_V1_STR}/test/?end_time_gte=2025-07-24T00:00:00Z&end_time_lte=2025-07-26T00:00:00Z",
        headers=get_user_superadmin_token,
    )

    assert_paginated_response(response, expected_total=1)
    response = client.get(
        f"{settings.API_V1_STR}/test/?end_time_gte=2025-07-27T12:30:00Z&end_time_lte=2025-07-28T15:30:00Z",
        headers=get_user_superadmin_token,
    )

    assert_paginated_response(response, expected_total=2)
    response = client.get(
        f"{settings.API_V1_STR}/test/?end_time_lte=2025-07-28T15:30:00Z&end_time_gte=2025-07-25T10:30:00Z",
        headers=get_user_superadmin_token,
    )
    assert_paginated_response(response, expected_total=3)


def test_get_test_by_filter_start_end_time(
    client: TestClient, db: SessionDep, get_user_superadmin_token: dict[str, str]
) -> None:
    user_data = get_current_user_data(client, get_user_superadmin_token)
    org_id = user_data["organization_id"]
    user = create_random_user(db, organization_id=org_id)

    test_1 = Test(
        name=random_lower_string(),
        description=random_lower_string(),
        created_by_id=user.id,
        link=random_lower_string(),
        no_of_random_questions=1,
        start_time=datetime(2025, 4, 24, 10, 30),
        end_time=datetime(2025, 4, 25, 11, 30),
    )
    test_2 = Test(
        name=random_lower_string(),
        description=random_lower_string(),
        created_by_id=user.id,
        link=random_lower_string(),
        no_of_random_questions=1,
        start_time=datetime(2025, 4, 26, 10, 30),
        end_time=datetime(2025, 4, 27, 12, 30),
    )
    test_3 = Test(
        name=random_lower_string(),
        description=random_lower_string(),
        created_by_id=user.id,
        link=random_lower_string(),
        no_of_random_questions=1,
        start_time=datetime(2025, 4, 28, 14, 30),
        end_time=datetime(2025, 4, 28, 15, 30),
    )

    test_4 = Test(
        name=random_lower_string(),
        description=random_lower_string(),
        created_by_id=user.id,
        link=random_lower_string(),
        no_of_random_questions=1,
        start_time=datetime(2025, 4, 28, 19, 10),
        end_time=datetime(2025, 4, 28, 19, 30),
    )
    db.add_all([test_1, test_2, test_3, test_4])
    db.commit()

    response = client.get(
        f"{settings.API_V1_STR}/test/?start_time_gte=2025-04-24T10:00:00Z&end_time_lte=2025-04-27T12:30:00Z",
        headers=get_user_superadmin_token,
    )

    assert_paginated_response(response, expected_total=2)

    response = client.get(
        f"{settings.API_V1_STR}/test/?start_time_lte=2025-04-28T00:00:00Z&end_time_gte=2025-04-27T12:30:00Z",
        headers=get_user_superadmin_token,
    )

    assert_paginated_response(response, expected_total=1)


def test_get_test_by_filter_time_limit(
    client: TestClient, db: SessionDep, get_user_superadmin_token: dict[str, str]
) -> None:
    user_data = get_current_user_data(client, get_user_superadmin_token)
    org_id = user_data["organization_id"]
    user = create_random_user(db, organization_id=org_id)

    test_1 = Test(
        name=random_lower_string(),
        description=random_lower_string(),
        created_by_id=user.id,
        link=random_lower_string(),
        no_of_random_questions=1,
        time_limit=30,
    )
    test_2 = Test(
        name=random_lower_string(),
        description=random_lower_string(),
        created_by_id=user.id,
        link=random_lower_string(),
        no_of_random_questions=1,
        time_limit=40,
    )
    test_3 = Test(
        name=random_lower_string(),
        description=random_lower_string(),
        created_by_id=user.id,
        link=random_lower_string(),
        no_of_random_questions=1,
        time_limit=45,
    )

    test_4 = Test(
        name=random_lower_string(),
        description=random_lower_string(),
        created_by_id=user.id,
        link=random_lower_string(),
        no_of_random_questions=1,
    )
    db.add_all([test_1, test_2, test_3, test_4])
    db.commit()

    response = client.get(
        f"{settings.API_V1_STR}/test/?time_limit_gte=25&time_limit_lte=40&created_by={user.id}",
        headers=get_user_superadmin_token,
    )

    assert_paginated_response(response, expected_total=2)

    response = client.get(
        f"{settings.API_V1_STR}/test/?time_limit_gte=31&created_by={user.id}",
        headers=get_user_superadmin_token,
    )

    assert_paginated_response(response, expected_total=2)

    response = client.get(
        f"{settings.API_V1_STR}/test/?time_limit_lte=40&created_by={user.id}",
        headers=get_user_superadmin_token,
    )

    assert_paginated_response(response, expected_total=2)


def test_get_test_by_filter_completion_message(
    client: TestClient, db: SessionDep, get_user_superadmin_token: dict[str, str]
) -> None:
    user_data = get_current_user_data(client, get_user_superadmin_token)
    org_id = user_data["organization_id"]
    user = create_random_user(db, organization_id=org_id)
    random_text_1 = random_lower_string()
    random_text_2 = random_lower_string()

    test_1 = Test(
        name=random_lower_string(),
        created_by_id=user.id,
        link=random_lower_string(),
        no_of_random_questions=1,
        completion_message=random_lower_string() + random_text_1,
    )

    test_2 = Test(
        name=random_lower_string(),
        created_by_id=user.id,
        link=random_lower_string(),
        no_of_random_questions=1,
        completion_message=random_lower_string()
        + random_text_1
        + random_lower_string(),
    )

    test_3 = Test(
        name=random_lower_string(),
        created_by_id=user.id,
        link=random_lower_string(),
        no_of_random_questions=1,
        completion_message=random_text_2,
    )
    db.add_all([test_1, test_2, test_3])
    db.commit()

    response = client.get(
        f"{settings.API_V1_STR}/test/?completion_message={random_text_1}",
        headers=get_user_superadmin_token,
    )
    assert_paginated_response(response, min_expected_total=2)

    response = client.get(
        f"{settings.API_V1_STR}/test/?completion_message={random_text_2}",
        headers=get_user_superadmin_token,
    )
    assert_paginated_response(response)

    response = client.get(
        f"{settings.API_V1_STR}/test/",
        headers=get_user_superadmin_token,
    )

    assert_paginated_response(response, min_expected_total=3, min_expected_pages=1)

    response = client.get(
        f"{settings.API_V1_STR}/test/?completion_message={random_lower_string()}",
        headers=get_user_superadmin_token,
    )
    assert_paginated_response(
        response, expected_total=0, expected_page=1, expected_pages=0
    )


def test_get_test_by_filter_start_instructions(
    client: TestClient, db: SessionDep, get_user_superadmin_token: dict[str, str]
) -> None:
    user_data = get_current_user_data(client, get_user_superadmin_token)
    org_id = user_data["organization_id"]
    user = create_random_user(db, organization_id=org_id)
    random_text_1 = random_lower_string()
    random_text_2 = random_lower_string()

    test_1 = Test(
        name=random_lower_string(),
        created_by_id=user.id,
        link=random_lower_string(),
        no_of_random_questions=1,
        start_instructions=random_lower_string() + random_text_1,
    )

    test_2 = Test(
        name=random_lower_string(),
        created_by_id=user.id,
        link=random_lower_string(),
        no_of_random_questions=1,
        start_instructions=random_lower_string()
        + random_text_1
        + random_lower_string(),
    )

    test_3 = Test(
        name=random_lower_string(),
        created_by_id=user.id,
        link=random_lower_string(),
        no_of_random_questions=1,
        start_instructions=random_text_2,
    )
    db.add_all([test_1, test_2, test_3])
    db.commit()

    response = client.get(
        f"{settings.API_V1_STR}/test/?start_instructions={random_text_1}",
        headers=get_user_superadmin_token,
    )
    assert_paginated_response(response, min_expected_total=2)

    response = client.get(
        f"{settings.API_V1_STR}/test/?start_instructions={random_text_2}",
        headers=get_user_superadmin_token,
    )
    assert_paginated_response(response, expected_total=1)

    response = client.get(
        f"{settings.API_V1_STR}/test/",
        headers=get_user_superadmin_token,
    )
    assert_paginated_response(response, min_expected_total=3, min_expected_pages=1)

    response = client.get(
        f"{settings.API_V1_STR}/test/?start_instructions={random_lower_string()}",
        headers=get_user_superadmin_token,
    )
    assert_paginated_response(
        response, expected_total=0, expected_page=1, expected_pages=0
    )


def test_get_test_by_filter_no_of_attempts(
    client: TestClient, db: SessionDep, get_user_superadmin_token: dict[str, str]
) -> None:
    user_data = get_current_user_data(client, get_user_superadmin_token)
    org_id = user_data["organization_id"]
    user = create_random_user(db, organization_id=org_id)
    test_1 = Test(
        name=random_lower_string(),
        created_by_id=user.id,
        link=random_lower_string(),
        no_of_random_questions=1,
        no_of_attempts=1,
    )
    test_2 = Test(
        name=random_lower_string(),
        created_by_id=user.id,
        link=random_lower_string(),
        no_of_random_questions=1,
        no_of_attempts=2,
    )
    test_3 = Test(
        name=random_lower_string(),
        created_by_id=user.id,
        link=random_lower_string(),
        no_of_random_questions=1,
        no_of_attempts=3,
    )

    db.add_all([test_1, test_2, test_3])
    db.commit()

    response = client.get(
        f"{settings.API_V1_STR}/test/?no_of_attempts_gte=1&created_by={user.id}",
        headers=get_user_superadmin_token,
    )
    assert_paginated_response(response, expected_total=3)

    response = client.get(
        f"{settings.API_V1_STR}/test/?no_of_attempts_gte=2&no_of_attempts_lte=3&created_by={user.id}",
        headers=get_user_superadmin_token,
    )
    assert_paginated_response(response, expected_total=2)
    response = client.get(
        f"{settings.API_V1_STR}/test/?no_of_attempts_lte=2&created_by={user.id}",
        headers=get_user_superadmin_token,
    )
    assert_paginated_response(response, expected_total=2)

    response = client.get(
        f"{settings.API_V1_STR}/test/?no_of_attempts=1&created_by={user.id}",
        headers=get_user_superadmin_token,
    )

    assert_paginated_response(response, expected_total=1)

    response = client.get(
        f"{settings.API_V1_STR}/test/?no_of_attempts=7&created_by={user.id}",
        headers=get_user_superadmin_token,
    )
    assert_paginated_response(response, expected_total=0, expected_pages=0)


def test_get_test_by_filter_shuffle(
    client: TestClient, db: SessionDep, get_user_superadmin_token: dict[str, str]
) -> None:
    user_data = get_current_user_data(client, get_user_superadmin_token)
    org_id = user_data["organization_id"]
    user = create_random_user(db, organization_id=org_id)
    test_1 = Test(
        name=random_lower_string(),
        created_by_id=user.id,
        link=random_lower_string(),
        no_of_random_questions=1,
        shuffle=True,
    )
    test_2 = Test(
        name=random_lower_string(),
        created_by_id=user.id,
        link=random_lower_string(),
        no_of_random_questions=1,
        shuffle=False,
    )

    test_3 = Test(
        name=random_lower_string(),
        created_by_id=user.id,
        link=random_lower_string(),
        no_of_random_questions=1,
        shuffle=True,
    )
    test_4 = Test(
        name=random_lower_string(),
        created_by_id=user.id,
        link=random_lower_string(),
        no_of_random_questions=1,
        shuffle=False,
    )

    db.add_all([test_1, test_2, test_3, test_4])
    db.commit()
    response = client.get(
        f"{settings.API_V1_STR}/test/?shuffle=true&created_by={user.id}",
        headers=get_user_superadmin_token,
    )
    assert_paginated_response(response, expected_total=2)
    response = client.get(
        f"{settings.API_V1_STR}/test/?shuffle=false&created_by={user.id}",
        headers=get_user_superadmin_token,
    )
    assert_paginated_response(response, expected_total=2)
    response = client.get(
        f"{settings.API_V1_STR}/test/?created_by={user.id}",
        headers=get_user_superadmin_token,
    )
    assert_paginated_response(response, expected_total=4)


def test_get_test_by_filter_random_questions(
    client: TestClient, db: SessionDep, get_user_superadmin_token: dict[str, str]
) -> None:
    user_data = get_current_user_data(client, get_user_superadmin_token)
    org_id = user_data["organization_id"]
    user = create_random_user(db, organization_id=org_id)
    test_1 = Test(
        name=random_lower_string(),
        created_by_id=user.id,
        link=random_lower_string(),
        no_of_random_questions=1,
        random_questions=True,
    )
    test_2 = Test(
        name=random_lower_string(),
        created_by_id=user.id,
        link=random_lower_string(),
        no_of_random_questions=1,
        random_questions=False,
    )

    test_3 = Test(
        name=random_lower_string(),
        created_by_id=user.id,
        link=random_lower_string(),
        no_of_random_questions=1,
        random_questions=True,
    )
    test_4 = Test(
        name=random_lower_string(),
        created_by_id=user.id,
        link=random_lower_string(),
        no_of_random_questions=1,
        random_questions=False,
    )

    db.add_all([test_1, test_2, test_3, test_4])
    db.commit()
    response = client.get(
        f"{settings.API_V1_STR}/test/?random_questions=true&created_by={user.id}",
        headers=get_user_superadmin_token,
    )
    assert_paginated_response(response, expected_total=2)

    response = client.get(
        f"{settings.API_V1_STR}/test/?random_questions=false&created_by={user.id}",
        headers=get_user_superadmin_token,
    )
    assert_paginated_response(response, expected_total=2)

    response = client.get(
        f"{settings.API_V1_STR}/test/?created_by={user.id}",
        headers=get_user_superadmin_token,
    )
    assert_paginated_response(response, expected_total=4)


def test_get_test_by_filter_no_random_questions(
    client: TestClient, db: SessionDep, get_user_superadmin_token: dict[str, str]
) -> None:
    user_data = get_current_user_data(client, get_user_superadmin_token)
    org_id = user_data["organization_id"]
    user = create_random_user(db, organization_id=org_id)
    test_1 = Test(
        name=random_lower_string(),
        created_by_id=user.id,
        link=random_lower_string(),
        no_of_random_questions=20,
    )
    test_2 = Test(
        name=random_lower_string(),
        created_by_id=user.id,
        link=random_lower_string(),
        no_of_random_questions=10,
    )
    test_3 = Test(
        name=random_lower_string(),
        created_by_id=user.id,
        link=random_lower_string(),
        no_of_random_questions=45,
    )
    db.add_all([test_1, test_2, test_3])
    db.commit()

    response = client.get(
        f"{settings.API_V1_STR}/test/?no_of_random_questions_gte=10&created_by={user.id}",
        headers=get_user_superadmin_token,
    )
    assert_paginated_response(response, expected_total=3)

    response = client.get(
        f"{settings.API_V1_STR}/test/?no_of_random_questions_lte=10&created_by={user.id}",
        headers=get_user_superadmin_token,
    )
    assert_paginated_response(response, expected_total=1)

    response = client.get(
        f"{settings.API_V1_STR}/test/?no_of_random_questions_gte=20&no_of_random_questions_lte=45&created_by={user.id}",
        headers=get_user_superadmin_token,
    )
    assert_paginated_response(response, expected_total=2)

    response = client.get(
        f"{settings.API_V1_STR}/test/?created_by={user.id}",
        headers=get_user_superadmin_token,
    )
    assert_paginated_response(response, expected_total=3)


def test_get_test_by_filter_question_pagination(
    client: TestClient, db: SessionDep, get_user_superadmin_token: dict[str, str]
) -> None:
    user_data = get_current_user_data(client, get_user_superadmin_token)
    org_id = user_data["organization_id"]
    user = create_random_user(db, organization_id=org_id)
    test_1 = Test(
        name=random_lower_string(),
        created_by_id=user.id,
        link=random_lower_string(),
        no_of_random_questions=1,
        question_pagination=1,
    )
    test_2 = Test(
        name=random_lower_string(),
        created_by_id=user.id,
        link=random_lower_string(),
        no_of_random_questions=1,
        question_pagination=2,
    )
    test_3 = Test(
        name=random_lower_string(),
        created_by_id=user.id,
        link=random_lower_string(),
        no_of_random_questions=1,
        question_pagination=0,
    )
    db.add_all([test_1, test_2, test_3])
    db.commit()
    response = client.get(
        f"{settings.API_V1_STR}/test/?question_pagination=1&created_by={user.id}",
        headers=get_user_superadmin_token,
    )
    assert_paginated_response(response, expected_total=1)

    response = client.get(
        f"{settings.API_V1_STR}/test/?question_pagination=2&created_by={user.id}",
        headers=get_user_superadmin_token,
    )
    assert_paginated_response(response, expected_total=1)

    response = client.get(
        f"{settings.API_V1_STR}/test/?created_by={user.id}",
        headers=get_user_superadmin_token,
    )
    assert_paginated_response(response, expected_total=3)


def test_get_test_by_filter_is_template(
    client: TestClient, db: SessionDep, get_user_superadmin_token: dict[str, str]
) -> None:
    user_data = get_current_user_data(client, get_user_superadmin_token)
    org_id = user_data["organization_id"]
    user = create_random_user(db, organization_id=org_id)

    test_1 = Test(
        name=random_lower_string(),
        created_by_id=user.id,
        link=random_lower_string(),
        no_of_random_questions=1,
        is_template=True,
    )
    test_2 = Test(
        name=random_lower_string(),
        created_by_id=user.id,
        link=random_lower_string(),
        no_of_random_questions=1,
        is_template=False,
    )

    test_3 = Test(
        name=random_lower_string(),
        created_by_id=user.id,
        link=random_lower_string(),
        no_of_random_questions=1,
        is_template=True,
    )
    db.add_all([test_1, test_2, test_3])
    db.commit()
    response = client.get(
        f"{settings.API_V1_STR}/test/?is_template=true&created_by={user.id}",
        headers=get_user_superadmin_token,
    )
    assert_paginated_response(response, expected_total=2)

    response = client.get(
        f"{settings.API_V1_STR}/test/?is_template=false&created_by={user.id}",
        headers=get_user_superadmin_token,
    )
    assert_paginated_response(response, expected_total=1)

    response = client.get(
        f"{settings.API_V1_STR}/test/?created_by={user.id}",
        headers=get_user_superadmin_token,
    )
    assert_paginated_response(response, expected_total=3)


def test_get_test_by_filter_created_by(
    client: TestClient, db: SessionDep, get_user_superadmin_token: dict[str, str]
) -> None:
    user_data = get_current_user_data(client, get_user_superadmin_token)
    org_id = user_data["organization_id"]
    user_1 = create_random_user(db, organization_id=org_id)
    user_2 = create_random_user(db, organization_id=org_id)
    test_1 = Test(
        name=random_lower_string(),
        created_by_id=user_1.id,
        link=random_lower_string(),
        no_of_random_questions=1,
    )
    test_2 = Test(
        name=random_lower_string(),
        created_by_id=user_1.id,
        link=random_lower_string(),
        no_of_random_questions=1,
    )
    test_3 = Test(
        name=random_lower_string(),
        created_by_id=user_2.id,
        link=random_lower_string(),
        no_of_random_questions=1,
    )
    db.add_all([test_1, test_2, test_3])
    db.commit()

    response = client.get(
        f"{settings.API_V1_STR}/test/?created_by={user_1.id}&created_by={user_2.id}",
        headers=get_user_superadmin_token,
    )

    assert_paginated_response(response, expected_total=3)

    response = client.get(
        f"{settings.API_V1_STR}/test/?created_by={user_1.id}",
        headers=get_user_superadmin_token,
    )
    assert_paginated_response(response, expected_total=2)


def test_get_test_order_by(
    client: TestClient, db: SessionDep, get_user_superadmin_token: dict[str, str]
) -> None:
    user_data = get_current_user_data(client, get_user_superadmin_token)
    org_id = user_data["organization_id"]
    user = create_random_user(db, organization_id=org_id)
    test_1 = Test(
        name=random_lower_string(),
        description=random_lower_string(),
        created_by_id=user.id,
        link=random_lower_string(),
        no_of_random_questions=1,
    )
    test_2 = Test(
        name=random_lower_string(),
        description=random_lower_string(),
        created_by_id=user.id,
        link=random_lower_string(),
        no_of_random_questions=1,
    )
    test_3 = Test(
        name=random_lower_string(),
        description=random_lower_string(),
        created_by_id=user.id,
        link=random_lower_string(),
        no_of_random_questions=1,
    )
    db.add_all([test_1, test_2, test_3])
    db.commit()

    test_names = sorted([test_1.name, test_2.name, test_3.name], key=str.lower)

    response = client.get(
        f"{settings.API_V1_STR}/test/?order_by=name&created_by={user.id}",
        headers=get_user_superadmin_token,
    )
    assert response.status_code == 200
    item = response.json()
    data = item["items"]
    assert_paginated_response(response, expected_total=3)
    assert data[0]["name"] == test_names[0]
    assert data[1]["name"] == test_names[1]
    assert data[2]["name"] == test_names[2]

    response = client.get(
        f"{settings.API_V1_STR}/test/?order_by=-name&created_by={user.id}",
        headers=get_user_superadmin_token,
    )

    assert response.status_code == 200
    data = response.json()
    data = data["items"]
    assert_paginated_response(response, expected_total=3)
    assert data[0]["name"] == test_names[2]
    assert data[1]["name"] == test_names[1]
    assert data[2]["name"] == test_names[0]

    response = client.get(
        f"{settings.API_V1_STR}/test/?created_by={user.id}",
        headers=get_user_superadmin_token,
    )
    assert response.status_code == 200
    data = response.json()
    data = data["items"]

    test_created_date = [item["created_date"] for item in data]

    sorted_test_created_date = sorted(test_created_date)

    assert sorted_test_created_date == test_created_date

    response = client.get(
        f"{settings.API_V1_STR}/test/?created_by={user.id}&order_by=-created_date",
        headers=get_user_superadmin_token,
    )
    assert response.status_code == 200
    data = response.json()
    data = data["items"]
    test_created_date = [item["created_date"] for item in data]

    sorted_test_created_date = sorted(test_created_date, reverse=True)

    assert sorted_test_created_date == test_created_date

    response = client.get(
        f"{settings.API_V1_STR}/test/?created_by={user.id}&order_by=-name&order_by=created_date",
        headers=get_user_superadmin_token,
    )

    data = response.json()
    data = data["items"]
    test_name_date = [
        {"created_date": item["created_date"], "name": item["name"]} for item in data
    ]

    sort_by_date = sorted(test_name_date, key=lambda x: x["created_date"])
    sorted_array = sorted(sort_by_date, key=lambda x: x["name"].lower(), reverse=True)

    assert sorted_array == test_name_date

    response = client.get(
        f"{settings.API_V1_STR}/organization/?order_by=-setting",
        headers=get_user_superadmin_token,
    )
    data = response.json()

    assert response.status_code == status.HTTP_400_BAD_REQUEST
    assert "invalid" in data["detail"].lower()

    response = client.get(
        f"{settings.API_V1_STR}/organization/?order_by=-",
        headers=get_user_superadmin_token,
    )
    data = response.json()

    assert response.status_code == status.HTTP_400_BAD_REQUEST
    assert "invalid" in data["detail"].lower()


def test_get_test_by_id(
    client: TestClient, db: SessionDep, get_user_superadmin_token: dict[str, str]
) -> None:
    user = create_random_user(db)

    country = Country(name=random_lower_string())
    db.add(country)
    db.commit()
    state_a = State(name=random_lower_string(), country_id=country.id)
    db.add(state_a)
    state_b = State(name=random_lower_string(), country_id=country.id)
    db.add(state_b)

    tags = [
        create_random_tag(db),
        create_random_tag(db),
        create_random_tag(db),
        create_random_tag(db),
    ]

    db.add_all(tags)
    db.commit()

    test = Test(
        name=random_lower_string(),
        description=random_lower_string(),
        time_limit=30,
        marks=5,
        completion_message=random_lower_string(),
        start_instructions=random_lower_string(),
        link=random_lower_string(),
        no_of_attempts=1,
        shuffle=False,
        random_questions=False,
        no_of_random_questions=1,
        question_pagination=1,
        is_template=False,
        created_by_id=user.id,
    )

    db.add(test)
    db.commit()

    test_tag_links = []
    for tag in tags:
        test_tag_link = TestTag(test_id=test.id, tag_id=tag.id)
        test_tag_links.append(test_tag_link)
    db.add_all(test_tag_links)
    db.commit()

    questions = [
        create_random_question_revision(db),
        create_random_question_revision(db),
        create_random_question_revision(db),
        create_random_question_revision(db),
    ]

    db.add_all(questions)
    db.commit()

    for question in questions:
        test_question_link = TestQuestion(
            test_id=test.id, question_revision_id=question.id
        )
        db.add(test_question_link)
        db.commit()

    states: list[State] = [
        create_random_state(db),
        create_random_state(db),
        create_random_state(db),
        create_random_state(db),
    ]

    db.add_all(states)
    db.commit()

    test_state_links = []
    for state in states:
        db.refresh(state)
        test_state_link = TestState(test_id=test.id, state_id=state.id)
        test_state_links.append(test_state_link)

    db.add_all(test_state_links)
    db.commit()

    response = client.get(
        f"{settings.API_V1_STR}/test/{test.id}",
        headers=get_user_superadmin_token,
    )
    data = response.json()

    assert response.status_code == 200
    assert data["name"] == test.name
    assert data["link"] == test.link
    assert data["created_by_id"] == test.created_by_id
    assert data["description"] == test.description
    assert data["time_limit"] == test.time_limit
    assert data["marks"] == test.marks
    assert data["completion_message"] == test.completion_message
    assert data["start_instructions"] == test.start_instructions
    assert data["marks_level"] == "question"
    assert data["no_of_attempts"] == test.no_of_attempts
    assert data["shuffle"] == test.shuffle
    assert data["random_questions"] == test.random_questions

    assert data["no_of_random_questions"] == test.no_of_random_questions

    assert data["question_pagination"] == test.question_pagination
    assert data["is_template"] == test.is_template
    assert data["template_id"] is None
    assert data["is_active"] == test.is_active
    assert data["id"] == test.id

    assert datetime.fromisoformat(data["created_date"]) == test.created_date
    assert datetime.fromisoformat(data["modified_date"]) == test.modified_date

    assert len(data["states"]) == len(states)
    assert len(data["tags"]) == len(tags)
    assert len(data["question_revisions"]) == len(questions)

    for state_data in data["states"]:
        assert any(state_data["id"] == state.id for state in states)
        assert any(state_data["name"] == state.name for state in states)

    for tag_data in data["tags"]:
        assert any(tag_data["id"] == tag.id for tag in tags)
        assert any(tag_data["name"] == tag.name for tag in tags)

    for question_data in data["question_revisions"]:
        assert any(question_data["id"] == question.id for question in questions)
        assert any(
            question_data["question_text"] == question.question_text
            for question in questions
        )
        assert any(
            question_data["question_type"] == question.question_type
            for question in questions
        )
        assert any(
            question_data["options"] == question.options for question in questions
        )
        assert any(
            question_data["correct_answer"] == question.correct_answer
            for question in questions
        )

    test_2 = Test(
        name=random_lower_string(),
        link=random_lower_string(),
        no_of_random_questions=1,
        question_pagination=1,
        is_template=False,
        created_by_id=user.id,
    )

    db.add(test_2)
    db.commit()

    response = client.get(
        f"{settings.API_V1_STR}/test/{test_2.id}",
        headers=get_user_superadmin_token,
    )
    data = response.json()

    assert response.status_code == 200
    assert data["id"] == test_2.id
    assert data["name"] == test_2.name
    assert data["link"] == test_2.link
    assert data["no_of_random_questions"] == test_2.no_of_random_questions
    assert data["created_by_id"] == test_2.created_by_id
    assert data["is_template"] == test_2.is_template
    assert data["is_active"] == test_2.is_active
    assert datetime.fromisoformat(data["created_date"]) == test_2.created_date
    assert datetime.fromisoformat(data["modified_date"]) == test_2.modified_date

    assert data["tags"] == []
    assert data["states"] == []
    assert data["question_revisions"] == []


def test_update_test(
    client: TestClient, db: SessionDep, get_user_superadmin_token: dict[str, str]
) -> None:
    (
        user,
        india,
        stata_a,
        state_b,
        organization,
        tag_type,
        tag_a,
        tag_b,
        question_one,
        question_two,
        question_revision_one,
        question_revision_two,
    ) = setup_data(client, db, get_user_superadmin_token)
    district_a = District(name=random_lower_string(), state_id=state_b.id)
    db.add(district_a)
    db.commit()
    district_b = District(name=random_lower_string(), state_id=state_b.id)
    db.add(district_b)
    db.commit()
    test = Test(
        name=random_lower_string(),
        description=random_lower_string(),
        time_limit=30,
        marks=5,
        completion_message=random_lower_string(),
        start_instructions=random_lower_string(),
        marks_level=None,
        link=random_lower_string(),
        no_of_attempts=1,
        shuffle=False,
        random_questions=False,
        no_of_random_questions=1,
        question_pagination=1,
        is_template=False,
        created_by_id=user.id,
    )
    db.add(test)
    db.commit()
    modified_date_original = test.modified_date
    created_date_original = test.created_date

    test_tag_link = TestTag(test_id=test.id, tag_id=tag_a.id)
    db.add(test_tag_link)
    db.commit()

    test_tag_link = TestTag(test_id=test.id, tag_id=tag_b.id)
    db.add(test_tag_link)
    db.commit()

    test_district_b = TestDistrict(test_id=test.id, district_id=district_b.id)
    db.add(test_district_b)
    db.commit()

    # Create TestQuestion with question_revision_id
    test_question_link = TestQuestion(
        test_id=test.id, question_revision_id=question_revision_one.id
    )
    db.add(test_question_link)
    db.commit()

    test_state_link = TestState(test_id=test.id, state_id=stata_a.id)
    db.add(test_state_link)
    db.commit()

    state_c = State(name=random_lower_string(), country_id=india.id)
    db.add(state_c)
    db.commit()
    test_state_link = TestState(test_id=test.id, state_id=state_c.id)
    db.add(test_state_link)
    db.commit()

    payload = {
        "name": random_lower_string(),
        "description": random_lower_string(),
        "start_time": None,
        "end_time": None,
        "time_limit": 120,
        "marks_level": "test",
        "marks": 100,
        "completion_message": random_lower_string(),
        "start_instructions": random_lower_string(),
        "link": random_lower_string(),
        "no_of_attempts": 3,
        "shuffle": True,
        "random_questions": True,
        "no_of_random_questions": 1,
        "question_pagination": 1,
        "is_template": False,
        "template_id": None,
        "tag_ids": [tag_a.id, tag_b.id],
        "question_revision_ids": [question_revision_one.id],
        "state_ids": [stata_a.id, state_b.id],
        "district_ids": [district_a.id],
    }

    response = client.put(
        f"{settings.API_V1_STR}/test/{test.id}",
        json=payload,
        headers=get_user_superadmin_token,
    )
    data = response.json()
    assert response.status_code == 200
    assert data["id"] == test.id
    assert data["name"] == payload["name"]
    assert data["description"] == payload["description"]
    assert data["start_time"] == payload["start_time"]
    assert data["end_time"] == payload["end_time"]
    assert data["time_limit"] == payload["time_limit"]
    assert data["marks_level"] == payload["marks_level"]

    assert data["marks"] == payload["marks"]
    assert data["completion_message"] == payload["completion_message"]
    assert data["start_instructions"] == payload["start_instructions"]
    assert data["link"] == payload["link"]
    assert data["no_of_attempts"] == payload["no_of_attempts"]
    assert data["shuffle"] == payload["shuffle"]
    assert data["random_questions"] == payload["random_questions"]
    assert data["no_of_random_questions"] == payload["no_of_random_questions"]
    assert data["question_pagination"] == payload["question_pagination"]
    assert data["is_template"] == payload["is_template"]
    assert data["template_id"] == payload["template_id"]
    assert data["created_by_id"] == user.id
    assert "id" in data
    assert "created_date" in data

    created_date = datetime.fromisoformat(data["created_date"])
    assert created_date == created_date_original
    modified_date = datetime.fromisoformat(data["modified_date"])
    assert modified_date != modified_date_original
    assert "modified_date" in data
    assert "districts" in data
    assert len(data["districts"]) == 1
    assert data["districts"][0]["id"] == district_a.id

    assert "tags" in data
    assert len(data["tags"]) == 2
    assert [data["tags"][0]["id"], data["tags"][1]["id"]] == [tag_a.id, tag_b.id]

    assert "question_revisions" in data
    assert len(data["question_revisions"]) == 1
    assert data["question_revisions"][0]["id"] == question_revision_one.id

    assert "states" in data
    assert len(data["states"]) == 2
    assert [data["states"][0]["id"], data["states"][1]["id"]] == [
        stata_a.id,
        state_b.id,
    ]

    # Check test_question_link has the correct question_revision_id
    updated_test_questions = db.exec(
        select(TestQuestion).where(TestQuestion.test_id == test.id)
    ).all()
    assert len(updated_test_questions) == 1
    assert updated_test_questions[0].question_revision_id == question_revision_one.id


def test_visibility_test(
    client: TestClient, db: SessionDep, get_user_superadmin_token: dict[str, str]
) -> None:
    user = create_random_user(db)
    test = Test(
        name=random_lower_string(),
        description=random_lower_string(),
        time_limit=30,
        marks=5,
        completion_message=random_lower_string(),
        start_instructions=random_lower_string(),
        marks_level=None,
        link=random_lower_string(),
        no_of_attempts=1,
        shuffle=False,
        random_questions=False,
        no_of_random_questions=1,
        question_pagination=1,
        is_template=False,
        created_by_id=user.id,
    )
    db.add(test)
    db.commit()

    response = client.patch(
        f"{settings.API_V1_STR}/test/{test.id}",
        params={"is_active": True},
        headers=get_user_superadmin_token,
    )
    data = response.json()
    assert response.status_code == 200
    assert data["is_active"] is True

    response = client.patch(
        f"{settings.API_V1_STR}/test/{test.id}",
        params={"is_active": False},
        headers=get_user_superadmin_token,
    )
    data = response.json()
    assert response.status_code == 200
    assert data["is_active"] is False


def test_delete_test(
    client: TestClient, db: SessionDep, get_user_superadmin_token: dict[str, str]
) -> None:
    (
        user,
        india,
        stata_a,
        state_b,
        organization,
        tag_type,
        tag_a,
        tag_b,
        question_one,
        question_two,
        question_revision_one,
        question_revision_two,
    ) = setup_data(client, db, get_user_superadmin_token)

    test = Test(
        name=random_lower_string(),
        description=random_lower_string(),
        time_limit=30,
        marks=5,
        completion_message=random_lower_string(),
        start_instructions=random_lower_string(),
        marks_level=None,
        link=random_lower_string(),
        no_of_attempts=1,
        shuffle=False,
        random_questions=False,
        no_of_random_questions=1,
        question_pagination=1,
        is_template=False,
        created_by_id=user.id,
    )
    db.add(test)
    db.commit()

    response = client.delete(
        f"{settings.API_V1_STR}/test/{test.id}",
        headers=get_user_superadmin_token,
    )
    assert response.status_code == 200
    data = response.json()
    assert "delete" in data["message"]

    response = client.delete(
        f"{settings.API_V1_STR}/test/{test.id}",
        headers=get_user_superadmin_token,
    )
    assert response.status_code == 404
    assert "id" not in data


def test_get_public_test_info(
    client: TestClient, db: SessionDep, get_user_superadmin_token: dict[str, str]
) -> None:
    """Test the public test endpoint that doesn't require authentication."""
    (
        user,
        india,
        punjab,
        goa,
        organization,
        tag_type,
        tag_hindi,
        tag_marathi,
        question_one,
        question_two,
        question_revision_one,
        question_revision_two,
    ) = setup_data(client, db, get_user_superadmin_token)

    # Create a test
    test = Test(
        name=random_lower_string(),
        description=random_lower_string(),
        time_limit=60,
        marks=100,
        start_instructions="Test instructions",
        link=random_lower_string(),
        created_by_id=user.id,
        is_active=True,
        is_deleted=False,
    )
    db.add(test)
    db.commit()
    db.refresh(test)

    # Add questions to test
    test_question_one = TestQuestion(
        test_id=test.id, question_revision_id=question_revision_one.id
    )
    test_question_two = TestQuestion(
        test_id=test.id, question_revision_id=question_revision_two.id
    )
    db.add_all([test_question_one, test_question_two])
    db.commit()

    # Test public endpoint - no authentication required, uses link UUID
    response = client.get(f"{settings.API_V1_STR}/test/public/{test.link}")
    data = response.json()

    assert response.status_code == 200
    assert data["id"] == test.id
    assert data["name"] == test.name
    assert data["description"] == test.description
    assert data["time_limit"] == test.time_limit
    assert data["start_instructions"] == test.start_instructions
    assert data["total_questions"] == 2  # We added 2 questions


def test_get_public_test_info_inactive(client: TestClient, db: SessionDep) -> None:
    """Test that inactive tests are not accessible via public endpoint."""
    user = create_random_user(db)

    test = Test(
        name=random_lower_string(),
        description=random_lower_string(),
        created_by_id=user.id,
        is_active=False,  # Inactive test
        is_deleted=False,
        link=random_lower_string(),
    )
    db.add(test)
    db.commit()

    response = client.get(f"{settings.API_V1_STR}/test/public/{test.link}")
    assert response.status_code == 404
    assert "Test not found or not active" in response.json()["detail"]


def test_get_public_test_info_deleted(client: TestClient, db: SessionDep) -> None:
    """Test that deleted tests are not accessible via public endpoint."""
    user = create_random_user(db)

    test = Test(
        name=random_lower_string(),
        description=random_lower_string(),
        created_by_id=user.id,
        is_active=True,
        is_deleted=True,  # Deleted test
        link=random_lower_string(),
    )
    db.add(test)
    db.commit()

    response = client.get(f"{settings.API_V1_STR}/test/public/{test.link}")
    assert response.status_code == 404
    assert "Test not found or not active" in response.json()["detail"]


def test_get_time_before_test_start_public(client: TestClient, db: SessionDep) -> None:
    fake_current_time = datetime(2024, 5, 24, 10, 0, 0)  # Fixed time for testing
    with patch("app.api.routes.test.get_current_time", return_value=fake_current_time):
        future_start_time = fake_current_time + timedelta(
            minutes=10
        )  # 10 minutes from now``
        test = Test(
            name="Public Start Timer Test",
            link="public-test-uuid",
            is_active=True,
            is_deleted=False,
            start_time=future_start_time,
            created_by_id=create_random_user(db).id,
        )
        db.add(test)
        db.commit()
        db.refresh(test)
        response = client.get(
            f"{settings.API_V1_STR}/test/public/time_left/{test.link}"
        )
        assert response.status_code == 200
        data = response.json()
        assert "time_left" in data
        time_left = data["time_left"]
        assert isinstance(time_left, int)
        assert time_left == 600


def test_public_timer_when_test_already_started(
    client: TestClient, db: SessionDep
) -> None:
    fake_current_time = datetime(2024, 5, 24, 11, 0, 0)  # Fixed time for testing
    with patch("app.api.routes.test.get_current_time", return_value=fake_current_time):
        test = Test(
            name="Public Start Timer Test",
            link="public-test-uuid1",
            is_active=True,
            is_deleted=False,
            start_time=datetime(2024, 5, 24, 9, 0, 0),
            end_time=fake_current_time + timedelta(days=1),
            created_by_id=create_random_user(db).id,
        )
        db.add(test)
        db.commit()
        db.refresh(test)
        response = client.get(
            f"{settings.API_V1_STR}/test/public/time_left/{test.link}"
        )
        assert response.status_code == 200
        data = response.json()
        assert "time_left" in data
        assert data["time_left"] == 0


def test_public_timer_test_not_found_or_not_active(
    client: TestClient, db: SessionDep
) -> None:
    fake_current_time = datetime(2024, 5, 24, 11, 0, 0)  # Fixed time for testing
    with patch("app.api.routes.test.get_current_time", return_value=fake_current_time):
        response = client.get(
            f"{settings.API_V1_STR}/test/public/time_left/nonexistent-test-link"
        )
        assert response.status_code == 404
        assert response.json()["detail"] == "Test not found or not active"
        user = create_random_user(db)
        deleted_test = Test(
            name="Deleted Test",
            link="deleted-test-link",
            start_time=fake_current_time + timedelta(minutes=10),
            end_time=fake_current_time + timedelta(hours=2),
            time_limit=60,
            is_active=True,
            is_deleted=True,  # Marked as deleted
            created_by_id=user.id,
        )
        db.add(deleted_test)
        db.commit()
        response = client.get(
            f"{settings.API_V1_STR}/test/public/time_left/{deleted_test.link}"
        )
        assert response.status_code == 404
        assert response.json()["detail"] == "Test not found or not active"


def test_public_timer_returns_zero_if_start_time_none(
    client: TestClient, db: SessionDep
) -> None:
    test = Test(
        name="Test with no start time",
        link="test-no-start-time",
        is_active=True,
        is_deleted=False,
        start_time=None,  # This is the key for this test
        created_by_id=create_random_user(db).id,
    )
    db.add(test)
    db.commit()
    db.refresh(test)
    response = client.get(f"{settings.API_V1_STR}/test/public/time_left/{test.link}")
    assert response.status_code == 200
    data = response.json()
    assert data == {"time_left": 0}


def test_get_inactive_tests_listed(
    client: TestClient, get_user_superadmin_token: dict[str, str]
) -> None:
    payload = {
        "name": random_lower_string(),
        "description": random_lower_string(),
        "time_limit": 30,
        "marks": 15,
        "completion_message": random_lower_string(),
        "start_instructions": random_lower_string(),
        "no_of_attempts": 1,
        "shuffle": False,
        "random_questions": False,
        "no_of_random_questions": 4,
        "question_pagination": 1,
        "is_template": False,
        "is_active": False,
    }

    response = client.post(
        f"{settings.API_V1_STR}/test/",
        json=payload,
        headers=get_user_superadmin_token,
    )
    data = response.json()
    test_id = data["id"]
    assert data["is_active"] is False

    response = client.get(
        f"{settings.API_V1_STR}/test/?is_active=false",
        headers=get_user_superadmin_token,
    )
    data = response.json()
    assert_paginated_response(response, expected_total=1)
    assert "items" in data
    items = data["items"]
    assert response.status_code == 200
    assert any(item["id"] == test_id for item in items)


def test_clone_test(
    client: TestClient, db: SessionDep, get_user_superadmin_token: dict[str, str]
) -> None:
    (
        user,
        india,
        punjab,
        goa,
        organization,
        tag_type,
        tag_hindi,
        tag_marathi,
        question_one,
        question_two,
        question_revision_one,
        question_revision_two,
    ) = setup_data(client, db, get_user_superadmin_token)
    user1 = create_random_user(db)
    superadmin = get_current_user_data(client, get_user_superadmin_token)
    district = District(name="Ludhiana", state_id=punjab.id)
    db.add(district)
    db.commit()
    db.refresh(district)
    test = Test(
        name="Original Test",
        description=random_lower_string(),
        time_limit=30,
        marks=10,
        completion_message=random_lower_string(),
        start_instructions=random_lower_string(),
        link=random_lower_string(),
        no_of_attempts=1,
        shuffle=True,
        random_questions=False,
        no_of_random_questions=2,
        question_pagination=1,
        is_template=False,
        created_by_id=user1.id,
    )
    db.add(test)
    db.commit()
    db.refresh(test)
    db.add_all(
        [
            TestTag(test_id=test.id, tag_id=tag_hindi.id),
            TestTag(test_id=test.id, tag_id=tag_marathi.id),
            TestState(test_id=test.id, state_id=punjab.id),
            TestState(test_id=test.id, state_id=goa.id),
            TestDistrict(test_id=test.id, district_id=district.id),
            TestQuestion(
                test_id=test.id, question_revision_id=question_revision_one.id
            ),
            TestQuestion(
                test_id=test.id, question_revision_id=question_revision_two.id
            ),
        ]
    )
    db.commit()
    response = client.post(
        f"{settings.API_V1_STR}/test/{test.id}/clone",
        headers=get_user_superadmin_token,
    )
    assert response.status_code == 200
    data = response.json()
    assert data["id"] != test.id
    assert data["name"].startswith("Copy of ")
    assert data["description"] == test.description
    assert data["time_limit"] == test.time_limit
    assert data["marks"] == test.marks
    assert data["completion_message"] == test.completion_message
    assert data["start_instructions"] == test.start_instructions
    assert data["no_of_attempts"] == test.no_of_attempts
    assert data["shuffle"] == test.shuffle
    assert data["random_questions"] == test.random_questions
    assert data["no_of_random_questions"] == test.no_of_random_questions
    assert data["question_pagination"] == test.question_pagination
    assert data["is_template"] == test.is_template
    assert data["created_by_id"] != test.created_by_id
    assert data["created_by_id"] == superadmin["id"]
    assert data["link"] is not None
    assert data["link"] != test.link
    assert len(data["tags"]) == 2
    tag_ids = [tag["id"] for tag in data["tags"]]
    assert set(tag_ids) == {tag_hindi.id, tag_marathi.id}
    assert len(data["states"]) == 2
    state_ids = [state["id"] for state in data["states"]]
    assert set(state_ids) == {punjab.id, goa.id}
    assert len(data["question_revisions"]) == 2
    qrev_ids = [q["id"] for q in data["question_revisions"]]
    assert set(qrev_ids) == {question_revision_one.id, question_revision_two.id}
    assert len(data["districts"]) == 1
    district_ids = [d["id"] for d in data["districts"]]
    assert district.id in district_ids


def test_clone_soft_deleted_test(
    client: TestClient, db: SessionDep, get_user_superadmin_token: dict[str, str]
) -> None:
    user = create_random_user(db)
    test = Test(
        name="Soft Deleted Test",
        description=random_lower_string(),
        time_limit=30,
        marks=10,
        completion_message=random_lower_string(),
        start_instructions=random_lower_string(),
        link=random_lower_string(),
        no_of_attempts=1,
        shuffle=True,
        random_questions=False,
        no_of_random_questions=2,
        question_pagination=1,
        is_template=False,
        created_by_id=user.id,
        is_deleted=True,
    )
    db.add(test)
    db.commit()
    db.refresh(test)
    response = client.post(
        f"{settings.API_V1_STR}/test/{test.id}/clone",
        headers=get_user_superadmin_token,
    )
    assert response.status_code == 404
    assert response.json()["detail"] == "Test not found"


def test_clone_template_test_link_not_copied(
    client: TestClient, db: SessionDep, get_user_superadmin_token: dict[str, str]
) -> None:
    user = create_random_user(db)
    tag = create_random_tag(db)
    state = create_random_state(db)
    question_revision = create_random_question_revision(db)

    # Create a template test
    test = Test(
        name="Template Test",
        description=random_lower_string(),
        time_limit=30,
        marks=10,
        completion_message=random_lower_string(),
        start_instructions=random_lower_string(),
        no_of_attempts=1,
        shuffle=True,
        random_questions=False,
        no_of_random_questions=2,
        question_pagination=1,
        is_template=True,
        created_by_id=user.id,
    )
    db.add(test)
    db.commit()
    db.refresh(test)
    db.add(TestTag(test_id=test.id, tag_id=tag.id))
    db.add(TestState(test_id=test.id, state_id=state.id))
    db.add(TestQuestion(test_id=test.id, question_revision_id=question_revision.id))
    db.commit()

    # Clone the template test
    response = client.post(
        f"{settings.API_V1_STR}/test/{test.id}/clone",
        headers=get_user_superadmin_token,
    )
    assert response.status_code == 200
    data = response.json()
    assert data["id"] != test.id
    assert data["is_template"] is True
    assert data["name"].startswith("Copy of ")
    assert data.get("link") is None


def test_get_test_by_filter_case_insensitive_name(
    client: TestClient, db: SessionDep, get_user_superadmin_token: dict[str, str]
) -> None:
    user_data = get_current_user_data(client, get_user_superadmin_token)
    org_id = user_data["organization_id"]
    user = create_random_user(db, organization_id=org_id)
    test_1 = Test(
        name="python test",
        created_by_id=user.id,
        link=random_lower_string(),
        no_of_random_questions=1,
    )

    test_2 = Test(
        name="PyThon advanced test",
        created_by_id=user.id,
        link=random_lower_string(),
        no_of_random_questions=1,
    )

    test_3 = Test(
        name=" beginner test PYTHON",
        created_by_id=user.id,
        link=random_lower_string(),
        no_of_random_questions=1,
    )

    db.add_all([test_1, test_2, test_3])
    db.commit()
    db.refresh(test_1)
    db.refresh(test_2)
    db.refresh(test_3)

    response = client.get(
        f"{settings.API_V1_STR}/test/?name=python",
        headers=get_user_superadmin_token,
    )

    assert response.status_code == 200
    data = response.json()
    items = data["items"]
    assert len(items) == 3

    response = client.get(
        f"{settings.API_V1_STR}/test/",
        headers=get_user_superadmin_token,
    )

    assert response.status_code == 200
    data = response.json()
    items = data["items"]
    assert len(items) >= 3

    response = client.get(
        f"{settings.API_V1_STR}/test/?name=PYTHON",
        headers=get_user_superadmin_token,
    )
    assert_paginated_response(response, expected_total=3)


def test_get_tests_by_tags_filter(
    client: TestClient, db: SessionDep, get_user_superadmin_token: dict[str, str]
) -> None:
    user_data = get_current_user_data(client, get_user_superadmin_token)
    org_id = user_data["organization_id"]
    user = create_random_user(db, organization_id=org_id)
    db.refresh(user)
    tag_type = TagType(
        name=random_lower_string(),
        description=random_lower_string(),
        organization_id=user.organization_id,
        created_by_id=user.id,
    )
    db.add(tag_type)
    db.commit()
    db.refresh(tag_type)
    tag_1 = Tag(
        name=random_lower_string(),
        organization_id=user.organization_id,
        created_by_id=user.id,
        tag_type_id=tag_type.id,
    )
    tag_2 = Tag(
        name=random_lower_string(),
        organization_id=user.organization_id,
        created_by_id=user.id,
        tag_type_id=tag_type.id,
    )
    tag_3 = Tag(
        name="english",
        organization_id=user.organization_id,
        created_by_id=user.id,
        tag_type_id=tag_type.id,
    )
    db.add_all([tag_1, tag_2, tag_3])
    db.commit()
    test_1 = Test(
        name=random_lower_string(),
        created_by_id=user.id,
        link=random_lower_string(),
        no_of_random_questions=1,
    )
    test_2 = Test(
        name=random_lower_string(),
        created_by_id=user.id,
        link=random_lower_string(),
        no_of_random_questions=1,
    )
    test_3 = Test(
        name=random_lower_string(),
        created_by_id=user.id,
        link=random_lower_string(),
        no_of_random_questions=1,
    )
    test_4 = Test(
        name=random_lower_string(),
        created_by_id=user.id,
        link=random_lower_string(),
        no_of_random_questions=1,
    )
    test_5 = Test(
        name=random_lower_string(),
        created_by_id=user.id,
        link=random_lower_string(),
        no_of_random_questions=1,
    )
    db.add_all([test_1, test_2, test_3, test_4, test_5])
    db.commit()
    db.refresh(test_1)
    db.refresh(test_2)
    db.refresh(test_3)
    test_tag_link_1 = TestTag(test_id=test_1.id, tag_id=tag_1.id)
    test_tag_link_2 = TestTag(test_id=test_2.id, tag_id=tag_2.id)
    test_tag_link_3 = TestTag(test_id=test_3.id, tag_id=tag_3.id)
    test_tag_link_4 = TestTag(test_id=test_4.id, tag_id=tag_1.id)
    test_tag_link_5 = TestTag(test_id=test_5.id, tag_id=tag_2.id)
    test_tag_link_6 = TestTag(test_id=test_5.id, tag_id=tag_3.id)

    db.add_all(
        [
            test_tag_link_1,
            test_tag_link_2,
            test_tag_link_3,
            test_tag_link_4,
            test_tag_link_5,
            test_tag_link_6,
        ]
    )
    db.commit()
    response = client.get(
        f"{settings.API_V1_STR}/test/?tag_ids={tag_1.id}",
        headers=get_user_superadmin_token,
    )
    assert response.status_code == 200
    data = response.json()
    items = data["items"]
    assert len(items) == 2
    assert {test["id"] for test in items} == {test_1.id, test_4.id}
    response = client.get(
        f"{settings.API_V1_STR}/test/?tag_ids={tag_2.id}",
        headers=get_user_superadmin_token,
    )
    assert response.status_code == 200
    data = response.json()
    items = data["items"]
    assert len(items) == 2
    assert {test["id"] for test in items} == {test_2.id, test_5.id}
    response = client.get(
        f"{settings.API_V1_STR}/test/?tag_ids={tag_3.id}",
        headers=get_user_superadmin_token,
    )
    assert response.status_code == 200
    data = response.json()
    items = data["items"]
    assert len(items) == 2
    assert {test["id"] for test in items} == {test_3.id, test_5.id}
    response = client.get(
        f"{settings.API_V1_STR}/test/?tag_ids={tag_2.id}&tag_ids={tag_3.id}",
        headers=get_user_superadmin_token,
    )
    assert_paginated_response(response, expected_total=3)


def test_get_tests_by_tags_type_filter(
    client: TestClient, db: SessionDep, get_user_superadmin_token: dict[str, str]
) -> None:
    user_data = get_current_user_data(client, get_user_superadmin_token)
    org_id = user_data["organization_id"]
    user = create_random_user(db, organization_id=org_id)
    db.refresh(user)
    tag_type1 = TagType(
        name="Skill Category",
        description="Example tag type",
        organization_id=user.organization_id,
        created_by_id=user.id,
    )
    db.add(tag_type1)
    db.commit()
    db.refresh(tag_type1)
    tag_type2 = TagType(
        name="proficiency",
        description="Example tag type for proficiency",
        organization_id=user.organization_id,
        created_by_id=user.id,
    )
    db.add(tag_type2)
    db.commit()
    db.refresh(tag_type2)
    tag_type3 = TagType(
        name="skills",
        description=random_lower_string(),
        organization_id=user.organization_id,
        created_by_id=user.id,
    )
    db.add(tag_type3)
    db.commit()
    db.refresh(tag_type3)
    tag_1 = Tag(
        name="aptitude",
        organization_id=user.organization_id,
        created_by_id=user.id,
        tag_type_id=tag_type1.id,
    )
    tag_2 = Tag(
        name="logic",
        organization_id=user.organization_id,
        created_by_id=user.id,
        tag_type_id=tag_type1.id,
    )
    tag_3 = Tag(
        name="english",
        organization_id=user.organization_id,
        created_by_id=user.id,
        tag_type_id=tag_type2.id,
    )
    db.add_all([tag_1, tag_2, tag_3])
    db.commit()
    test_1 = Test(
        name=random_lower_string(),
        created_by_id=user.id,
        link=random_lower_string(),
        no_of_random_questions=1,
    )
    test_2 = Test(
        name=random_lower_string(),
        created_by_id=user.id,
        link=random_lower_string(),
        no_of_random_questions=1,
    )
    test_3 = Test(
        name=random_lower_string(),
        created_by_id=user.id,
        link=random_lower_string(),
        no_of_random_questions=1,
    )
    test_4 = Test(
        name=random_lower_string(),
        created_by_id=user.id,
        link=random_lower_string(),
        no_of_random_questions=1,
    )
    test_5 = Test(
        name=random_lower_string(),
        created_by_id=user.id,
        link=random_lower_string(),
        no_of_random_questions=1,
    )
    test_6 = Test(
        name=random_lower_string(),
        created_by_id=user.id,
        link=random_lower_string(),
        no_of_random_questions=1,
    )
    db.add_all([test_1, test_2, test_3, test_4, test_5, test_6])
    db.commit()
    db.refresh(test_1)
    db.refresh(test_2)
    db.refresh(test_3)
    test_tag_link_1 = TestTag(test_id=test_1.id, tag_id=tag_1.id)
    test_tag_link_2 = TestTag(test_id=test_2.id, tag_id=tag_2.id)
    test_tag_link_3 = TestTag(test_id=test_3.id, tag_id=tag_3.id)
    test_tag_link_4 = TestTag(test_id=test_4.id, tag_id=tag_1.id)
    test_tag_link_5 = TestTag(test_id=test_5.id, tag_id=tag_2.id)
    test_tag_link_6 = TestTag(test_id=test_5.id, tag_id=tag_3.id)

    db.add_all(
        [
            test_tag_link_1,
            test_tag_link_2,
            test_tag_link_3,
            test_tag_link_4,
            test_tag_link_5,
            test_tag_link_6,
        ]
    )
    db.commit()
    response = client.get(
        f"{settings.API_V1_STR}/test/?tag_type_ids={tag_type1.id}",
        headers=get_user_superadmin_token,
    )
    assert response.status_code == 200
    data = response.json()
    assert len(data["items"]) == 4
    assert {test["id"] for test in data["items"]} == {
        test_1.id,
        test_2.id,
        test_4.id,
        test_5.id,
    }
    response = client.get(
        f"{settings.API_V1_STR}/test/?tag_type_ids={tag_type2.id}",
        headers=get_user_superadmin_token,
    )
    assert response.status_code == 200
    data = response.json()
    assert len(data["items"]) == 2
    assert {test["id"] for test in data["items"]} == {test_3.id, test_5.id}
    response = client.get(
        f"{settings.API_V1_STR}/test/?tag_type_ids={tag_type2.id}&tag_type_ids={tag_type1.id}",
        headers=get_user_superadmin_token,
    )
    assert response.status_code == 200
    data = response.json()
    assert len(data["items"]) == 5
    assert test_6.id not in (test["id"] for test in data["items"])
    response = client.get(
        f"{settings.API_V1_STR}/test/?tag_type_ids={tag_type3.id}",
        headers=get_user_superadmin_token,
    )
    assert response.status_code == 200
    data = response.json()
    assert data["items"] == []


def test_get_tests_by_state_filter(
    client: TestClient, db: SessionDep, get_user_superadmin_token: dict[str, str]
) -> None:
    user_data = get_current_user_data(client, get_user_superadmin_token)
    org_id = user_data["organization_id"]
    user = create_random_user(db, organization_id=org_id)
    db.refresh(user)
    country = Country(name="India", is_active=True)
    db.add(country)
    db.commit()
    db.refresh(country)
    state_1 = State(name=random_lower_string(), is_active=True, country_id=country.id)
    state_2 = State(name=random_lower_string(), is_active=True, country_id=country.id)
    db.add_all([state_1, state_2])
    db.commit()
    db.refresh(state_1)
    db.refresh(state_2)
    test_1 = Test(
        name=random_lower_string(),
        created_by_id=user.id,
        link=random_lower_string(),
        no_of_random_questions=1,
    )
    test_2 = Test(
        name=random_lower_string(),
        created_by_id=user.id,
        link=random_lower_string(),
        no_of_random_questions=1,
    )
    test_3 = Test(
        name=random_lower_string(),
        created_by_id=user.id,
        link=random_lower_string(),
        no_of_random_questions=1,
    )
    db.add_all([test_1, test_2, test_3])
    db.commit()
    db.refresh(test_1)
    db.refresh(test_2)
    db.refresh(test_3)
    test_state_1 = TestState(test_id=test_1.id, state_id=state_1.id)
    test_state_2 = TestState(test_id=test_2.id, state_id=state_2.id)
    test_state_3a = TestState(test_id=test_3.id, state_id=state_1.id)
    test_state_3b = TestState(test_id=test_3.id, state_id=state_2.id)
    db.add_all([test_state_1, test_state_2, test_state_3a, test_state_3b])
    db.commit()
    response = client.get(
        f"{settings.API_V1_STR}/test/?state_ids={state_1.id}",
        headers=get_user_superadmin_token,
    )
    assert response.status_code == 200
    data = response.json()
    items = data["items"]
    assert len(items) == 2
    assert {test["id"] for test in items} == {test_1.id, test_3.id}
    response = client.get(
        f"{settings.API_V1_STR}/test/?state_ids={state_2.id}",
        headers=get_user_superadmin_token,
    )
    assert response.status_code == 200
    data = response.json()
    items = data["items"]
    assert len(items) == 2
    assert {test["id"] for test in items} == {test_2.id, test_3.id}
    response = client.get(
        f"{settings.API_V1_STR}/test/?state_ids={state_1.id}&state_ids={state_2.id}",
        headers=get_user_superadmin_token,
    )
    assert response.status_code == 200
    data = response.json()
    items = data["items"]
    assert len(items) == 3
    assert {test["id"] for test in items} == {test_1.id, test_2.id, test_3.id}


def test_get_tests_by_combined_name_tag_state_filter(
    client: TestClient, db: SessionDep, get_user_superadmin_token: dict[str, str]
) -> None:
    user_data = get_current_user_data(client, get_user_superadmin_token)
    org_id = user_data["organization_id"]
    user = create_random_user(db, organization_id=org_id)
    db.refresh(user)
    country = Country(name="India", is_active=True)
    db.add(country)
    db.commit()
    db.refresh(country)
    state = State(name=random_lower_string(), is_active=True, country_id=country.id)
    db.add(state)
    db.commit()
    db.refresh(state)
    tag_type = TagType(
        name=random_lower_string(),
        description=random_lower_string(),
        organization_id=user.organization_id,
        created_by_id=user.id,
    )
    db.add(tag_type)
    db.commit()
    db.refresh(tag_type)
    tag = Tag(
        name="aptitude",
        organization_id=user.organization_id,
        created_by_id=user.id,
        tag_type_id=tag_type.id,
    )
    db.add(tag)
    db.commit()
    db.refresh(tag)
    test_1 = Test(
        name="Python Aptitude Test",
        created_by_id=user.id,
        link=random_lower_string(),
        no_of_random_questions=1,
    )
    db.add(test_1)
    db.commit()
    db.refresh(test_1)
    db.add_all(
        [
            TestTag(test_id=test_1.id, tag_id=tag.id),
            TestState(test_id=test_1.id, state_id=state.id),
        ]
    )
    db.commit()
    test_2 = Test(
        name="Java Test",
        created_by_id=user.id,
        link=random_lower_string(),
        no_of_random_questions=1,
    )
    db.add(test_2)
    db.commit()
    response = client.get(
        f"{settings.API_V1_STR}/test/?name=python&tag_ids={tag.id}&state_ids={state.id}",
        headers=get_user_superadmin_token,
    )
    assert response.status_code == 200
    data = response.json()
    items = data["items"]
    assert len(items) == 1
    assert items[0]["id"] == test_1.id
    assert_paginated_response(response, expected_total=1)


def test_get_tests_by_case_insensitive_description_filter(
    client: TestClient, db: SessionDep, get_user_superadmin_token: dict[str, str]
) -> None:
    user_data = get_current_user_data(client, get_user_superadmin_token)
    org_id = user_data["organization_id"]
    user = create_random_user(db, organization_id=org_id)
    db.refresh(user)
    keyword = "importantDescription"
    test_1 = Test(
        name=random_lower_string(),
        description=keyword,  # exact case
        created_by_id=user.id,
        link=random_lower_string(),
        no_of_random_questions=1,
    )
    test_2 = Test(
        name=random_lower_string(),
        description="someText" + keyword.upper() + "moreText",  # upper case
        created_by_id=user.id,
        link=random_lower_string(),
        no_of_random_questions=1,
    )
    test_3 = Test(
        name=random_lower_string(),
        description="completely different",
        created_by_id=user.id,
        link=random_lower_string(),
        no_of_random_questions=1,
    )
    db.add_all([test_1, test_2, test_3])
    db.commit()
    response = client.get(
        f"{settings.API_V1_STR}/test/?description={keyword}",
        headers=get_user_superadmin_token,
    )
    assert response.status_code == 200
    data = response.json()
    items = data["items"]
    assert len(items) == 2
    returned_ids = {test["id"] for test in items}
    assert test_1.id in returned_ids
    assert test_2.id in returned_ids
    assert test_3.id not in returned_ids


def test_get_tests_filtered_by_organization(
    client: TestClient, db: SessionDep, get_user_superadmin_token: dict[str, str]
) -> None:
    user_data = get_current_user_data(client, get_user_superadmin_token)
    org_id = user_data["organization_id"]
    user = create_random_user(db, organization_id=org_id)
    test1 = Test(
        name="Org Test",
        description=random_lower_string(),
        organization_id=org_id,
        time_limit=30,
        marks=10,
        completion_message=random_lower_string(),
        start_instructions=random_lower_string(),
        link=random_lower_string(),
        no_of_attempts=1,
        shuffle=True,
        random_questions=False,
        no_of_random_questions=2,
        question_pagination=1,
        is_template=False,
        created_by_id=user.id,
    )
    db.add(test1)
    other_org = create_random_organization(db)
    other_user = create_random_user(db, organization_id=other_org.id)
    test2 = Test(
        name=random_lower_string(),
        description=random_lower_string(),
        organization_id=other_org.id,
        time_limit=30,
        marks=10,
        completion_message=random_lower_string(),
        start_instructions=random_lower_string(),
        link=random_lower_string(),
        no_of_attempts=1,
        shuffle=True,
        random_questions=False,
        no_of_random_questions=2,
        question_pagination=1,
        is_template=False,
        created_by_id=other_user.id,
    )
    db.add(test2)
    db.commit()
    response = client.get(
        f"{settings.API_V1_STR}/test/?size=100",
        headers=get_user_superadmin_token,
    )
    assert response.status_code == 200
    data = response.json()
    assert "items" in data
    items = data["items"]
    ids = [item["id"] for item in items]
    assert test1.id in ids
    assert test2.id not in ids


def test_get_all_tests_includes_active_and_inactive(
    client: TestClient,
    db: SessionDep,
    get_user_superadmin_token: dict[str, str],
) -> None:
    user_data = get_current_user_data(client, get_user_superadmin_token)
    user_id = user_data["id"]
    active_test = Test(
        name="Active Test",
        is_active=True,
        is_deleted=False,
        created_by_id=user_id,
    )
    db.add(active_test)
    inactive_test = Test(
        name="Inactive Test",
        is_active=False,
        is_deleted=False,
        created_by_id=user_id,
    )
    db.add(inactive_test)
    db.commit()
    response = client.get(
        f"{settings.API_V1_STR}/test/?size=100",
        headers=get_user_superadmin_token,
    )
    assert response.status_code == 200
    data = response.json()
    items = data["items"]
    test_names = [test["name"] for test in items]
    assert "Active Test" in test_names
    assert "Inactive Test" in test_names
    response = client.get(
        f"{settings.API_V1_STR}/test/?is_active=true&size=100",
        headers=get_user_superadmin_token,
    )
    assert response.status_code == 200
    data = response.json()
    items = data["items"]
    names = [test["name"] for test in items]
    assert "Active Test" in names
    assert "Inactive Test" not in names
    response = client.get(
        f"{settings.API_V1_STR}/test/?is_active=false&size=100",
        headers=get_user_superadmin_token,
    )
    assert response.status_code == 200
    data = response.json()
    items = data["items"]
    name = [test["name"] for test in items]
    assert "Inactive Test" in name
    assert "Active Test" not in name


def test_create_test_end_time_before_start_time(
    client: TestClient,
    db: SessionDep,
    get_user_superadmin_token: dict[str, str],
) -> None:
    user = create_random_user(db)
    start_time = "2025-07-19T10:00:00Z"
    end_time = "2025-07-18T12:00:00Z"
    payload = {
        "name": random_lower_string(),
        "created_by_id": user.id,
        "start_time": start_time,
        "end_time": end_time,
        "time_limit": 10,
    }
    response = client.post(
        f"{settings.API_V1_STR}/test/",
        json=payload,
        headers=get_user_superadmin_token,
    )
    assert response.status_code == 400
    assert "End time cannot be earlier than start time" in response.json()["detail"]


def test_create_test_time_limit_exceeds_duration(
    client: TestClient,
    db: SessionDep,
    get_user_superadmin_token: dict[str, str],
) -> None:
    user = create_random_user(db)
    start_time = "2025-07-19T10:00:00Z"
    end_time = "2025-07-19T10:30:00Z"
    payload = {
        "name": random_lower_string(),
        "created_by_id": user.id,
        "start_time": start_time,
        "end_time": end_time,
        "time_limit": 70,
    }
    response = client.post(
        f"{settings.API_V1_STR}/test/",
        json=payload,
        headers=get_user_superadmin_token,
    )
    assert response.status_code == 400
    assert (
        "Time limit cannot be more than the duration between start and end time"
        in response.json()["detail"]
    )


def test_update_test_time_limit_exceeds_duration(
    client: TestClient,
    db: SessionDep,
    get_user_superadmin_token: dict[str, str],
) -> None:
    user = create_random_user(db)
    test = Test(
        name=random_lower_string(),
        created_by_id=user.id,
        start_time="2025-07-19T10:00:00Z",
        end_time="2025-07-19T10:30:00Z",
        time_limit=30,
    )
    db.add(test)
    db.commit()
    db.refresh(test)

    payload = {
        "name": random_lower_string(),
        "description": random_lower_string(),
        "time_limit": 60,
    }
    response = client.put(
        f"{settings.API_V1_STR}/test/{test.id}",
        json=payload,
        headers=get_user_superadmin_token,
    )
    assert response.status_code == 400
    data = response.json()
    assert "Time limit cannot be more than the duration" in data["detail"]


def test_update_test_end_time_before_start_time(
    client: TestClient,
    db: SessionDep,
    get_user_superadmin_token: dict[str, str],
) -> None:
    user = create_random_user(db)
    test = Test(
        name=random_lower_string(),
        created_by_id=user.id,
        start_time="2025-07-19T10:00:00Z",
        end_time="2025-07-19T11:00:00Z",
        time_limit=60,
    )
    db.add(test)
    db.commit()
    db.refresh(test)

    payload = {
        "name": random_lower_string(),
        "start_time": "2025-07-20T10:00:00Z",
        "end_time": "2025-07-19T10:00:00Z",
        "time_limit": 10,
    }
    response = client.put(
        f"{settings.API_V1_STR}/test/{test.id}",
        json=payload,
        headers=get_user_superadmin_token,
    )
    assert response.status_code == 400
    assert "End time cannot be earlier than start time" in response.json()["detail"]


def test_create_test_start_and_end_time_same(
    client: TestClient,
    db: SessionDep,
    get_user_superadmin_token: dict[str, str],
) -> None:
    user = create_random_user(db)
    start_time = "2025-07-19T10:00:00Z"
    end_time = "2025-07-19T10:00:00Z"
    payload = {
        "name": random_lower_string(),
        "created_by_id": user.id,
        "start_time": start_time,
        "end_time": end_time,
    }
    response = client.post(
        f"{settings.API_V1_STR}/test/",
        json=payload,
        headers=get_user_superadmin_token,
    )
    assert response.status_code == 400
    assert "End time cannot be earlier than start time" in response.json()["detail"]


def test_create_test_valid_data_success(
    client: TestClient,
    db: SessionDep,
    get_user_superadmin_token: dict[str, str],
) -> None:
    user = create_random_user(db)
    payload = {
        "name": random_lower_string(),
        "created_by_id": user.id,
        "start_time": "2025-07-19T10:00:00Z",
        "end_time": "2025-07-19T11:00:00Z",
        "time_limit": 30,
    }
    response = client.post(
        f"{settings.API_V1_STR}/test/",
        json=payload,
        headers=get_user_superadmin_token,
    )
    assert response.status_code == 200


def test_get_public_test_info_expire_test(
    client: TestClient, db: SessionDep, get_user_superadmin_token: dict[str, str]
) -> None:
    (
        user,
        india,
        punjab,
        goa,
        organization,
        tag_type,
        tag_hindi,
        tag_marathi,
        question_one,
        question_two,
        question_revision_one,
        question_revision_two,
    ) = setup_data(client, db, get_user_superadmin_token)
    test = Test(
        name=random_lower_string(),
        description=random_lower_string(),
        marks=80,
        start_instructions="Test instructions",
        link=random_lower_string(),
        created_by_id=user.id,
        is_active=True,
        is_deleted=False,
        start_time=get_current_time() - timedelta(hours=1),
        end_time=get_current_time() - timedelta(minutes=10),
    )
    db.add(test)
    db.commit()
    db.refresh(test)
    test_question_one = TestQuestion(
        test_id=test.id, question_revision_id=question_revision_one.id
    )
    test_question_two = TestQuestion(
        test_id=test.id, question_revision_id=question_revision_two.id
    )
    db.add_all([test_question_one, test_question_two])
    db.commit()

    response = client.get(f"{settings.API_V1_STR}/test/public/{test.link}")
    data = response.json()
    assert response.status_code == 400
    assert data["detail"] == "Test has already ended"


def test_random_questions_validation(
    client: TestClient, db: SessionDep, get_user_superadmin_token: dict[str, str]
) -> None:
    (
        user,
        india,
        punjab,
        goa,
        organization,
        tag_type,
        tag_hindi,
        tag_marathi,
        question_one,
        question_two,
        question_revision_one,
        question_revision_two,
    ) = setup_data(client, db, get_user_superadmin_token)

    payload = {
        "name": random_lower_string(),
        "description": random_lower_string(),
        "time_limit": 20,
        "marks": 30,
        "completion_message": random_lower_string(),
        "start_instructions": random_lower_string(),
        "marks_level": None,
        "link": random_lower_string(),
        "no_of_attempts": 1,
        "shuffle": False,
        "random_questions": True,
        "no_of_random_questions": 4,
        "question_pagination": 1,
        "is_template": False,
        "tag_ids": [tag_hindi.id, tag_marathi.id],
        "question_revision_ids": [question_revision_one.id, question_revision_two.id],
        "state_ids": [punjab.id],
    }

    response = client.post(
        f"{settings.API_V1_STR}/test/",
        json=payload,
        headers=get_user_superadmin_token,
    )
    assert response.status_code == 400
    assert "cannot be greater than total questions added" in response.json()["detail"]


def test_random_questions_valid_case(
    client: TestClient, db: SessionDep, get_user_superadmin_token: dict[str, str]
) -> None:
    (
        user,
        india,
        punjab,
        goa,
        organization,
        tag_type,
        tag_hindi,
        tag_marathi,
        question_one,
        question_two,
        question_revision_one,
        question_revision_two,
    ) = setup_data(client, db, get_user_superadmin_token)

    payload = {
        "name": random_lower_string(),
        "description": random_lower_string(),
        "time_limit": 30,
        "marks": 30,
        "completion_message": random_lower_string(),
        "start_instructions": random_lower_string(),
        "link": random_lower_string(),
        "no_of_attempts": 1,
        "shuffle": False,
        "random_questions": True,
        "no_of_random_questions": 2,
        "question_pagination": 1,
        "is_template": False,
        "tag_ids": [tag_hindi.id, tag_marathi.id],
        "question_revision_ids": [
            question_revision_one.id,
            question_revision_two.id,
        ],
        "state_ids": [punjab.id],
    }
    response = client.post(
        f"{settings.API_V1_STR}/test/",
        json=payload,
        headers=get_user_superadmin_token,
    )
    assert response.status_code == 200
    data = response.json()
    assert data["random_questions"] is True
    assert data["no_of_random_questions"] == 2
    assert len(data["question_revisions"]) == 2


def test_update_test_random_question_validation_fails(
    client: TestClient, db: SessionDep, get_user_superadmin_token: dict[str, str]
) -> None:
    (
        user,
        india,
        state_a,
        state_b,
        organization,
        tag_type,
        tag_a,
        tag_b,
        question_one,
        question_two,
        question_revision_one,
        question_revision_two,
    ) = setup_data(client, db, get_user_superadmin_token)

    test = Test(
        name="Sample Test",
        description="Initial test",
        time_limit=30,
        marks=5,
        completion_message=random_lower_string(),
        start_instructions=random_lower_string(),
        marks_level=None,
        link=random_lower_string(),
        no_of_attempts=2,
        shuffle=False,
        random_questions=False,
        no_of_random_questions=None,
        question_pagination=1,
        is_template=False,
        created_by_id=user.id,
    )
    db.add(test)
    db.commit()

    test_question = TestQuestion(
        test_id=test.id, question_revision_id=question_revision_one.id
    )
    db.add(test_question)
    db.commit()

    payload = {
        "name": "Sample Test",
        "random_questions": True,
        "no_of_random_questions": 5,
        "tag_ids": [tag_a.id],
        "state_ids": [state_a.id],
    }

    response = client.put(
        f"{settings.API_V1_STR}/test/{test.id}",
        json=payload,
        headers=get_user_superadmin_token,
    )
    assert response.status_code == 400
    assert response.json()["detail"] == (
        "No. of random questions (5) cannot be greater than total questions added (1)"
    )


def test_update_test_random_question_success(
    client: TestClient, db: SessionDep, get_user_superadmin_token: dict[str, str]
) -> None:
    (
        user,
        india,
        state_a,
        state_b,
        organization,
        tag_type,
        tag_a,
        tag_b,
        question_one,
        question_two,
        question_revision_one,
        question_revision_two,
    ) = setup_data(client, db, get_user_superadmin_token)

    test = Test(
        name="Sample Test",
        description=random_lower_string(),
        time_limit=30,
        marks=5,
        completion_message=random_lower_string(),
        start_instructions=random_lower_string(),
        marks_level=None,
        link="test-link",
        no_of_attempts=1,
        shuffle=False,
        random_questions=False,
        question_pagination=1,
        is_template=False,
        created_by_id=user.id,
    )
    db.add(test)
    db.commit()

    db.add(TestQuestion(test_id=test.id, question_revision_id=question_revision_one.id))

    db.commit()

    payload = {
        "name": "Sample Test Updated",
        "random_questions": True,
        "no_of_random_questions": 2,
        "tag_ids": [tag_a.id, tag_b.id],
        "state_ids": [state_a.id, state_b.id],
        "question_revision_ids": [question_revision_one.id, question_revision_two.id],
    }

    response = client.put(
        f"{settings.API_V1_STR}/test/{test.id}",
        json=payload,
        headers=get_user_superadmin_token,
    )

    assert response.status_code == 200
    data = response.json()
    assert data["random_questions"] is True
    assert data["no_of_random_questions"] == 2


def test_get_public_test(
    client: TestClient, db: SessionDep, get_user_superadmin_token: dict[str, str]
) -> None:
    (
        user,
        india,
        punjab,
        goa,
        organization,
        tag_type,
        tag_hindi,
        tag_marathi,
        question_one,
        question_two,
        question_revision_one,
        question_revision_two,
    ) = setup_data(client, db, get_user_superadmin_token)

    test = Test(
        name=random_lower_string(),
        description=random_lower_string(),
        time_limit=45,
        marks=100,
        start_instructions="Test instructions",
        link=random_lower_string(),
        created_by_id=user.id,
        is_active=True,
        is_deleted=False,
        random_questions=True,
        no_of_random_questions=4,
    )
    db.add(test)
    db.commit()
    db.refresh(test)

    all_question_ids = []
    for i in range(10):
        question = Question(
            created_by_id=user.id,
            organization_id=user.organization_id,
            is_active=True,
            is_deleted=False,
        )
        db.add(question)
        db.flush()
        db.refresh(question)
        q = QuestionRevision(
            question_text=f"Q{i}",
            created_by_id=user.id,
            question_id=question.id,
            question_type="single_choice",
            options=[{"id": 1, "key": "A", "value": "Option"}],
            correct_answer=[1],
        )
        db.add(q)
        db.flush()
        db.refresh(q)
        all_question_ids.append(q.id)
        question.last_revision_id = q.id
        db.add(question)
        tq = TestQuestion(test_id=test.id, question_revision_id=q.id)
        db.add(tq)
    db.commit()

    response = client.get(f"{settings.API_V1_STR}/test/public/{test.link}")
    data = response.json()
    assert response.status_code == 200
    assert data["id"] == test.id
    assert data["name"] == test.name
    assert data["description"] == test.description
    assert data["total_questions"] == 4


def test_default_marks_level_question(
    client: TestClient, db: SessionDep, get_user_superadmin_token: dict[str, str]
) -> None:
    (
        user,
        india,
        punjab,
        goa,
        organization,
        tag_type,
        tag_hindi,
        tag_marathi,
        question_one,
        question_two,
        question_revision_one,
        question_revision_two,
    ) = setup_data(client, db, get_user_superadmin_token)
    user_data = get_current_user_data(client, get_user_superadmin_token)
    user_id = user_data["id"]
    org_id = user_data["organization_id"]

    question_one = Question(organization_id=org_id)
    question_two = Question(organization_id=org_id)
    db.add(question_one)
    db.add(question_two)
    db.commit()
    question_revision1 = QuestionRevision(
        question_id=question_one.id,
        created_by_id=user_id,
        question_text="what is pen",
        question_type=QuestionType.single_choice,
        options=[
            {"id": 1, "key": "A", "value": "Option 1"},
            {"id": 2, "key": "B", "value": "Option 2"},
        ],
        correct_answer=[1],
    )

    question_revision2 = QuestionRevision(
        question_id=question_two.id,
        created_by_id=user_id,
        question_text="what is paper",
        question_type=QuestionType.single_choice,
        options=[
            {"id": 1, "key": "A", "value": "Option 1"},
            {"id": 2, "key": "B", "value": "Option 2"},
        ],
        correct_answer=[1],
        marking_scheme={"correct": 2.0, "wrong": 0.0, "skipped": 0.0},
    )

    db.add(question_revision1)
    db.add(question_revision2)
    db.commit()
    db.flush()

    question_one.last_revision_id = question_revision1.id
    question_two.last_revision_id = question_revision2.id
    db.commit()
    db.refresh(question_one)
    db.refresh(question_two)
    db.refresh(question_revision1)
    db.refresh(question_revision2)

    payload = {
        "name": "test for default marking scheme",
        "description": random_lower_string(),
        "time_limit": 2,
        "completion_message": random_lower_string(),
        "start_instructions": random_lower_string(),
        "link": random_lower_string(),
        "no_of_attempts": 1,
        "shuffle": False,
        "random_questions": False,
        "no_of_random_questions": 4,
        "question_pagination": 1,
        "is_template": False,
        "tag_ids": [tag_hindi.id, tag_marathi.id],
        "question_revision_ids": [question_revision1.id, question_revision2.id],
        "state_ids": [punjab.id],
    }

    response = client.post(
        f"{settings.API_V1_STR}/test/",
        json=payload,
        headers=get_user_superadmin_token,
    )
    data = response.json()
    assert response.status_code == 200
    assert data["marks_level"] == "question"
    assert len(data["question_revisions"]) == 2
    assert data["question_revisions"][0]["marking_scheme"] == {
        "correct": 1.0,
        "wrong": 0.0,
        "skipped": 0.0,
    }
    assert data["question_revisions"][1]["marking_scheme"] == {
        "correct": 2.0,
        "wrong": 0.0,
        "skipped": 0.0,
    }


def test_create_test_marks_level_test(
    client: TestClient, db: SessionDep, get_user_superadmin_token: dict[str, str]
) -> None:
    (
        user,
        india,
        punjab,
        goa,
        organization,
        tag_type,
        tag_hindi,
        tag_marathi,
        question_one,
        question_two,
        question_revision_one,
        question_revision_two,
    ) = setup_data(client, db, get_user_superadmin_token)
    user_data = get_current_user_data(client, get_user_superadmin_token)

    org_id = user_data["organization_id"]
    question1_data = {
        "organization_id": org_id,
        "question_text": "What is dict in Python",
        "question_type": QuestionType.single_choice,
        "options": [
            {"id": 1, "key": "A", "value": "Object-oriented language"},
            {"id": 2, "key": "B", "value": "Database"},
        ],
        "correct_answer": [1],
        "is_mandatory": True,
        "tag_ids": [],
        "marking_scheme": {"correct": 5.0, "wrong": 0.0, "skipped": 0.0},
    }
    response1 = client.post(
        f"{settings.API_V1_STR}/questions/",
        json=question1_data,
        headers=get_user_superadmin_token,
    )
    assert response1.status_code == 200
    data1 = response1.json()

    question1_data_id = data1["latest_question_revision_id"]
    assert data1["question_text"] == "What is dict in Python"
    assert data1["tags"] == []

    question2_data = {
        "organization_id": org_id,
        "question_text": "What are the concept of Python",
        "question_type": QuestionType.single_choice,
        "options": [
            {"id": 1, "key": "A", "value": "Object-oriented language"},
            {"id": 2, "key": "B", "value": "Database"},
        ],
        "correct_answer": [1],
        "is_mandatory": True,
    }
    response2 = client.post(
        f"{settings.API_V1_STR}/questions/",
        json=question2_data,
        headers=get_user_superadmin_token,
    )

    assert response2.status_code == 200

    data2 = response2.json()
    assert data2["question_text"] == "What are the concept of Python"
    question2_data_id = data2["latest_question_revision_id"]

    payload = {
        "name": random_lower_string(),
        "description": random_lower_string(),
        "time_limit": 20,
        "marks": 4,
        "completion_message": random_lower_string(),
        "start_instructions": random_lower_string(),
        "link": random_lower_string(),
        "no_of_attempts": 1,
        "shuffle": False,
        "random_questions": False,
        "no_of_random_questions": 4,
        "question_pagination": 1,
        "is_template": False,
        "tag_ids": [tag_hindi.id, tag_marathi.id],
        "question_revision_ids": [question1_data_id, question2_data_id],
        "state_ids": [punjab.id],
        "marks_level": "test",
        "marking_scheme": {"correct": 7, "wrong": 0, "skipped": 0},
    }

    response = client.post(
        f"{settings.API_V1_STR}/test/",
        json=payload,
        headers=get_user_superadmin_token,
    )
    data = response.json()
    assert response.status_code == 200
    assert data["name"] == payload["name"]
    assert data["description"] == payload["description"]
    assert data["marks_level"] == "test"
    assert data["link"] == payload["link"]
    revision1 = db.get(QuestionRevision, question1_data_id)
    revision2 = db.get(QuestionRevision, question2_data_id)
    expected_scheme1 = {"correct": 5.0, "wrong": 0, "skipped": 0}
    expected_scheme2 = {"correct": 1, "wrong": 0, "skipped": 0}
    assert revision1 is not None
    assert revision2 is not None
    assert revision1.marking_scheme == expected_scheme1
    assert revision2.marking_scheme == expected_scheme2
    payload = {
        "name": random_lower_string(),
        "description": random_lower_string(),
        "time_limit": 20,
        "marks": 4,
        "completion_message": random_lower_string(),
        "start_instructions": random_lower_string(),
        "link": random_lower_string(),
        "no_of_attempts": 1,
        "shuffle": False,
        "random_questions": False,
        "no_of_random_questions": 4,
        "question_pagination": 1,
        "is_template": False,
        "tag_ids": [tag_hindi.id, tag_marathi.id],
        "question_revision_ids": [question1_data_id, question2_data_id],
        "state_ids": [punjab.id],
        "marks_level": "test",
    }

    response = client.post(
        f"{settings.API_V1_STR}/test/",
        json=payload,
        headers=get_user_superadmin_token,
    )
    data = response.json()
    assert response.status_code == 200
    assert revision1.marking_scheme == expected_scheme1
    assert revision2.marking_scheme == expected_scheme2


def test_mapping_test_with_district(
    client: TestClient, db: SessionDep, get_user_superadmin_token: dict[str, str]
) -> None:
    user_data = get_current_user_data(client, get_user_superadmin_token)
    org_id = user_data["organization_id"]
    user = create_random_user(db, organization_id=org_id)
    db.refresh(user)
    country = Country(name=random_lower_string(), is_active=True)
    db.add(country)
    db.commit()
    db.refresh(country)
    state = State(name=random_lower_string(), is_active=True, country_id=country.id)
    db.add(state)
    db.commit()
    db.refresh(state)
    district_1 = District(name=random_lower_string(), is_active=True, state_id=state.id)
    district_2 = District(name=random_lower_string(), is_active=True, state_id=state.id)
    db.add_all([district_1, district_2])
    db.commit()
    db.refresh(district_1)
    db.refresh(district_2)

    test_payload = {
        "name": random_lower_string(),
        "description": random_lower_string(),
        "time_limit": 30,
        "marks": 10,
        "completion_message": random_lower_string(),
        "start_instructions": random_lower_string(),
        "link": random_lower_string(),
        "no_of_attempts": 1,
        "shuffle": True,
        "random_questions": False,
        "no_of_random_questions": 2,
        "question_pagination": 1,
        "is_template": False,
        "created_by_id": user.id,
        "tag_ids": [],
        "district_ids": [district_1.id, district_2.id],
    }

    response = client.post(
        f"{settings.API_V1_STR}/test/",
        json=test_payload,
        headers=get_user_superadmin_token,
    )
    assert response.status_code == 200
    data = response.json()
    assert data["name"] == test_payload["name"]
    assert data["description"] == test_payload["description"]

    assert len(data["districts"]) == 2
    districts_ids = [d["id"] for d in data["districts"]]
    districts_names = [d["name"] for d in data["districts"]]
    districts_state_ids = [d["state_id"] for d in data["districts"]]

    # Check that both district IDs from our test are in the response
    assert district_1.id in districts_ids
    assert district_2.id in districts_ids

    # Check that both district names are in the response
    assert district_1.name in districts_names
    assert district_2.name in districts_names

    # Check that both districts have the correct state ID
    assert all(sid == state.id for sid in districts_state_ids)

    # Check that all districts are active
    assert all(d["is_active"] for d in data["districts"])

    # Check all district entries have required fields
    for district in data["districts"]:
        assert "is_active" in district
        assert "created_date" in district
        assert "modified_date" in district

    state_3 = State(name=random_lower_string(), is_active=True, country_id=country.id)
    db.add(state_3)
    db.commit()
    db.refresh(state_3)

    district_3 = District(
        name=random_lower_string(), is_active=True, state_id=state_3.id
    )
    db.add(district_3)
    db.commit()
    db.refresh(district_3)

    # Update the test to include a new district
    test_payload["district_ids"] = [district_2.id, district_3.id]
    response = client.put(
        f"{settings.API_V1_STR}/test/{data['id']}",
        json=test_payload,
        headers=get_user_superadmin_token,
    )
    assert response.status_code == 200
    updated_data = response.json()
    assert updated_data["name"] == test_payload["name"]
    assert updated_data["description"] == test_payload["description"]
    assert len(updated_data["districts"]) == 2
    updated_districts_ids = [d["id"] for d in updated_data["districts"]]
    assert district_2.id in updated_districts_ids
    assert district_3.id in updated_districts_ids

    response = client.get(
        f"{settings.API_V1_STR}/test/{data['id']}",
        headers=get_user_superadmin_token,
    )
    assert response.status_code == 200
    fetched_data = response.json()
    assert fetched_data["name"] == test_payload["name"]
    assert fetched_data["description"] == test_payload["description"]
    assert len(fetched_data["districts"]) == 2
    fetched_districts_ids = [d["id"] for d in fetched_data["districts"]]
    assert district_2.id in fetched_districts_ids
    assert district_3.id in fetched_districts_ids
    assert district_1.id not in fetched_districts_ids


def test_get_tests_by_district_filter(
    client: TestClient, db: SessionDep, get_user_superadmin_token: dict[str, str]
) -> None:
    user_data = get_current_user_data(client, get_user_superadmin_token)
    org_id = user_data["organization_id"]
    user = create_random_user(db, organization_id=org_id)
    db.refresh(user)

    country = Country(name=random_lower_string(), is_active=True)
    db.add(country)
    db.commit()
    db.refresh(country)

    state = State(name=random_lower_string(), is_active=True, country_id=country.id)
    db.add(state)
    db.commit()
    db.refresh(state)

    district_1 = District(name=random_lower_string(), is_active=True, state_id=state.id)
    db.add(district_1)
    db.commit()
    db.refresh(district_1)

    district_2 = District(name=random_lower_string(), is_active=True, state_id=state.id)
    db.add(district_2)
    db.commit()
    db.refresh(district_2)

    response_1 = client.post(
        f"{settings.API_V1_STR}/test/",
        json={
            "name": random_lower_string(),
            "description": random_lower_string(),
            "link": random_lower_string(),
            "district_ids": [district_1.id],
        },
        headers=get_user_superadmin_token,
    )
    assert response_1.status_code == 200
    test_data_1 = response_1.json()

    response_2 = client.post(
        f"{settings.API_V1_STR}/test/",
        json={
            "name": random_lower_string(),
            "description": random_lower_string(),
            "link": random_lower_string(),
            "district_ids": [district_1.id, district_2.id],
        },
        headers=get_user_superadmin_token,
    )
    assert response_2.status_code == 200
    test_data_2 = response_2.json()

    response_3 = client.post(
        f"{settings.API_V1_STR}/test/",
        json={
            "name": random_lower_string(),
            "description": random_lower_string(),
            "link": random_lower_string(),
            "district_ids": [district_2.id],
        },
        headers=get_user_superadmin_token,
    )
    assert response_3.status_code == 200
    test_data_3 = response_3.json()

    response = client.get(
        f"{settings.API_V1_STR}/test/?district_ids={district_1.id}",
        headers=get_user_superadmin_token,
    )
    assert response.status_code == 200
    data = response.json()
    assert len(data["items"]) == 2
    assert any(test_data_1["id"] == item["id"] for item in data["items"])
    assert any(test_data_2["id"] == item["id"] for item in data["items"])

    response = client.get(
        f"{settings.API_V1_STR}/test/?district_ids={district_2.id}&&district_ids={district_1.id}",
        headers=get_user_superadmin_token,
    )
    assert response.status_code == 200
    data = response.json()
    assert len(data["items"]) == 3
    assert any(test_data_1["id"] == item["id"] for item in data["items"])
    assert any(test_data_2["id"] == item["id"] for item in data["items"])
    assert any(test_data_3["id"] == item["id"] for item in data["items"])

    response = client.get(
        f"{settings.API_V1_STR}/test/?district_ids=-1",
        headers=get_user_superadmin_token,
    )
    assert response.status_code == 200
    data = response.json()
<<<<<<< HEAD
    assert len(data) == 0


def test_delete_test_with_attempted_candidate_should_fail(
    client: TestClient, db: SessionDep, get_user_superadmin_token: dict[str, str]
) -> None:
    user_data = get_current_user_data(client, get_user_superadmin_token)
    org_id = user_data["organization_id"]
    user = create_random_user(db, organization_id=org_id)
    db.refresh(user)

    question = Question(organization_id=org_id)
    db.add(question)
    db.commit()
    db.refresh(question)

    revision = QuestionRevision(
        created_by_id=user.id,
        question_id=question.id,
        question_text=random_lower_string(),
        question_type=QuestionType.single_choice,
        options=[
            {"id": 1, "key": "A", "value": "3"},
            {"id": 2, "key": "B", "value": "4"},
            {"id": 3, "key": "C", "value": "5"},
        ],
        correct_answer=[2],
        is_mandatory=True,
        is_active=True,
        is_deleted=False,
    )
    db.add(revision)
    db.commit()
    db.refresh(revision)
    test_payload = {
        "name": random_lower_string(),
        "description": random_lower_string(),
        "time_limit": 30,
        "marks": 100,
        "start_instructions": random_lower_string(),
        "link": random_lower_string(),
        "is_active": True,
        "question_revision_ids": [revision.id],
    }

    response = client.post(
        f"{settings.API_V1_STR}/test",
        json=test_payload,
        headers=get_user_superadmin_token,
    )
    assert response.status_code == 200
    test_id = response.json()["id"]
    candidate = Candidate(identity=uuid.uuid4())
    db.add(candidate)
    db.commit()
    db.refresh(candidate)

    candidate_test = CandidateTest(
        test_id=test_id,
        candidate_id=candidate.id,
        device="Laptop",
        consent=True,
        start_time="2025-01-01T10:00:00Z",
        is_submitted=True,
    )
    db.add(candidate_test)
    db.commit()
    db.refresh(candidate_test)

    db.add(
        CandidateTestAnswer(
            candidate_test_id=candidate_test.id,
            question_revision_id=revision.id,
            response=[2],
            visited=True,
            time_spent=15,
        )
    )
    db.commit()

    response = client.delete(
        f"{settings.API_V1_STR}/test/{test_id}",
        headers=get_user_superadmin_token,
    )

    assert response.status_code == 422
    assert (
        response.json()["detail"]
        == "Cannot delete test. One or more answers have already been submitted for its questions."
    )


def test_delete_test_with_no_attempted_candidates_should_pass(
    client: TestClient, db: SessionDep, get_user_superadmin_token: dict[str, str]
) -> None:
    user_data = get_current_user_data(client, get_user_superadmin_token)
    org_id = user_data["organization_id"]
    user = create_random_user(db, organization_id=org_id)
    db.refresh(user)
    country = Country(name=random_lower_string(), is_active=True)
    db.add(country)
    db.commit()
    db.refresh(country)

    state = State(name=random_lower_string(), is_active=True, country_id=country.id)
    db.add(state)
    db.commit()
    db.refresh(state)
    district = District(name=random_lower_string(), state_id=state.id, is_active=True)
    db.add(district)
    db.commit()
    db.refresh(district)
    tag = Tag(
        name=random_lower_string(),
        description=random_lower_string(),
        created_by_id=user.id,
        organization_id=org_id,
    )
    db.add(tag)
    db.commit()
    db.refresh(tag)
    question = Question(organization_id=org_id)
    db.add(question)
    db.commit()
    db.refresh(question)

    revision = QuestionRevision(
        created_by_id=user.id,
        question_id=question.id,
        question_text=random_lower_string(),
        question_type=QuestionType.single_choice,
        options=[
            {"id": 1, "key": "A", "value": "Option 1"},
            {"id": 2, "key": "B", "value": "Option 2"},
        ],
        correct_answer=[1],
        is_mandatory=True,
        is_active=True,
        is_deleted=False,
    )
    db.add(revision)
    db.commit()
    db.refresh(revision)

    test_payload = {
        "name": random_lower_string(),
        "description": random_lower_string(),
        "time_limit": 45,
        "marks": 50,
        "start_instructions": random_lower_string(),
        "link": random_lower_string(),
        "is_active": True,
        "question_revision_ids": [revision.id],
        "tag_ids": [tag.id],
        "state_ids": [state.id],
        "district_ids": [district.id],
    }

    response = client.post(
        f"{settings.API_V1_STR}/test",
        json=test_payload,
        headers=get_user_superadmin_token,
    )
    assert response.status_code == 200
    test_id = response.json()["id"]
    test_question_link = db.exec(
        select(TestQuestion).where(
            TestQuestion.test_id == test_id,
            TestQuestion.question_revision_id == revision.id,
        )
    ).first()
    assert test_question_link is not None
    test_tag_links = db.exec(
        select(TestTag).where(TestTag.test_id == test_id, TestTag.tag_id == tag.id)
    ).all()
    assert len(test_tag_links) == 1

    test_state_links = db.exec(
        select(TestState).where(
            TestState.test_id == test_id, TestState.state_id == state.id
        )
    ).all()
    assert len(test_state_links) == 1
    test_district_links = db.exec(
        select(TestDistrict).where(
            TestDistrict.test_id == test_id, TestDistrict.district_id == district.id
        )
    ).all()
    assert len(test_district_links) == 1

    response = client.delete(
        f"{settings.API_V1_STR}/test/{test_id}",
        headers=get_user_superadmin_token,
    )

    assert response.status_code == 200
    assert response.json()["message"] == "Test deleted successfully"
    test_question_links = db.exec(
        select(TestQuestion).where(TestQuestion.test_id == test_id)
    ).all()
    assert len(test_question_links) == 0

    test_tag_links = db.exec(select(TestTag).where(TestTag.test_id == test_id)).all()
    assert len(test_tag_links) == 0

    test_state_links = db.exec(
        select(TestState).where(TestState.test_id == test_id)
    ).all()
    assert len(test_state_links) == 0
    test_district_links = db.exec(
        select(TestDistrict).where(TestDistrict.test_id == test_id)
    ).all()
    assert len(test_district_links) == 0
=======
    assert len(data["items"]) == 0
>>>>>>> 89c42e9e
<|MERGE_RESOLUTION|>--- conflicted
+++ resolved
@@ -4127,8 +4127,7 @@
     )
     assert response.status_code == 200
     data = response.json()
-<<<<<<< HEAD
-    assert len(data) == 0
+    assert len(data["items"]) == 0
 
 
 def test_delete_test_with_attempted_candidate_should_fail(
@@ -4340,7 +4339,4 @@
     test_district_links = db.exec(
         select(TestDistrict).where(TestDistrict.test_id == test_id)
     ).all()
-    assert len(test_district_links) == 0
-=======
-    assert len(data["items"]) == 0
->>>>>>> 89c42e9e
+    assert len(test_district_links) == 0