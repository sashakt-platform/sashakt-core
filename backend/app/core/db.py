--- conflicted
+++ resolved
@@ -2,10 +2,9 @@
 
 from app import crud
 from app.core.config import settings
-<<<<<<< HEAD
+
 from app.core.location import init_location
 from app.models import Permission, Role, RolePermission, RolePublic, User, UserCreate
-=======
 from app.core.permissions import (
     init_permissions,
 )
@@ -13,8 +12,8 @@
     init_roles,
     super_admin,
 )
-from app.models import Role, User, UserCreate
->>>>>>> fd69f188
+
+
 
 engine = create_engine(str(settings.SQLALCHEMY_DATABASE_URI))
 
