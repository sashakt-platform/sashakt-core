--- conflicted
+++ resolved
@@ -1,19 +1,12 @@
-<<<<<<< HEAD
 import base64
 import csv
 from io import StringIO
-from typing import Annotated, cast
+from typing import Annotated, Any
 
 from fastapi import APIRouter, Depends, File, HTTPException, UploadFile
-from fastapi_pagination import Page, paginate
-=======
-from typing import Annotated, Any
-
-from fastapi import APIRouter, Depends, HTTPException
 from fastapi_pagination import Page
 from fastapi_pagination.ext.sqlmodel import paginate
 from sqlalchemy.orm import selectinload
->>>>>>> 5038c17e
 from sqlmodel import and_, func, select
 
 from app.api.deps import CurrentUser, Pagination, SessionDep
