import base64
import csv
import re
from datetime import datetime
from io import StringIO
from typing import Annotated, Any, cast

from fastapi import (
    APIRouter,
    Body,
    Depends,
    File,
    HTTPException,
    Query,
    UploadFile,
)
from fastapi_pagination import Page, paginate
from sqlalchemy import desc, func
from sqlmodel import col, not_, or_, select
from typing_extensions import TypedDict

<<<<<<< HEAD
from app.api.deps import CurrentUser, Pagination, SessionDep
from app.core.sorting import (
    QuestionSortConfig,
    SortingParams,
    SortOrder,
    create_sorting_dependency,
)
=======
from app.api.deps import CurrentUser, Pagination, SessionDep, permission_dependency
>>>>>>> a59f2d57
from app.models import (
    CandidateTest,
    Organization,
    Question,
    QuestionCreate,
    QuestionLocation,
    QuestionLocationPublic,
    QuestionLocationsUpdate,
    QuestionPublic,
    QuestionRevision,
    QuestionRevisionCreate,
    QuestionTag,
    QuestionTagsUpdate,
    QuestionUpdate,
    State,
    Tag,
    TagPublic,
    TagType,
    Test,
    User,
)
from app.models.question import (
    BulkUploadQuestionsResponse,
    DeleteQuestion,
    Option,
    QuestionRevisionInfo,
)
from app.models.test import TestQuestion
from app.models.utils import MarkingScheme, Message

router = APIRouter(prefix="/questions", tags=["Questions"])

# create sorting dependency
QuestionSorting = create_sorting_dependency(QuestionSortConfig)
QuestionSortingDep = Annotated[SortingParams, Depends(QuestionSorting)]


def check_linked_test(session: SessionDep, question_id: int) -> bool:
    query = (
        select(TestQuestion)
        .join(QuestionRevision)
        .where(QuestionRevision.id == TestQuestion.question_revision_id)
        .where(QuestionRevision.question_id == question_id)
    )
    linked_tests = session.exec(query).first()

    return bool(linked_tests)


def get_tag_type_by_id(session: SessionDep, tag_type_id: int | None) -> TagType | None:
    """Helper function to get TagType by ID."""
    tag_type = session.get(TagType, tag_type_id)
    if not tag_type or tag_type.is_deleted:
        return None
    return tag_type


def build_question_response(
    session: SessionDep,
    question: Question,
    revision: QuestionRevision,
    locations: list[QuestionLocation],
    tags: list[Tag] | None = None,
) -> QuestionPublic:
    """Build a standardized QuestionPublic response."""
    # Convert complex types to dictionaries for JSON serialization
    options_dict = None
    if revision.options:
        options_dict = [
            (
                opt
                if isinstance(opt, dict)
                else (
                    opt.dict()
                    if hasattr(opt, "dict") and callable(opt.dict)
                    else vars(opt)
                    if hasattr(opt, "__dict__")
                    else opt
                )
            )
            for opt in revision.options
        ]

    marking_scheme_dict = revision.marking_scheme if revision.marking_scheme else None

    media_dict = (
        revision.media.dict()
        if revision.media and hasattr(revision.media, "dict")
        else revision.media
    )

    # Prepare tag information
    tag_list: list[TagPublic] = []
    if tags:
        tag_list = [
            TagPublic(
                id=tag.id,
                name=tag.name,
                tag_type=(
                    get_tag_type_by_id(session, tag_type_id=tag.tag_type_id)
                    if tag.tag_type_id
                    else None
                ),
                description=tag.description,
                created_by_id=tag.created_by_id,
                organization_id=tag.organization_id,
                created_date=tag.created_date,
                modified_date=tag.modified_date,
                is_active=tag.is_active,
                is_deleted=tag.is_deleted,
            )
            for tag in tags
        ]

    # Prepare location information
    location_list = []
    if locations:
        location_list = [
            QuestionLocationPublic(
                id=loc.id,
                state_id=loc.state_id,
                district_id=loc.district_id,
                block_id=loc.block_id,
                state_name=loc.state.name if loc.state else None,
                district_name=loc.district.name if loc.district else None,
                block_name=loc.block.name if loc.block else None,
            )
            for loc in locations
        ]

    return QuestionPublic(
        id=question.id,
        organization_id=question.organization_id,
        created_date=question.created_date,
        modified_date=question.modified_date,
        is_active=question.is_active,
        is_deleted=question.is_deleted,
        # Current revision data
        question_text=revision.question_text,
        instructions=revision.instructions,
        question_type=revision.question_type,
        options=options_dict,
        correct_answer=revision.correct_answer,
        subjective_answer_limit=revision.subjective_answer_limit,
        is_mandatory=revision.is_mandatory,
        marking_scheme=marking_scheme_dict,
        solution=revision.solution,
        media=media_dict,
        latest_question_revision_id=revision.id,
        created_by_id=revision.created_by_id,
        # Location data
        locations=location_list,
        tags=tag_list,
    )


def prepare_for_db(
    data: QuestionCreate | QuestionRevisionCreate,
) -> tuple[list[Option] | None, MarkingScheme | None, dict[str, Any] | None]:
    """Helper function to prepare data for database by converting objects to dicts"""
    # Handle options
    options: list[Option] | None = None
    if data.options:
        options = [
            (
                opt
                if isinstance(opt, dict)
                else (
                    opt.dict()
                    if hasattr(opt, "dict") and callable(opt.dict)
                    else vars(opt)
                    if hasattr(opt, "__dict__")
                    else opt
                )
            )
            for opt in data.options
        ]

    marking_scheme: MarkingScheme | None = None
    marking_scheme = data.marking_scheme if data.marking_scheme else None

    # Handle media
    media: dict[str, Any] | None = None
    if data.media and hasattr(data.media, "dict") and callable(data.media.dict):
        media = data.media.dict()
    else:
        media = data.media

    return options, marking_scheme, media


def is_duplicate_question(
    session: SessionDep, question_text: str, tag_ids: list[int] | None
) -> bool:
    normalized_text = re.sub(r"\s+", " ", question_text.strip().lower())
    existing_questions = session.exec(
        select(Question)
        .where(not_(Question.is_deleted))
        .join(QuestionRevision)
        .where(Question.last_revision_id == QuestionRevision.id)
        .where(
            func.lower(
                func.regexp_replace(QuestionRevision.question_text, r"\s+", " ", "g")
            )
            == normalized_text,
        )
    ).all()
    new_tag_ids = set(tag_ids or [])
    for question in existing_questions:
        existing_tag_ids = {
            qt.tag_id
            for qt in session.exec(
                select(QuestionTag).where(QuestionTag.question_id == question.id)
            ).all()
        }
        if not new_tag_ids and not existing_tag_ids or new_tag_ids & existing_tag_ids:
            return True
    return False


@router.post("/", response_model=QuestionPublic)
def create_question(
    question_create: QuestionCreate,
    session: SessionDep,
    current_user: CurrentUser,
) -> QuestionPublic:
    """Create a new question with its initial revision, optional location, and tags."""
    if is_duplicate_question(
        session, question_create.question_text, question_create.tag_ids
    ):
        raise HTTPException(
            status_code=400,
            detail="Duplicate question: Same question text and tags already exist.",
        )
    # Create the main question record
    question = Question(
        organization_id=question_create.organization_id,
        is_active=question_create.is_active,
    )
    session.add(question)
    session.flush()

    # Prepare data for JSON serialization
    options, marking_scheme, media = prepare_for_db(question_create)

    revision = QuestionRevision(
        question_id=question.id,
        created_by_id=current_user.id,
        question_text=question_create.question_text,
        instructions=question_create.instructions,
        question_type=question_create.question_type,
        options=options,
        correct_answer=question_create.correct_answer,
        subjective_answer_limit=question_create.subjective_answer_limit,
        is_mandatory=question_create.is_mandatory,
        marking_scheme=marking_scheme,
        solution=question_create.solution,
        media=media,
        is_active=question_create.is_active,
    )
    session.add(revision)
    session.flush()

    question.last_revision_id = revision.id

    # Create separate location rows for state, district, block
    # This allows each association to be uniquely identified and deleted if needed
    locations: list[QuestionLocation] = []

    # Handle state associations
    if question_create.state_ids:
        for state_id in question_create.state_ids:
            state_location = QuestionLocation(
                question_id=question.id,
                state_id=state_id,
                district_id=None,
                block_id=None,
            )
            session.add(state_location)
            locations.append(state_location)

    # Handle district associations
    if question_create.district_ids:
        for district_id in question_create.district_ids:
            district_location = QuestionLocation(
                question_id=question.id,
                state_id=None,
                district_id=district_id,
                block_id=None,
            )
            session.add(district_location)
            locations.append(district_location)

    # Handle block associations
    if question_create.block_ids:
        for block_id in question_create.block_ids:
            block_location = QuestionLocation(
                question_id=question.id,
                state_id=None,
                district_id=None,
                block_id=block_id,
            )
            session.add(block_location)
            locations.append(block_location)

    # Add tags as separate entries, similar to the approach with locations
    tags: list[Tag] = []
    if question_create.tag_ids:
        for tag_id in question_create.tag_ids:
            tag = session.get(Tag, tag_id)
            if tag:
                question_tag = QuestionTag(
                    question_id=question.id,
                    tag_id=tag_id,
                )
                session.add(question_tag)
                tags.append(tag)

    session.commit()
    # No need to set modified_date manually, as SQLModel will handle it via onupdate

    return build_question_response(session, question, revision, locations, tags)


# TypedDict classes with all required fields


class RevisionDetailDict(TypedDict):
    id: int
    question_id: int
    created_date: datetime
    modified_date: datetime
    is_active: bool | None
    is_deleted: bool
    question_text: str
    instructions: str | None
    question_type: str
    options: list[Option] | None
    correct_answer: Any
    subjective_answer_limit: int | None
    is_mandatory: bool
    marking_scheme: MarkingScheme | None  # Updated type to float
    solution: str | None
    media: dict[str, Any] | None
    is_current: bool
    created_by_id: int


class QuestionTagResponse(TypedDict):
    id: int
    question_id: int
    tag_id: int
    tag_name: str
    created_date: datetime


class TestInfoDict(TypedDict):
    id: int
    name: str
    created_date: datetime


class CandidateTestInfoDict(TypedDict):
    id: int
    candidate_id: int
    test_id: int
    start_time: datetime
    is_submitted: bool


@router.get("/", response_model=Page[QuestionPublic])
def get_questions(
    session: SessionDep,
    current_user: CurrentUser,
    sorting: QuestionSortingDep,
    params: Pagination = Depends(),
    question_text: str | None = None,
    state_ids: list[int] = Query(None),  # Support multiple states
    district_ids: list[int] = Query(None),  # Support multiple districts
    block_ids: list[int] = Query(None),  # Support multiple blocks
    tag_ids: list[int] = Query(None),  # Support multiple tags
    tag_type_ids: list[int] = Query(None),  # Support multiple tag types
    created_by_id: int | None = None,
    is_active: bool | None = None,
    is_deleted: bool = False,  # Default to showing non-deleted questions
) -> Page[QuestionPublic]:
    """
    Get all questions with optional filtering and sorting.
    """
    # Start with a basic query
    empty_result = cast(Page[QuestionPublic], paginate([], params))
    query = select(Question).where(
        Question.organization_id == current_user.organization_id
    )

    # Join QuestionRevision table if needed for search or sorting by question_text
    if question_text is not None or sorting.sort_by == "question_text":
        query = query.join(
            QuestionRevision,
            Question.last_revision_id == QuestionRevision.id,  # type: ignore
        )

        # apply search filter only if provided
        if question_text:
            query = query.where(
                func.lower(QuestionRevision.question_text).contains(
                    question_text.lower()
                )
            )

    # Apply filters only if they're provided
    if is_deleted is not None:
        query = query.where(Question.is_deleted == is_deleted)

    if is_active is not None:
        query = query.where(Question.is_active == is_active)

    # Handle tag-based filtering with multiple tags
    if tag_ids:
        tag_query = select(QuestionTag.question_id).where(
            col(QuestionTag.tag_id).in_(tag_ids)
        )
        question_ids_with_tags = session.exec(tag_query).all()
        if question_ids_with_tags:
            query = query.where(col(Question.id).in_(question_ids_with_tags))
        else:
            return empty_result

    if tag_type_ids:
        tag_type_query = (
            select(QuestionTag.question_id)
            .join(Tag)
            .where(Tag.id == QuestionTag.tag_id)
            .where(col(Tag.tag_type_id).in_(tag_type_ids))
        )
        question_ids_with_tag_types = session.exec(tag_type_query).all()
        if question_ids_with_tag_types:
            query = query.where(col(Question.id).in_(question_ids_with_tag_types))
        else:
            return empty_result

    # Handle creator-based filtering
    if created_by_id is not None:
        questions_by_creator: list[int] = []
        all_questions = session.exec(query).all()

        for q in all_questions:
            if q.last_revision_id is not None:
                revision = session.get(QuestionRevision, q.last_revision_id)
                if revision is not None and revision.created_by_id == created_by_id:
                    if q.id is not None:
                        questions_by_creator.append(q.id)

        if questions_by_creator:
            query = select(Question).where(Question.id.in_(questions_by_creator))  # type: ignore
        else:
            return empty_result

    # Handle location-based filtering with multiple locations
    if any([state_ids, district_ids, block_ids]):
        location_query = select(QuestionLocation.question_id)
        location_filters = []

        if state_ids:
            location_filters.append(QuestionLocation.state_id.in_(state_ids))  # type: ignore
        if district_ids:
            location_filters.append(QuestionLocation.district_id.in_(district_ids))  # type: ignore
        if block_ids:
            location_filters.append(QuestionLocation.block_id.in_(block_ids))  # type: ignore

        if location_filters:
            # Use OR between different location types (any match is valid)
            location_query = location_query.where(or_(*location_filters))
            question_ids = session.exec(location_query).all()
            if question_ids:  # Only apply filter if we found matching locations
                query = query.where(Question.id.in_(question_ids))  # type: ignore
            else:
                return empty_result

    # apply default sorting if no sorting was specified
    sorting_with_default = sorting.apply_default_if_none(
        "modified_date", SortOrder.DESC
    )
    query = sorting_with_default.apply_to_query(query, QuestionSortConfig)

    # Execute query and get all questions
    questions = session.exec(query).all()

    result: list[QuestionPublic] = []
    for question in questions:
        # Skip questions without a valid last_revision_id
        if question.last_revision_id is None:
            continue

        latest_revision = session.get(QuestionRevision, question.last_revision_id)
        if latest_revision is None:
            raise HTTPException(status_code=404, detail="Question revision not found")
            continue

        locations_query = select(QuestionLocation).where(
            QuestionLocation.question_id == question.id
        )
        locations = session.exec(locations_query).all()

        tags_query = (
            select(Tag).join(QuestionTag).where(QuestionTag.question_id == question.id)
        )
        tags = session.exec(tags_query).all()

        question_data = build_question_response(
            session, question, latest_revision, list(locations), list(tags)
        )
        result.append(question_data)

    return cast(Page[QuestionPublic], paginate(result, params))


@router.get("/{question_id}/tests", response_model=list[TestInfoDict])
def get_question_tests(question_id: int, session: SessionDep) -> list[TestInfoDict]:
    """Get all tests that include this question."""
    question = session.get(Question, question_id)
    if not question or question.is_deleted:
        raise HTTPException(status_code=404, detail="Question not found")

    test_info_dict_list: list[TestInfoDict] = []
    # Get all revisions for this question
    revisions_query = select(QuestionRevision).where(
        QuestionRevision.question_id == question_id
    )
    revisions = session.exec(revisions_query).all()

    # Collect unique test_ids
    test_ids = set()
    for revision in revisions:
        for test_question in revision.test_questions:
            test_ids.add(test_question.test_id)

    for test_id in test_ids:
        test = session.get(Test, test_id)
        if test and test.id is not None and test.created_date is not None:
            test_info = TestInfoDict(
                id=test.id, name=test.name, created_date=test.created_date
            )
            # Only add unique tests
            if not any(t["id"] == test_info["id"] for t in test_info_dict_list):
                test_info_dict_list.append(test_info)

    return test_info_dict_list


@router.get(
    "/{question_id}/candidate-tests", response_model=list[CandidateTestInfoDict]
)
def get_question_candidate_tests(
    question_id: int, session: SessionDep
) -> list[CandidateTestInfoDict]:
    """Get all candidate tests that include this question."""
    question = session.get(Question, question_id)
    if not question or question.is_deleted:
        raise HTTPException(status_code=404, detail="Question not found")

    candidate_test_info_list: list[CandidateTestInfoDict] = []

    # Get all revisions for this question
    revisions_query = select(QuestionRevision).where(
        QuestionRevision.question_id == question_id
    )
    revisions = session.exec(revisions_query).all()

    # Collect candidate_test_ids from all answers
    candidate_test_ids = set()
    for revision in revisions:
        for answer in revision.candidate_test_answers:
            candidate_test_ids.add(answer.candidate_test_id)

    # Query each CandidateTest directly
    for candidate_test_id in candidate_test_ids:
        candidate_test = session.get(CandidateTest, candidate_test_id)
        if (
            candidate_test
            and candidate_test.id is not None
            and candidate_test.start_time is not None
        ):
            candidate_test_info = CandidateTestInfoDict(
                id=candidate_test.id,
                candidate_id=candidate_test.candidate_id,
                test_id=candidate_test.test_id,
                start_time=candidate_test.start_time,
                is_submitted=candidate_test.is_submitted,
            )
            # Avoid duplicates
            if not any(
                ct["id"] == candidate_test_info["id"] for ct in candidate_test_info_list
            ):
                candidate_test_info_list.append(candidate_test_info)

    return candidate_test_info_list


@router.delete(
    "/{question_id}", dependencies=[Depends(permission_dependency("delete_question"))]
)
def delete_question(question_id: int, session: SessionDep) -> Message:
    """Soft delete a question."""
    question = session.get(Question, question_id)
    if not question:
        raise HTTPException(status_code=404, detail="Question not found")

    if check_linked_test(session, question_id):
        raise HTTPException(
            status_code=400,
            detail="Cannot delete question because it is linked to a test",
        )
    session.delete(question)
    session.commit()

    return Message(message="Question deleted successfully")


@router.delete(
    "/",
    response_model=DeleteQuestion,
    dependencies=[Depends(permission_dependency("delete_question"))],
)
def bulk_delete_question(
    session: SessionDep, current_user: CurrentUser, question_ids: list[int] = Body(...)
) -> DeleteQuestion:
    """Soft delete a question."""
    success_count = 0
    failure_list = []
    db_questions = session.exec(
        select(Question)
        .where(col(Question.id).in_(question_ids))
        .where(Question.organization_id == current_user.organization_id)
    ).all()

    found_ids = {q.id for q in db_questions}
    missing_ids = set(question_ids) - found_ids
    if missing_ids:
        raise HTTPException(
            status_code=404, detail="Invalid Questions selected for deletion"
        )

    for question in db_questions:
        if question.id is not None and check_linked_test(session, question.id):
            revision = session.exec(
                select(QuestionRevision).where(
                    QuestionRevision.id == question.last_revision_id
                )
            ).first()

            locations = session.exec(
                select(QuestionLocation).where(
                    QuestionLocation.question_id == question.id
                )
            ).all()

            tags = session.exec(
                select(Tag)
                .join(QuestionTag)
                .where(QuestionTag.tag_id == Tag.id)
                .where(QuestionTag.question_id == question.id)
            ).all()
            tags_list: list[Tag] | None = list(tags) if tags else None
            if revision:
                failure_list.append(
                    build_question_response(
                        session, question, revision, list(locations), tags_list
                    )
                )
        else:
            session.delete(question)
            session.commit()
            success_count += 1

    session.commit()

    return DeleteQuestion(
        delete_success_count=success_count, delete_failure_list=failure_list or None
    )


@router.get("/{question_id}", response_model=QuestionPublic)
def get_question_by_id(question_id: int, session: SessionDep) -> QuestionPublic:
    """Get a question by its ID."""
    question = session.get(Question, question_id)
    if not question or question.is_deleted:
        raise HTTPException(status_code=404, detail="Question not found")

    latest_revision = session.get(QuestionRevision, question.last_revision_id)
    if latest_revision is None:
        raise HTTPException(status_code=404, detail="Question revision not found")

    locations_query = select(QuestionLocation).where(
        QuestionLocation.question_id == question.id
    )
    locations = session.exec(locations_query).all()

    tags_query = (
        select(Tag).join(QuestionTag).where(QuestionTag.question_id == question.id)
    )
    tags = session.exec(tags_query).all()

    return build_question_response(
        session, question, latest_revision, list(locations), list(tags)
    )


@router.put("/{question_id}", response_model=QuestionPublic)
def update_question(
    question_id: int,
    session: SessionDep,
    updated_data: QuestionUpdate = Body(...),  # is_active, is_deleted
) -> QuestionPublic:
    """Update question metadata (not content - use revisions for that)."""
    question = session.get(Question, question_id)
    if not question or question.is_deleted:
        raise HTTPException(status_code=404, detail="Question not found")

    # Update basic question attributes
    question_data = updated_data.model_dump(exclude_unset=True)
    for key, value in question_data.items():
        setattr(question, key, value)

    # No need to set modified_date manually, as it will be updated by SQLModel
    session.add(question)
    session.commit()
    session.refresh(question)

    latest_revision = session.get(QuestionRevision, question.last_revision_id)
    if latest_revision is None:
        raise HTTPException(status_code=404, detail="Question revision not found")

    locations_query = select(QuestionLocation).where(
        QuestionLocation.question_id == question.id
    )
    locations = session.exec(locations_query).all()

    tags_query = (
        select(Tag).join(QuestionTag).where(QuestionTag.question_id == question.id)
    )
    tags = session.exec(tags_query).all()

    return build_question_response(
        session, question, latest_revision, list(locations), list(tags)
    )


@router.post("/{question_id}/revisions", response_model=QuestionPublic)
def create_question_revision(
    question_id: int,
    revision_data: QuestionRevisionCreate,
    session: SessionDep,
    current_user: CurrentUser,
) -> QuestionPublic:
    """Create a new revision for an existing question."""
    question = session.get(Question, question_id)
    if not question or question.is_deleted:
        raise HTTPException(status_code=404, detail="Question not found")

    # Prepare data for JSON serialization
    options, marking_scheme, media = prepare_for_db(revision_data)

    new_revision = QuestionRevision(
        question_id=question_id,
        created_by_id=current_user.id,
        question_text=revision_data.question_text,
        instructions=revision_data.instructions,
        question_type=revision_data.question_type,
        options=options,  # Now serialized
        correct_answer=revision_data.correct_answer,
        subjective_answer_limit=revision_data.subjective_answer_limit,
        is_mandatory=revision_data.is_mandatory,
        marking_scheme=marking_scheme,  # Now serialized
        solution=revision_data.solution,
        media=media,  # Now serialized
        is_active=revision_data.is_active,
    )
    session.add(new_revision)
    session.flush()

    question.last_revision_id = new_revision.id
    question.is_active = revision_data.is_active
    # No need to set modified_date manually
    session.add(question)
    session.commit()
    session.refresh(question)
    session.refresh(new_revision)

    locations_query = select(QuestionLocation).where(
        QuestionLocation.question_id == question.id
    )
    locations = session.exec(locations_query).all()

    tags_query = (
        select(Tag).join(QuestionTag).where(QuestionTag.question_id == question.id)
    )
    tags = session.exec(tags_query).all()

    return build_question_response(
        session, question, new_revision, list(locations), list(tags)
    )


@router.get("/{question_id}/revisions", response_model=list[QuestionRevisionInfo])
def get_question_revisions(
    question_id: int, session: SessionDep
) -> list[QuestionRevisionInfo]:
    """Get all revisions for a question."""
    question = session.get(Question, question_id)
    if not question or question.is_deleted:
        raise HTTPException(status_code=404, detail="Question not found")

    revisions_query = (
        select(QuestionRevision)
        .where(QuestionRevision.question_id == question_id)
        .order_by(desc(QuestionRevision.created_date))  # type: ignore
    )
    revisions = session.exec(revisions_query).all()

    result: list[QuestionRevisionInfo] = []
    for rev in revisions:
        # Ensure all fields have non-None values before creating TypedDict
        if rev.id is not None and rev.created_date is not None:
            user = None
            user = session.get(User, rev.created_by_id)
            result.append(
                QuestionRevisionInfo(
                    id=rev.id,
                    created_date=rev.created_date,
                    text=rev.question_text,
                    type=rev.question_type,
                    is_current=(rev.id == question.last_revision_id),
                    created_by_id=user,
                )
            )

    return result


@router.get("/revisions/{revision_id}", response_model=RevisionDetailDict)
def get_revision(revision_id: int, session: SessionDep) -> RevisionDetailDict:
    """Get a specific question revision by its ID."""
    revision = session.get(QuestionRevision, revision_id)
    if revision is None:
        raise HTTPException(status_code=404, detail="Revision not found")

    # Ensure we have non-None values for required fields
    if (
        revision.id is None
        or revision.question_id is None
        or revision.created_date is None
        or revision.modified_date is None
    ):
        raise HTTPException(
            status_code=500, detail="Revision has missing required fields"
        )

    # Check if parent question exists and is not deleted
    question = session.get(Question, revision.question_id)
    if not question or question.is_deleted:
        raise HTTPException(
            status_code=404, detail="Parent question not found or deleted"
        )

    # Convert complex objects to dicts for serialization
    options_dict = None
    if revision.options:
        options_dict = [
            (
                opt
                if isinstance(opt, dict)
                else (
                    opt.dict()
                    if hasattr(opt, "dict") and callable(opt.dict)
                    else vars(opt)
                    if hasattr(opt, "__dict__")
                    else opt
                )
            )
            for opt in revision.options
        ]

    marking_scheme_dict = revision.marking_scheme if revision.marking_scheme else None

    media_dict = (
        revision.media.dict()
        if revision.media and hasattr(revision.media, "dict")
        else revision.media
    )

    # Return as dict instead of model to add dynamic is_current attribute
    return RevisionDetailDict(
        id=revision.id,
        question_id=revision.question_id,
        created_date=revision.created_date,
        modified_date=revision.modified_date,
        is_active=revision.is_active,
        is_deleted=revision.is_deleted,
        question_text=revision.question_text,
        instructions=revision.instructions,
        question_type=revision.question_type,
        options=options_dict,
        correct_answer=revision.correct_answer,
        subjective_answer_limit=revision.subjective_answer_limit,
        is_mandatory=revision.is_mandatory,
        marking_scheme=marking_scheme_dict,
        solution=revision.solution,
        media=media_dict,
        is_current=(revision.id == question.last_revision_id),
        created_by_id=revision.created_by_id,
    )


@router.put("/{question_id}/locations", response_model=list[QuestionLocationPublic])
def update_question_locations(
    question_id: int,
    location_data: QuestionLocationsUpdate,
    session: SessionDep,
) -> list[QuestionLocationPublic]:
    """
    Update all locations for a question by syncing the provided list.
    This will add new locations and remove any existing ones not in the list.
    """
    question = session.get(Question, question_id)
    if not question or question.is_deleted:
        raise HTTPException(status_code=404, detail="Question not found")

    # Get current locations
    current_locations_query = select(QuestionLocation).where(
        QuestionLocation.question_id == question_id
    )
    current_locations = session.exec(current_locations_query).all()
    current_location_set = {
        (loc.state_id, loc.district_id, loc.block_id): loc for loc in current_locations
    }

    # Get desired locations from the request
    desired_location_set = {
        (
            loc.state_id,
            loc.district_id,
            loc.block_id,
        )
        for loc in location_data.locations
    }

    # Determine locations to remove
    locations_to_remove = [
        loc
        for key, loc in current_location_set.items()
        if key not in desired_location_set
    ]
    for loc in locations_to_remove:
        session.delete(loc)

    # Determine locations to add
    current_simple_set = set(current_location_set.keys())
    for loc_item in location_data.locations:
        key = (loc_item.state_id, loc_item.district_id, loc_item.block_id)
        if key not in current_simple_set:
            new_location = QuestionLocation(
                question_id=question_id,
                state_id=loc_item.state_id,
                district_id=loc_item.district_id,
                block_id=loc_item.block_id,
            )
            session.add(new_location)

    session.commit()

    # Return the new state of locations
    final_locations_query = select(QuestionLocation).where(
        QuestionLocation.question_id == question_id
    )
    final_locations = session.exec(final_locations_query).all()
    return [
        QuestionLocationPublic.model_validate(loc, from_attributes=True)
        for loc in final_locations
    ]


@router.get("/{question_id}/tags", response_model=list[TagPublic])
def get_question_tags(question_id: int, session: SessionDep) -> list[TagPublic]:
    """Get all tags associated with a question."""
    question = session.get(Question, question_id)
    if not question or question.is_deleted:
        raise HTTPException(status_code=404, detail="Question not found")

    # Query all tags associated with this question
    tags_query = (
        select(Tag).join(QuestionTag).where(QuestionTag.question_id == question_id)
    )
    tags = session.exec(tags_query).all()

    # Convert to TagPublic model
    result = [
        TagPublic(
            id=tag.id,
            name=tag.name,
            tag_type=tag_type,
            description=tag.description,
            created_by_id=tag.created_by_id,
            organization_id=tag.organization_id,
            created_date=tag.created_date,
            modified_date=tag.modified_date,
            is_active=tag.is_active,
            is_deleted=tag.is_deleted,
        )
        for tag in tags
        if (tag_type := get_tag_type_by_id(session, tag_type_id=tag.tag_type_id))
    ]

    return result


@router.put("/{question_id}/tags", response_model=list[TagPublic])
def update_question_tags(
    question_id: int,
    tag_data: QuestionTagsUpdate,
    session: SessionDep,
) -> list[TagPublic]:
    """
    Update all tags for a question by syncing the provided list of tag IDs.
    This will add new tags and remove any existing ones not in the list.
    """
    question = session.get(Question, question_id)
    if not question or question.is_deleted:
        raise HTTPException(status_code=404, detail="Question not found")

    # Get current tags
    current_tags_query = select(QuestionTag).where(
        QuestionTag.question_id == question_id
    )
    current_tags = session.exec(current_tags_query).all()
    current_tag_ids = {qt.tag_id for qt in current_tags}

    # Get desired tags from the request
    desired_tag_ids = set(tag_data.tag_ids)

    # Determine tags to remove
    tags_to_remove_ids = current_tag_ids - desired_tag_ids
    if tags_to_remove_ids:
        for qt in current_tags:
            if qt.tag_id in tags_to_remove_ids:
                session.delete(qt)

    # Determine tags to add
    tags_to_add_ids = desired_tag_ids - current_tag_ids
    for tag_id in tags_to_add_ids:
        # Optional: Check if tag exists
        tag = session.get(Tag, tag_id)
        if tag:
            question_tag = QuestionTag(question_id=question_id, tag_id=tag_id)
            session.add(question_tag)

    session.commit()

    # Return the new list of tags for the question
    return get_question_tags(question_id=question_id, session=session)


@router.post("/bulk-upload", response_model=BulkUploadQuestionsResponse)
async def upload_questions_csv(
    session: SessionDep,
    current_user: CurrentUser,
    file: UploadFile = File(...),
) -> BulkUploadQuestionsResponse:
    """
    Bulk upload questions from a CSV file.
    The CSV should include columns:
    - Questions: The question text
    - Option A, Option B, Option C, Option D: The options
    - Correct Option: Which option is correct (A, B, C, D)
    - Training Tags: Comma-separated list of tags (optional) of the form tag_type:tag_name
    - State: State name or comma-separated list of states (optional)
    """
    # Verify user exists
    user_id = current_user.id
    user = session.get(User, user_id)
    if not user:
        raise HTTPException(status_code=404, detail="User not found")

    # Verify organization exists
    organization_id = current_user.organization_id
    organization = session.get(Organization, organization_id)
    if not organization:
        raise HTTPException(status_code=404, detail="Organization not found")

    # Save the uploaded file to a temporary file
    content = await file.read()
    if not content:
        raise HTTPException(status_code=400, detail="CSV file is empty")

    try:
        # Process the CSV content
        csv_text = content.decode("utf-8")

        # Check if CSV is just whitespace
        if not csv_text.strip():
            raise HTTPException(status_code=400, detail="CSV file is empty")

        csv_reader = csv.DictReader(StringIO(csv_text))

        # Check required columns
        required_columns = [
            "Questions",
            "Option A",
            "Option B",
            "Option C",
            "Option D",
            "Correct Option",
        ]
        first_row = next(csv_reader, None)

        if not first_row:
            raise HTTPException(status_code=400, detail="CSV file is empty")

        for column in required_columns:
            if column not in first_row:
                raise HTTPException(
                    status_code=400, detail=f"Missing required column: {column}"
                )

        # Reset the reader
        csv_reader = csv.DictReader(StringIO(csv_text))

        # Start processing rows
        questions_created = 0
        questions_failed = 0
        failed_message = None
        failed_question_details = []
        tag_cache: dict[str, int] = {}  # Cache for tag lookups
        state_cache: dict[str, int] = {}  # Cache for state lookups
        failed_states = set()
        failed_tagtypes = set()

        for row_number, row in enumerate(csv_reader, start=1):
            try:
                # Skip empty rows
                if not row.get("Questions", "").strip():
                    raise ValueError("Question text is missing.")

                # Extract data
                question_text = row.get("Questions", "").strip()
                options = [
                    row.get("Option A", "").strip(),
                    row.get("Option B", "").strip(),
                    row.get("Option C", "").strip(),
                    row.get("Option D", "").strip(),
                ]
                if not all(options):
                    raise ValueError("One or more options (A-D) are missing.")
                # Convert option letter to index
                correct_letter = (row.get("Correct Option") or "").strip().upper()
                if not correct_letter:
                    raise ValueError("Correct option is missing.")
                letter_map = {"A": 1, "B": 2, "C": 3, "D": 4}
                if correct_letter not in letter_map:
                    raise ValueError(f"Invalid correct option: {correct_letter}")
                correct_answer = letter_map[correct_letter]

                valid_options = [
                    {"id": letter_map[key], "key": key, "value": value}
                    for key, value in zip(letter_map.keys(), options, strict=True)
                ]
                # Process tags if present
                tag_ids = []
                tagtype_error = False
                if "Training Tags" in row and row["Training Tags"].strip():
                    tag_entries = [
                        t.strip() for t in row["Training Tags"].split("|") if t.strip()
                    ]

                    for tag_entry in tag_entries:
                        # Split by colon to get tag_type and tag_name
                        parts = tag_entry.split(":", 1)
                        if len(parts) == 2:
                            tag_type_name = parts[0].strip()
                            tag_name = parts[1].strip()
                        else:
                            # Default tag type if no colon present
                            tag_type_name = None
                            tag_name = tag_entry

                        cache_key = f"{tag_type_name}:{tag_name}"
                        if cache_key in tag_cache:
                            tag_ids.append(tag_cache[cache_key])
                            continue
                        tag_type = None
                        if tag_type_name:
                            tag_type_query = select(TagType).where(
                                TagType.name == tag_type_name,
                                TagType.organization_id == organization_id,
                            )

                            tag_type = session.exec(tag_type_query).first()

                        if tag_type_name and not tag_type:
                            failed_tagtypes.add(tag_type_name)
                            tagtype_error = True
                            continue

                        if tag_type and tag_type.id:
                            # Get or create tag
                            tag_query = select(Tag).where(
                                Tag.name == tag_name,
                                Tag.tag_type_id == tag_type.id,
                                Tag.organization_id == organization_id,
                            )
                        else:
                            tag_query = select(Tag).where(
                                Tag.name == tag_name,
                                Tag.tag_type_id is None,
                                Tag.organization_id == organization_id,
                            )
                        tag = session.exec(tag_query).first()

                        if not tag:
                            tag = Tag(
                                name=tag_name,
                                description=f"Tag for {tag_name}",
                                tag_type_id=tag_type.id if tag_type else None,
                                created_by_id=user_id,
                                organization_id=organization_id,
                            )
                            session.add(tag)
                            session.flush()

                        if tag and tag.id:
                            tag_ids.append(tag.id)
                            tag_cache[f"{tag_type_name}:{tag_name}"] = tag.id

                if tagtype_error:
                    questions_failed += 1
                    failed_question_details.append(
                        {
                            "row_number": row_number,
                            "question_text": question_text,
                            "error": f"Invalid tag types: {', '.join(failed_tagtypes)}",
                        }
                    )
                    continue

                # Process state information if present
                row_state_ids = []
                state_error = False

                if "State" in row and row["State"].strip():
                    state_names = [
                        s.strip() for s in row["State"].split(",") if s.strip()
                    ]

                    for state_name in state_names:
                        if state_name in state_cache:
                            if state_cache[state_name] not in row_state_ids:
                                row_state_ids.append(state_cache[state_name])
                            continue

                        # Get or create state
                        state_query = select(State).where(State.name == state_name)
                        state = session.exec(state_query).first()

                        if not state:
                            failed_states.add(state_name)
                            state_error = True
                            continue

                        if state and state.id:
                            row_state_ids.append(state.id)
                            state_cache[state_name] = state.id

                # Skip this question if states weren't found
                if state_error:
                    questions_failed += 1
                    failed_question_details.append(
                        {
                            "row_number": row_number,
                            "question_text": question_text,
                            "error": f"Invalid states: {', '.join(failed_states)}",
                        }
                    )
                    continue
                if is_duplicate_question(session, question_text, tag_ids):
                    raise ValueError("Questions Already Exist")

                # Create QuestionCreate object
                question_create = QuestionCreate(
                    organization_id=organization_id,
                    created_by_id=user_id,
                    question_text=question_text,
                    question_type="single-choice",  # Assuming single choice questions
                    options=valid_options,
                    correct_answer=[correct_answer],
                    is_mandatory=True,
                    marking_scheme={"correct": 1, "wrong": 0, "skipped": 0},
                    state_ids=row_state_ids,
                    district_ids=[],
                    block_ids=[],
                    tag_ids=tag_ids,
                )

                # Create the question using existing function logic
                question = Question(
                    organization_id=question_create.organization_id,
                )
                session.add(question)
                session.flush()

                # Prepare data for JSON serialization
                options, marking_scheme, media = prepare_for_db(question_create)  # type: ignore

                # Create the revision with serialized data
                revision = QuestionRevision(
                    question_id=question.id,
                    created_by_id=user_id,
                    question_text=question_create.question_text,
                    instructions=question_create.instructions,
                    question_type=question_create.question_type,
                    options=options,
                    correct_answer=question_create.correct_answer,
                    subjective_answer_limit=question_create.subjective_answer_limit,
                    is_mandatory=question_create.is_mandatory,
                    marking_scheme=marking_scheme,
                    solution=question_create.solution,
                    media=media,
                )
                session.add(revision)
                session.flush()

                question.last_revision_id = revision.id

                # Handle state associations
                if question_create.state_ids:
                    for state_id in question_create.state_ids:
                        state_location = QuestionLocation(
                            question_id=question.id,
                            state_id=state_id,
                            district_id=None,
                            block_id=None,
                        )
                        session.add(state_location)

                if question_create.tag_ids:
                    for tag_id in question_create.tag_ids:
                        tag = session.get(Tag, tag_id)
                        if tag:
                            question_tag = QuestionTag(
                                question_id=question.id,
                                tag_id=tag_id,
                            )
                            session.add(question_tag)

                questions_created += 1

            except Exception as e:
                questions_failed += 1
                # Optionally log the error
                failed_question_details.append(
                    {
                        "row_number": row_number,
                        "question_text": row.get("Questions", "").strip(),
                        "error": str(e),
                    }
                )
                continue

        # Commit all changes at once
        session.commit()

        # Include information about failed states in the response
        message = f"Bulk upload complete. Created {questions_created} questions successfully. Failed to create {questions_failed} questions."
        if failed_states:
            message += f" The following states were not found in the system: {', '.join(failed_states)}"
        if failed_tagtypes:
            message += (
                f" The following tag types were not found: {', '.join(failed_tagtypes)}"
            )
        if questions_failed > 0:
            csv_buffer = StringIO()
            csv_writer = csv.DictWriter(
                csv_buffer, fieldnames=["row_number", "question_text", "error"]
            )
            csv_writer.writeheader()
            for row in failed_question_details:
                csv_writer.writerow(row)
            csv_buffer.seek(0)
            csv_bytes = csv_buffer.getvalue().encode("utf-8")
            base64_csv = base64.b64encode(csv_bytes).decode("utf-8")
            failed_message = f"data:text/csv;base64,{base64_csv}"

        return BulkUploadQuestionsResponse(
            message=message,
            uploaded_questions=questions_created + questions_failed,
            success_questions=questions_created,
            failed_questions=questions_failed,
            error_log=failed_message,
        )
    except HTTPException:
        # Re-raise any HTTP exceptions we explicitly raised
        raise
    except Exception as e:
        # Handle overall process errors
        raise HTTPException(status_code=500, detail=f"Error processing CSV: {str(e)}")<|MERGE_RESOLUTION|>--- conflicted
+++ resolved
@@ -19,17 +19,14 @@
 from sqlmodel import col, not_, or_, select
 from typing_extensions import TypedDict
 
-<<<<<<< HEAD
-from app.api.deps import CurrentUser, Pagination, SessionDep
+from app.api.deps import CurrentUser, Pagination, SessionDep, permission_dependency
 from app.core.sorting import (
     QuestionSortConfig,
     SortingParams,
     SortOrder,
     create_sorting_dependency,
 )
-=======
-from app.api.deps import CurrentUser, Pagination, SessionDep, permission_dependency
->>>>>>> a59f2d57
+
 from app.models import (
     CandidateTest,
     Organization,
