--- conflicted
+++ resolved
@@ -18,11 +18,7 @@
 from fastapi_pagination.ext.sqlmodel import paginate
 from sqlalchemy import desc, func
 from sqlalchemy.orm import selectinload
-<<<<<<< HEAD
 from sqlmodel import col, or_, select
-=======
-from sqlmodel import and_, col, not_, or_, select
->>>>>>> 0eb06b15
 from typing_extensions import TypedDict
 
 from app import crud
@@ -227,12 +223,7 @@
     normalized_text = re.sub(r"\s+", " ", question_text.strip().lower())
     existing_questions = session.exec(
         select(Question)
-<<<<<<< HEAD
-=======
-        .where(
-            and_(not_(Question.is_deleted), Question.organization_id == organization_id)
-        )
->>>>>>> 0eb06b15
+        .where(Question.organization_id == organization_id)
         .join(QuestionRevision)
         .where(Question.last_revision_id == QuestionRevision.id)
         .where(
