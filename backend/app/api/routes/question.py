--- conflicted
+++ resolved
@@ -430,10 +430,6 @@
         if question_ids_with_tag_types:
             query = query.where(col(Question.id).in_(question_ids_with_tag_types))
         else:
-<<<<<<< HEAD
-            # If no questions have these tags, return empty list
-=======
->>>>>>> 5873ed74
             return cast(Page[QuestionPublic], paginate([], params))
 
     # Handle creator-based filtering
