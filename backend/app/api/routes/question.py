import base64
import csv
import re
from datetime import datetime
from io import StringIO
from typing import Any, cast

from fastapi import (
    APIRouter,
    Body,
    Depends,
    File,
    HTTPException,
    Query,
    UploadFile,
)
from fastapi_pagination import Page, paginate
from sqlalchemy import desc, func
from sqlmodel import col, not_, or_, select
from typing_extensions import TypedDict

from app.api.deps import CurrentUser, Pagination, SessionDep
from app.models import (
    CandidateTest,
    Organization,
    Question,
    QuestionCreate,
    QuestionLocation,
    QuestionLocationPublic,
    QuestionLocationsUpdate,
    QuestionPublic,
    QuestionRevision,
    QuestionRevisionCreate,
    QuestionTag,
    QuestionTagsUpdate,
    QuestionUpdate,
    State,
    Tag,
    TagPublic,
    TagType,
    Test,
    User,
)
<<<<<<< HEAD
from app.models.question import BulkUploadQuestionsResponse, DeleteQuestion, Option
=======
from app.models.question import BulkUploadQuestionsResponse, Option
from app.models.test import TestQuestion
>>>>>>> a70ea619
from app.models.utils import MarkingScheme

router = APIRouter(prefix="/questions", tags=["Questions"])


def get_tag_type_by_id(session: SessionDep, tag_type_id: int | None) -> TagType | None:
    """Helper function to get TagType by ID."""
    tag_type = session.get(TagType, tag_type_id)
    if not tag_type or tag_type.is_deleted:
        return None
    return tag_type


def build_question_response(
    session: SessionDep,
    question: Question,
    revision: QuestionRevision,
    locations: list[QuestionLocation],
    tags: list[Tag] | None = None,
) -> QuestionPublic:
    """Build a standardized QuestionPublic response."""
    # Convert complex types to dictionaries for JSON serialization
    options_dict = None
    if revision.options:
        options_dict = [
            opt
            if isinstance(opt, dict)
            else opt.dict()
            if hasattr(opt, "dict") and callable(opt.dict)
            else vars(opt)
            if hasattr(opt, "__dict__")
            else opt
            for opt in revision.options
        ]

    marking_scheme_dict = revision.marking_scheme if revision.marking_scheme else None

    media_dict = (
        revision.media.dict()
        if revision.media and hasattr(revision.media, "dict")
        else revision.media
    )

    # Prepare tag information
    tag_list: list[TagPublic] = []
    if tags:
        tag_list = [
            TagPublic(
                id=tag.id,
                name=tag.name,
                tag_type=get_tag_type_by_id(session, tag_type_id=tag.tag_type_id)
                if tag.tag_type_id
                else None,
                description=tag.description,
                created_by_id=tag.created_by_id,
                organization_id=tag.organization_id,
                created_date=tag.created_date,
                modified_date=tag.modified_date,
                is_active=tag.is_active,
                is_deleted=tag.is_deleted,
            )
            for tag in tags
        ]

    # Prepare location information
    location_list = []
    if locations:
        location_list = [
            QuestionLocationPublic(
                id=loc.id,
                state_id=loc.state_id,
                district_id=loc.district_id,
                block_id=loc.block_id,
                state_name=loc.state.name if loc.state else None,
                district_name=loc.district.name if loc.district else None,
                block_name=loc.block.name if loc.block else None,
            )
            for loc in locations
        ]

    return QuestionPublic(
        id=question.id,
        organization_id=question.organization_id,
        created_date=question.created_date,
        modified_date=question.modified_date,
        is_active=question.is_active,
        is_deleted=question.is_deleted,
        # Current revision data
        question_text=revision.question_text,
        instructions=revision.instructions,
        question_type=revision.question_type,
        options=options_dict,
        correct_answer=revision.correct_answer,
        subjective_answer_limit=revision.subjective_answer_limit,
        is_mandatory=revision.is_mandatory,
        marking_scheme=marking_scheme_dict,
        solution=revision.solution,
        media=media_dict,
        latest_question_revision_id=revision.id,
        created_by_id=revision.created_by_id,
        # Location data
        locations=location_list,
        tags=tag_list,
    )


def prepare_for_db(
    data: QuestionCreate | QuestionRevisionCreate,
) -> tuple[list[Option] | None, MarkingScheme | None, dict[str, Any] | None]:
    """Helper function to prepare data for database by converting objects to dicts"""
    # Handle options
    options: list[Option] | None = None
    if data.options:
        options = [
            opt
            if isinstance(opt, dict)
            else opt.dict()
            if hasattr(opt, "dict") and callable(opt.dict)
            else vars(opt)
            if hasattr(opt, "__dict__")
            else opt
            for opt in data.options
        ]

    marking_scheme: MarkingScheme | None = None
    marking_scheme = data.marking_scheme if data.marking_scheme else None

    # Handle media
    media: dict[str, Any] | None = None
    if data.media and hasattr(data.media, "dict") and callable(data.media.dict):
        media = data.media.dict()
    else:
        media = data.media

    return options, marking_scheme, media


def is_duplicate_question(
    session: SessionDep, question_text: str, tag_ids: list[int] | None
) -> bool:
    normalized_text = re.sub(r"\s+", " ", question_text.strip().lower())
    existing_questions = session.exec(
        select(Question)
        .where(not_(Question.is_deleted))
        .join(QuestionRevision)
        .where(Question.last_revision_id == QuestionRevision.id)
        .where(
            func.lower(
                func.regexp_replace(QuestionRevision.question_text, r"\s+", " ", "g")
            )
            == normalized_text,
        )
    ).all()
    new_tag_ids = set(tag_ids or [])
    for question in existing_questions:
        existing_tag_ids = {
            qt.tag_id
            for qt in session.exec(
                select(QuestionTag).where(QuestionTag.question_id == question.id)
            ).all()
        }
        if not new_tag_ids and not existing_tag_ids or new_tag_ids & existing_tag_ids:
            return True
    return False


@router.post("/", response_model=QuestionPublic)
def create_question(
    question_create: QuestionCreate,
    session: SessionDep,
    current_user: CurrentUser,
) -> QuestionPublic:
    """Create a new question with its initial revision, optional location, and tags."""
    if is_duplicate_question(
        session, question_create.question_text, question_create.tag_ids
    ):
        raise HTTPException(
            status_code=400,
            detail="Duplicate question: Same question text and tags already exist.",
        )
    # Create the main question record
    question = Question(
        organization_id=question_create.organization_id,
        is_active=question_create.is_active,
    )
    session.add(question)
    session.flush()

    # Prepare data for JSON serialization
    options, marking_scheme, media = prepare_for_db(question_create)

    revision = QuestionRevision(
        question_id=question.id,
        created_by_id=current_user.id,
        question_text=question_create.question_text,
        instructions=question_create.instructions,
        question_type=question_create.question_type,
        options=options,
        correct_answer=question_create.correct_answer,
        subjective_answer_limit=question_create.subjective_answer_limit,
        is_mandatory=question_create.is_mandatory,
        marking_scheme=marking_scheme,
        solution=question_create.solution,
        media=media,
        is_active=question_create.is_active,
    )
    session.add(revision)
    session.flush()

    question.last_revision_id = revision.id

    # Create separate location rows for state, district, block
    # This allows each association to be uniquely identified and deleted if needed
    locations: list[QuestionLocation] = []

    # Handle state associations
    if question_create.state_ids:
        for state_id in question_create.state_ids:
            state_location = QuestionLocation(
                question_id=question.id,
                state_id=state_id,
                district_id=None,
                block_id=None,
            )
            session.add(state_location)
            locations.append(state_location)

    # Handle district associations
    if question_create.district_ids:
        for district_id in question_create.district_ids:
            district_location = QuestionLocation(
                question_id=question.id,
                state_id=None,
                district_id=district_id,
                block_id=None,
            )
            session.add(district_location)
            locations.append(district_location)

    # Handle block associations
    if question_create.block_ids:
        for block_id in question_create.block_ids:
            block_location = QuestionLocation(
                question_id=question.id,
                state_id=None,
                district_id=None,
                block_id=block_id,
            )
            session.add(block_location)
            locations.append(block_location)

    # Add tags as separate entries, similar to the approach with locations
    tags: list[Tag] = []
    if question_create.tag_ids:
        for tag_id in question_create.tag_ids:
            tag = session.get(Tag, tag_id)
            if tag:
                question_tag = QuestionTag(
                    question_id=question.id,
                    tag_id=tag_id,
                )
                session.add(question_tag)
                tags.append(tag)

    session.commit()
    # No need to set modified_date manually, as SQLModel will handle it via onupdate

    return build_question_response(session, question, revision, locations, tags)


# TypedDict classes with all required fields
class QuestionRevisionInfo(TypedDict):
    id: int
    created_date: datetime
    text: str
    type: str
    is_current: bool
    created_by_id: int


class RevisionDetailDict(TypedDict):
    id: int
    question_id: int
    created_date: datetime
    modified_date: datetime
    is_active: bool | None
    is_deleted: bool
    question_text: str
    instructions: str | None
    question_type: str
    options: list[Option] | None
    correct_answer: Any
    subjective_answer_limit: int | None
    is_mandatory: bool
    marking_scheme: MarkingScheme | None  # Updated type to float
    solution: str | None
    media: dict[str, Any] | None
    is_current: bool
    created_by_id: int


class QuestionTagResponse(TypedDict):
    id: int
    question_id: int
    tag_id: int
    tag_name: str
    created_date: datetime


class TestInfoDict(TypedDict):
    id: int
    name: str
    created_date: datetime


class CandidateTestInfoDict(TypedDict):
    id: int
    candidate_id: int
    test_id: int
    start_time: datetime
    is_submitted: bool


@router.get("/", response_model=Page[QuestionPublic])
def get_questions(
    session: SessionDep,
    current_user: CurrentUser,
    params: Pagination = Depends(),
    question_text: str | None = None,
    state_ids: list[int] = Query(None),  # Support multiple states
    district_ids: list[int] = Query(None),  # Support multiple districts
    block_ids: list[int] = Query(None),  # Support multiple blocks
    tag_ids: list[int] = Query(None),  # Support multiple tags
    tag_type_ids: list[int] = Query(None),  # Support multiple tag types
    created_by_id: int | None = None,
    is_active: bool | None = None,
    is_deleted: bool = False,  # Default to showing non-deleted questions
) -> Page[QuestionPublic]:
    """Get all questions with optional filtering."""
    # Start with a basic query
    empty_result = cast(Page[QuestionPublic], paginate([], params))
    query = select(Question).where(
        Question.organization_id == current_user.organization_id
    )
    if question_text:
        query = query.join(QuestionRevision).where(
            Question.last_revision_id == QuestionRevision.id
        )
        query = query.where(
            func.lower(QuestionRevision.question_text).contains(question_text.lower())
        )

    # Apply filters only if they're provided
    if is_deleted is not None:
        query = query.where(Question.is_deleted == is_deleted)

    if is_active is not None:
        query = query.where(Question.is_active == is_active)

    # Handle tag-based filtering with multiple tags
    if tag_ids:
        tag_query = select(QuestionTag.question_id).where(
            col(QuestionTag.tag_id).in_(tag_ids)
        )
        question_ids_with_tags = session.exec(tag_query).all()
        if question_ids_with_tags:
            query = query.where(col(Question.id).in_(question_ids_with_tags))
        else:
            return empty_result

    if tag_type_ids:
        tag_type_query = (
            select(QuestionTag.question_id)
            .join(Tag)
            .where(Tag.id == QuestionTag.tag_id)
            .where(col(Tag.tag_type_id).in_(tag_type_ids))
        )
        question_ids_with_tag_types = session.exec(tag_type_query).all()
        if question_ids_with_tag_types:
            query = query.where(col(Question.id).in_(question_ids_with_tag_types))
        else:
            return empty_result

    # Handle creator-based filtering
    if created_by_id is not None:
        questions_by_creator: list[int] = []
        all_questions = session.exec(query).all()

        for q in all_questions:
            if q.last_revision_id is not None:
                revision = session.get(QuestionRevision, q.last_revision_id)
                if revision is not None and revision.created_by_id == created_by_id:
                    if q.id is not None:
                        questions_by_creator.append(q.id)

        if questions_by_creator:
            query = select(Question).where(Question.id.in_(questions_by_creator))  # type: ignore
        else:
            return empty_result

    # Handle location-based filtering with multiple locations
    if any([state_ids, district_ids, block_ids]):
        location_query = select(QuestionLocation.question_id)
        location_filters = []

        if state_ids:
            location_filters.append(QuestionLocation.state_id.in_(state_ids))  # type: ignore
        if district_ids:
            location_filters.append(QuestionLocation.district_id.in_(district_ids))  # type: ignore
        if block_ids:
            location_filters.append(QuestionLocation.block_id.in_(block_ids))  # type: ignore

        if location_filters:
            # Use OR between different location types (any match is valid)
            location_query = location_query.where(or_(*location_filters))
            question_ids = session.exec(location_query).all()
            if question_ids:  # Only apply filter if we found matching locations
                query = query.where(Question.id.in_(question_ids))  # type: ignore
            else:
                return empty_result

    # Apply pagination
    # query = query.offset(skip).limit(limit)

    # Execute query and get all questions
    questions = session.exec(query).all()

    result: list[QuestionPublic] = []
    for question in questions:
        # Skip questions without a valid last_revision_id
        if question.last_revision_id is None:
            continue

        latest_revision = session.get(QuestionRevision, question.last_revision_id)
        if latest_revision is None:
            raise HTTPException(status_code=404, detail="Question revision not found")
            continue

        locations_query = select(QuestionLocation).where(
            QuestionLocation.question_id == question.id
        )
        locations = session.exec(locations_query).all()

        tags_query = (
            select(Tag).join(QuestionTag).where(QuestionTag.question_id == question.id)
        )
        tags = session.exec(tags_query).all()

        question_data = build_question_response(
            session, question, latest_revision, list(locations), list(tags)
        )
        result.append(question_data)

    return cast(Page[QuestionPublic], paginate(result, params))


@router.get("/{question_id}/tests", response_model=list[TestInfoDict])
def get_question_tests(question_id: int, session: SessionDep) -> list[TestInfoDict]:
    """Get all tests that include this question."""
    question = session.get(Question, question_id)
    if not question or question.is_deleted:
        raise HTTPException(status_code=404, detail="Question not found")

    test_info_dict_list: list[TestInfoDict] = []
    # Get all revisions for this question
    revisions_query = select(QuestionRevision).where(
        QuestionRevision.question_id == question_id
    )
    revisions = session.exec(revisions_query).all()

    # Collect unique test_ids
    test_ids = set()
    for revision in revisions:
        for test_question in revision.test_questions:
            test_ids.add(test_question.test_id)

    for test_id in test_ids:
        test = session.get(Test, test_id)
        if test and test.id is not None and test.created_date is not None:
            test_info = TestInfoDict(
                id=test.id, name=test.name, created_date=test.created_date
            )
            # Only add unique tests
            if not any(t["id"] == test_info["id"] for t in test_info_dict_list):
                test_info_dict_list.append(test_info)

    return test_info_dict_list


@router.get(
    "/{question_id}/candidate-tests", response_model=list[CandidateTestInfoDict]
)
def get_question_candidate_tests(
    question_id: int, session: SessionDep
) -> list[CandidateTestInfoDict]:
    """Get all candidate tests that include this question."""
    question = session.get(Question, question_id)
    if not question or question.is_deleted:
        raise HTTPException(status_code=404, detail="Question not found")

    candidate_test_info_list: list[CandidateTestInfoDict] = []

    # Get all revisions for this question
    revisions_query = select(QuestionRevision).where(
        QuestionRevision.question_id == question_id
    )
    revisions = session.exec(revisions_query).all()

    # Collect candidate_test_ids from all answers
    candidate_test_ids = set()
    for revision in revisions:
        for answer in revision.candidate_test_answers:
            candidate_test_ids.add(answer.candidate_test_id)

    # Query each CandidateTest directly
    for candidate_test_id in candidate_test_ids:
        candidate_test = session.get(CandidateTest, candidate_test_id)
        if (
            candidate_test
            and candidate_test.id is not None
            and candidate_test.start_time is not None
        ):
            candidate_test_info = CandidateTestInfoDict(
                id=candidate_test.id,
                candidate_id=candidate_test.candidate_id,
                test_id=candidate_test.test_id,
                start_time=candidate_test.start_time,
                is_submitted=candidate_test.is_submitted,
            )
            # Avoid duplicates
            if not any(
                ct["id"] == candidate_test_info["id"] for ct in candidate_test_info_list
            ):
                candidate_test_info_list.append(candidate_test_info)

    return candidate_test_info_list


@router.delete(
    "/",
    response_model=DeleteQuestion,
)
def delete_question(
    session: SessionDep, question_ids: list[int] = Body(...)
) -> DeleteQuestion:
    """Soft delete a question."""
<<<<<<< HEAD
    success_count = 0
    failure_list = []
    db_questions = session.exec(
        select(Question).where(col(Question.id).in_(question_ids))
    ).all()

    found_ids = {q.id for q in db_questions}
    missing_ids = set(question_ids) - found_ids
    if missing_ids:
        raise HTTPException(
            status_code=404, detail=f"Question IDs not found in DB: {missing_ids}"
        )

    # Soft delete
    for question in db_questions:
        if question.is_deleted:
            revision = session.exec(
                select(QuestionRevision).where(
                    QuestionRevision.id == question.last_revision_id
                )
            ).first()

            locations = session.exec(
                select(QuestionLocation).where(
                    QuestionLocation.question_id == question.id
                )
            ).all()

            tags = session.exec(
                select(Tag)
                .join(QuestionTag)
                .where(QuestionTag.tag_id == Tag.id)
                .where(QuestionTag.question_id == question.id)
            ).all()
            tags_list: list[Tag] | None = list(tags) if tags else None
            if revision:
                failure_list.append(
                    build_question_response(
                        session, question, revision, list(locations), tags_list
                    )
                )
        else:
            question.is_deleted = True
            question.is_active = False
            session.add(question)
            success_count += 1

=======
    question = session.get(Question, question_id)
    if not question:
        raise HTTPException(status_code=404, detail="Question not found")
    query = (
        select(TestQuestion)
        .join(QuestionRevision)
        .where(QuestionRevision.id == TestQuestion.question_revision_id)
        .where(QuestionRevision.question_id == question_id)
    )
    linked_tests = session.exec(query).first()
    if linked_tests:
        raise HTTPException(
            status_code=400,
            detail="Cannot delete question because it is linked to a test",
        )
    session.delete(question)
>>>>>>> a70ea619
    session.commit()

    return DeleteQuestion(
        delete_success_count=success_count, delete_failure_list=failure_list or None
    )


@router.get("/{question_id}", response_model=QuestionPublic)
def get_question_by_id(question_id: int, session: SessionDep) -> QuestionPublic:
    """Get a question by its ID."""
    question = session.get(Question, question_id)
    if not question or question.is_deleted:
        raise HTTPException(status_code=404, detail="Question not found")

    latest_revision = session.get(QuestionRevision, question.last_revision_id)
    if latest_revision is None:
        raise HTTPException(status_code=404, detail="Question revision not found")

    locations_query = select(QuestionLocation).where(
        QuestionLocation.question_id == question.id
    )
    locations = session.exec(locations_query).all()

    tags_query = (
        select(Tag).join(QuestionTag).where(QuestionTag.question_id == question.id)
    )
    tags = session.exec(tags_query).all()

    return build_question_response(
        session, question, latest_revision, list(locations), list(tags)
    )


@router.put("/{question_id}", response_model=QuestionPublic)
def update_question(
    question_id: int,
    session: SessionDep,
    updated_data: QuestionUpdate = Body(...),  # is_active, is_deleted
) -> QuestionPublic:
    """Update question metadata (not content - use revisions for that)."""
    question = session.get(Question, question_id)
    if not question or question.is_deleted:
        raise HTTPException(status_code=404, detail="Question not found")

    # Update basic question attributes
    question_data = updated_data.model_dump(exclude_unset=True)
    for key, value in question_data.items():
        setattr(question, key, value)

    # No need to set modified_date manually, as it will be updated by SQLModel
    session.add(question)
    session.commit()
    session.refresh(question)

    latest_revision = session.get(QuestionRevision, question.last_revision_id)
    if latest_revision is None:
        raise HTTPException(status_code=404, detail="Question revision not found")

    locations_query = select(QuestionLocation).where(
        QuestionLocation.question_id == question.id
    )
    locations = session.exec(locations_query).all()

    tags_query = (
        select(Tag).join(QuestionTag).where(QuestionTag.question_id == question.id)
    )
    tags = session.exec(tags_query).all()

    return build_question_response(
        session, question, latest_revision, list(locations), list(tags)
    )


@router.post("/{question_id}/revisions", response_model=QuestionPublic)
def create_question_revision(
    question_id: int,
    revision_data: QuestionRevisionCreate,
    session: SessionDep,
    current_user: CurrentUser,
) -> QuestionPublic:
    """Create a new revision for an existing question."""
    question = session.get(Question, question_id)
    if not question or question.is_deleted:
        raise HTTPException(status_code=404, detail="Question not found")

    # Prepare data for JSON serialization
    options, marking_scheme, media = prepare_for_db(revision_data)

    new_revision = QuestionRevision(
        question_id=question_id,
        created_by_id=current_user.id,
        question_text=revision_data.question_text,
        instructions=revision_data.instructions,
        question_type=revision_data.question_type,
        options=options,  # Now serialized
        correct_answer=revision_data.correct_answer,
        subjective_answer_limit=revision_data.subjective_answer_limit,
        is_mandatory=revision_data.is_mandatory,
        marking_scheme=marking_scheme,  # Now serialized
        solution=revision_data.solution,
        media=media,  # Now serialized
        is_active=revision_data.is_active,
    )
    session.add(new_revision)
    session.flush()

    question.last_revision_id = new_revision.id
    question.is_active = revision_data.is_active
    # No need to set modified_date manually
    session.add(question)
    session.commit()
    session.refresh(question)
    session.refresh(new_revision)

    locations_query = select(QuestionLocation).where(
        QuestionLocation.question_id == question.id
    )
    locations = session.exec(locations_query).all()

    tags_query = (
        select(Tag).join(QuestionTag).where(QuestionTag.question_id == question.id)
    )
    tags = session.exec(tags_query).all()

    return build_question_response(
        session, question, new_revision, list(locations), list(tags)
    )


@router.get("/{question_id}/revisions", response_model=list[QuestionRevisionInfo])
def get_question_revisions(
    question_id: int, session: SessionDep
) -> list[QuestionRevisionInfo]:
    """Get all revisions for a question."""
    question = session.get(Question, question_id)
    if not question or question.is_deleted:
        raise HTTPException(status_code=404, detail="Question not found")

    revisions_query = (
        select(QuestionRevision)
        .where(QuestionRevision.question_id == question_id)
        .order_by(desc(QuestionRevision.created_date))  # type: ignore
    )
    revisions = session.exec(revisions_query).all()

    result: list[QuestionRevisionInfo] = []
    for rev in revisions:
        # Ensure all fields have non-None values before creating TypedDict
        if rev.id is not None and rev.created_date is not None:
            result.append(
                QuestionRevisionInfo(
                    id=rev.id,
                    created_date=rev.created_date,
                    text=rev.question_text,
                    type=rev.question_type,
                    is_current=(rev.id == question.last_revision_id),
                    created_by_id=rev.created_by_id,
                )
            )

    return result


@router.get("/revisions/{revision_id}", response_model=RevisionDetailDict)
def get_revision(revision_id: int, session: SessionDep) -> RevisionDetailDict:
    """Get a specific question revision by its ID."""
    revision = session.get(QuestionRevision, revision_id)
    if revision is None:
        raise HTTPException(status_code=404, detail="Revision not found")

    # Ensure we have non-None values for required fields
    if (
        revision.id is None
        or revision.question_id is None
        or revision.created_date is None
        or revision.modified_date is None
    ):
        raise HTTPException(
            status_code=500, detail="Revision has missing required fields"
        )

    # Check if parent question exists and is not deleted
    question = session.get(Question, revision.question_id)
    if not question or question.is_deleted:
        raise HTTPException(
            status_code=404, detail="Parent question not found or deleted"
        )

    # Convert complex objects to dicts for serialization
    options_dict = None
    if revision.options:
        options_dict = [
            opt
            if isinstance(opt, dict)
            else opt.dict()
            if hasattr(opt, "dict") and callable(opt.dict)
            else vars(opt)
            if hasattr(opt, "__dict__")
            else opt
            for opt in revision.options
        ]

    marking_scheme_dict = revision.marking_scheme if revision.marking_scheme else None

    media_dict = (
        revision.media.dict()
        if revision.media and hasattr(revision.media, "dict")
        else revision.media
    )

    # Return as dict instead of model to add dynamic is_current attribute
    return RevisionDetailDict(
        id=revision.id,
        question_id=revision.question_id,
        created_date=revision.created_date,
        modified_date=revision.modified_date,
        is_active=revision.is_active,
        is_deleted=revision.is_deleted,
        question_text=revision.question_text,
        instructions=revision.instructions,
        question_type=revision.question_type,
        options=options_dict,
        correct_answer=revision.correct_answer,
        subjective_answer_limit=revision.subjective_answer_limit,
        is_mandatory=revision.is_mandatory,
        marking_scheme=marking_scheme_dict,
        solution=revision.solution,
        media=media_dict,
        is_current=(revision.id == question.last_revision_id),
        created_by_id=revision.created_by_id,
    )


@router.put("/{question_id}/locations", response_model=list[QuestionLocationPublic])
def update_question_locations(
    question_id: int,
    location_data: QuestionLocationsUpdate,
    session: SessionDep,
) -> list[QuestionLocationPublic]:
    """
    Update all locations for a question by syncing the provided list.
    This will add new locations and remove any existing ones not in the list.
    """
    question = session.get(Question, question_id)
    if not question or question.is_deleted:
        raise HTTPException(status_code=404, detail="Question not found")

    # Get current locations
    current_locations_query = select(QuestionLocation).where(
        QuestionLocation.question_id == question_id
    )
    current_locations = session.exec(current_locations_query).all()
    current_location_set = {
        (loc.state_id, loc.district_id, loc.block_id): loc for loc in current_locations
    }

    # Get desired locations from the request
    desired_location_set = {
        (
            loc.state_id,
            loc.district_id,
            loc.block_id,
        )
        for loc in location_data.locations
    }

    # Determine locations to remove
    locations_to_remove = [
        loc
        for key, loc in current_location_set.items()
        if key not in desired_location_set
    ]
    for loc in locations_to_remove:
        session.delete(loc)

    # Determine locations to add
    current_simple_set = set(current_location_set.keys())
    for loc_item in location_data.locations:
        key = (loc_item.state_id, loc_item.district_id, loc_item.block_id)
        if key not in current_simple_set:
            new_location = QuestionLocation(
                question_id=question_id,
                state_id=loc_item.state_id,
                district_id=loc_item.district_id,
                block_id=loc_item.block_id,
            )
            session.add(new_location)

    session.commit()

    # Return the new state of locations
    final_locations_query = select(QuestionLocation).where(
        QuestionLocation.question_id == question_id
    )
    final_locations = session.exec(final_locations_query).all()
    return [
        QuestionLocationPublic.model_validate(loc, from_attributes=True)
        for loc in final_locations
    ]


@router.get("/{question_id}/tags", response_model=list[TagPublic])
def get_question_tags(question_id: int, session: SessionDep) -> list[TagPublic]:
    """Get all tags associated with a question."""
    question = session.get(Question, question_id)
    if not question or question.is_deleted:
        raise HTTPException(status_code=404, detail="Question not found")

    # Query all tags associated with this question
    tags_query = (
        select(Tag).join(QuestionTag).where(QuestionTag.question_id == question_id)
    )
    tags = session.exec(tags_query).all()

    # Convert to TagPublic model
    result = [
        TagPublic(
            id=tag.id,
            name=tag.name,
            tag_type=tag_type,
            description=tag.description,
            created_by_id=tag.created_by_id,
            organization_id=tag.organization_id,
            created_date=tag.created_date,
            modified_date=tag.modified_date,
            is_active=tag.is_active,
            is_deleted=tag.is_deleted,
        )
        for tag in tags
        if (tag_type := get_tag_type_by_id(session, tag_type_id=tag.tag_type_id))
    ]

    return result


@router.put("/{question_id}/tags", response_model=list[TagPublic])
def update_question_tags(
    question_id: int,
    tag_data: QuestionTagsUpdate,
    session: SessionDep,
) -> list[TagPublic]:
    """
    Update all tags for a question by syncing the provided list of tag IDs.
    This will add new tags and remove any existing ones not in the list.
    """
    question = session.get(Question, question_id)
    if not question or question.is_deleted:
        raise HTTPException(status_code=404, detail="Question not found")

    # Get current tags
    current_tags_query = select(QuestionTag).where(
        QuestionTag.question_id == question_id
    )
    current_tags = session.exec(current_tags_query).all()
    current_tag_ids = {qt.tag_id for qt in current_tags}

    # Get desired tags from the request
    desired_tag_ids = set(tag_data.tag_ids)

    # Determine tags to remove
    tags_to_remove_ids = current_tag_ids - desired_tag_ids
    if tags_to_remove_ids:
        for qt in current_tags:
            if qt.tag_id in tags_to_remove_ids:
                session.delete(qt)

    # Determine tags to add
    tags_to_add_ids = desired_tag_ids - current_tag_ids
    for tag_id in tags_to_add_ids:
        # Optional: Check if tag exists
        tag = session.get(Tag, tag_id)
        if tag:
            question_tag = QuestionTag(question_id=question_id, tag_id=tag_id)
            session.add(question_tag)

    session.commit()

    # Return the new list of tags for the question
    return get_question_tags(question_id=question_id, session=session)


@router.post("/bulk-upload", response_model=BulkUploadQuestionsResponse)
async def upload_questions_csv(
    session: SessionDep,
    current_user: CurrentUser,
    file: UploadFile = File(...),
) -> BulkUploadQuestionsResponse:
    """
    Bulk upload questions from a CSV file.
    The CSV should include columns:
    - Questions: The question text
    - Option A, Option B, Option C, Option D: The options
    - Correct Option: Which option is correct (A, B, C, D)
    - Training Tags: Comma-separated list of tags (optional) of the form tag_type:tag_name
    - State: State name or comma-separated list of states (optional)
    """
    # Verify user exists
    user_id = current_user.id
    user = session.get(User, user_id)
    if not user:
        raise HTTPException(status_code=404, detail="User not found")

    # Verify organization exists
    organization_id = current_user.organization_id
    organization = session.get(Organization, organization_id)
    if not organization:
        raise HTTPException(status_code=404, detail="Organization not found")

    # Save the uploaded file to a temporary file
    content = await file.read()
    if not content:
        raise HTTPException(status_code=400, detail="CSV file is empty")

    try:
        # Process the CSV content
        csv_text = content.decode("utf-8")

        # Check if CSV is just whitespace
        if not csv_text.strip():
            raise HTTPException(status_code=400, detail="CSV file is empty")

        csv_reader = csv.DictReader(StringIO(csv_text))

        # Check required columns
        required_columns = [
            "Questions",
            "Option A",
            "Option B",
            "Option C",
            "Option D",
            "Correct Option",
        ]
        first_row = next(csv_reader, None)

        if not first_row:
            raise HTTPException(status_code=400, detail="CSV file is empty")

        for column in required_columns:
            if column not in first_row:
                raise HTTPException(
                    status_code=400, detail=f"Missing required column: {column}"
                )

        # Reset the reader
        csv_reader = csv.DictReader(StringIO(csv_text))

        # Start processing rows
        questions_created = 0
        questions_failed = 0
        failed_message = None
        failed_question_details = []
        tag_cache: dict[str, int] = {}  # Cache for tag lookups
        state_cache: dict[str, int] = {}  # Cache for state lookups
        failed_states = set()
        failed_tagtypes = set()

        for row_number, row in enumerate(csv_reader, start=1):
            try:
                # Skip empty rows
                if not row.get("Questions", "").strip():
                    raise ValueError("Question text is missing.")

                # Extract data
                question_text = row.get("Questions", "").strip()
                options = [
                    row.get("Option A", "").strip(),
                    row.get("Option B", "").strip(),
                    row.get("Option C", "").strip(),
                    row.get("Option D", "").strip(),
                ]
                if not all(options):
                    raise ValueError("One or more options (A-D) are missing.")
                # Convert option letter to index
                correct_letter = (row.get("Correct Option") or "").strip().upper()
                if not correct_letter:
                    raise ValueError("Correct option is missing.")
                letter_map = {"A": 1, "B": 2, "C": 3, "D": 4}
                if correct_letter not in letter_map:
                    raise ValueError(f"Invalid correct option: {correct_letter}")
                correct_answer = letter_map[correct_letter]

                valid_options = [
                    {"id": letter_map[key], "key": key, "value": value}
                    for key, value in zip(letter_map.keys(), options, strict=True)
                ]
                # Process tags if present
                tag_ids = []
                tagtype_error = False
                if "Training Tags" in row and row["Training Tags"].strip():
                    tag_entries = [
                        t.strip() for t in row["Training Tags"].split("|") if t.strip()
                    ]

                    for tag_entry in tag_entries:
                        # Split by colon to get tag_type and tag_name
                        parts = tag_entry.split(":", 1)
                        if len(parts) == 2:
                            tag_type_name = parts[0].strip()
                            tag_name = parts[1].strip()
                        else:
                            # Default tag type if no colon present
                            tag_type_name = None
                            tag_name = tag_entry

                        cache_key = f"{tag_type_name}:{tag_name}"
                        if cache_key in tag_cache:
                            tag_ids.append(tag_cache[cache_key])
                            continue
                        tag_type = None
                        if tag_type_name:
                            tag_type_query = select(TagType).where(
                                TagType.name == tag_type_name,
                                TagType.organization_id == organization_id,
                            )

                            tag_type = session.exec(tag_type_query).first()

                        if tag_type_name and not tag_type:
                            failed_tagtypes.add(tag_type_name)
                            tagtype_error = True
                            continue

                        if tag_type and tag_type.id:
                            # Get or create tag
                            tag_query = select(Tag).where(
                                Tag.name == tag_name,
                                Tag.tag_type_id == tag_type.id,
                                Tag.organization_id == organization_id,
                            )
                        else:
                            tag_query = select(Tag).where(
                                Tag.name == tag_name,
                                Tag.tag_type_id is None,
                                Tag.organization_id == organization_id,
                            )
                        tag = session.exec(tag_query).first()

                        if not tag:
                            tag = Tag(
                                name=tag_name,
                                description=f"Tag for {tag_name}",
                                tag_type_id=tag_type.id if tag_type else None,
                                created_by_id=user_id,
                                organization_id=organization_id,
                            )
                            session.add(tag)
                            session.flush()

                        if tag and tag.id:
                            tag_ids.append(tag.id)
                            tag_cache[f"{tag_type_name}:{tag_name}"] = tag.id

                if tagtype_error:
                    questions_failed += 1
                    failed_question_details.append(
                        {
                            "row_number": row_number,
                            "question_text": question_text,
                            "error": f"Invalid tag types: {', '.join(failed_tagtypes)}",
                        }
                    )
                    continue

                # Process state information if present
                row_state_ids = []
                state_error = False

                if "State" in row and row["State"].strip():
                    state_names = [
                        s.strip() for s in row["State"].split(",") if s.strip()
                    ]

                    for state_name in state_names:
                        if state_name in state_cache:
                            if state_cache[state_name] not in row_state_ids:
                                row_state_ids.append(state_cache[state_name])
                            continue

                        # Get or create state
                        state_query = select(State).where(State.name == state_name)
                        state = session.exec(state_query).first()

                        if not state:
                            failed_states.add(state_name)
                            state_error = True
                            continue

                        if state and state.id:
                            row_state_ids.append(state.id)
                            state_cache[state_name] = state.id

                # Skip this question if states weren't found
                if state_error:
                    questions_failed += 1
                    failed_question_details.append(
                        {
                            "row_number": row_number,
                            "question_text": question_text,
                            "error": f"Invalid states: {', '.join(failed_states)}",
                        }
                    )
                    continue
                if is_duplicate_question(session, question_text, tag_ids):
                    raise ValueError("Questions Already Exist")

                # Create QuestionCreate object
                question_create = QuestionCreate(
                    organization_id=organization_id,
                    created_by_id=user_id,
                    question_text=question_text,
                    question_type="single-choice",  # Assuming single choice questions
                    options=valid_options,
                    correct_answer=[correct_answer],
                    is_mandatory=True,
                    marking_scheme={"correct": 1, "wrong": 0, "skipped": 0},
                    state_ids=row_state_ids,
                    district_ids=[],
                    block_ids=[],
                    tag_ids=tag_ids,
                )

                # Create the question using existing function logic
                question = Question(
                    organization_id=question_create.organization_id,
                )
                session.add(question)
                session.flush()

                # Prepare data for JSON serialization
                options, marking_scheme, media = prepare_for_db(question_create)  # type: ignore

                # Create the revision with serialized data
                revision = QuestionRevision(
                    question_id=question.id,
                    created_by_id=user_id,
                    question_text=question_create.question_text,
                    instructions=question_create.instructions,
                    question_type=question_create.question_type,
                    options=options,
                    correct_answer=question_create.correct_answer,
                    subjective_answer_limit=question_create.subjective_answer_limit,
                    is_mandatory=question_create.is_mandatory,
                    marking_scheme=marking_scheme,
                    solution=question_create.solution,
                    media=media,
                )
                session.add(revision)
                session.flush()

                question.last_revision_id = revision.id

                # Handle state associations
                if question_create.state_ids:
                    for state_id in question_create.state_ids:
                        state_location = QuestionLocation(
                            question_id=question.id,
                            state_id=state_id,
                            district_id=None,
                            block_id=None,
                        )
                        session.add(state_location)

                if question_create.tag_ids:
                    for tag_id in question_create.tag_ids:
                        tag = session.get(Tag, tag_id)
                        if tag:
                            question_tag = QuestionTag(
                                question_id=question.id,
                                tag_id=tag_id,
                            )
                            session.add(question_tag)

                questions_created += 1

            except Exception as e:
                questions_failed += 1
                # Optionally log the error
                failed_question_details.append(
                    {
                        "row_number": row_number,
                        "question_text": row.get("Questions", "").strip(),
                        "error": str(e),
                    }
                )
                continue

        # Commit all changes at once
        session.commit()

        # Include information about failed states in the response
        message = f"Bulk upload complete. Created {questions_created} questions successfully. Failed to create {questions_failed} questions."
        if failed_states:
            message += f" The following states were not found in the system: {', '.join(failed_states)}"
        if failed_tagtypes:
            message += (
                f" The following tag types were not found: {', '.join(failed_tagtypes)}"
            )
        if questions_failed > 0:
            csv_buffer = StringIO()
            csv_writer = csv.DictWriter(
                csv_buffer, fieldnames=["row_number", "question_text", "error"]
            )
            csv_writer.writeheader()
            for row in failed_question_details:
                csv_writer.writerow(row)
            csv_buffer.seek(0)
            csv_bytes = csv_buffer.getvalue().encode("utf-8")
            base64_csv = base64.b64encode(csv_bytes).decode("utf-8")
            failed_message = f"data:text/csv;base64,{base64_csv}"

        return BulkUploadQuestionsResponse(
            message=message,
            uploaded_questions=questions_created + questions_failed,
            success_questions=questions_created,
            failed_questions=questions_failed,
            error_log=failed_message,
        )
    except HTTPException:
        # Re-raise any HTTP exceptions we explicitly raised
        raise
    except Exception as e:
        # Handle overall process errors
        raise HTTPException(status_code=500, detail=f"Error processing CSV: {str(e)}")<|MERGE_RESOLUTION|>--- conflicted
+++ resolved
@@ -41,13 +41,9 @@
     Test,
     User,
 )
-<<<<<<< HEAD
 from app.models.question import BulkUploadQuestionsResponse, DeleteQuestion, Option
-=======
-from app.models.question import BulkUploadQuestionsResponse, Option
 from app.models.test import TestQuestion
->>>>>>> a70ea619
-from app.models.utils import MarkingScheme
+from app.models.utils import MarkingScheme, Message
 
 router = APIRouter(prefix="/questions", tags=["Questions"])
 
@@ -585,15 +581,38 @@
     return candidate_test_info_list
 
 
+@router.delete("/{question_id}")
+def delete_question(question_id: int, session: SessionDep) -> Message:
+    """Soft delete a question."""
+    question = session.get(Question, question_id)
+    if not question:
+        raise HTTPException(status_code=404, detail="Question not found")
+    query = (
+        select(TestQuestion)
+        .join(QuestionRevision)
+        .where(QuestionRevision.id == TestQuestion.question_revision_id)
+        .where(QuestionRevision.question_id == question_id)
+    )
+    linked_tests = session.exec(query).first()
+    if linked_tests:
+        raise HTTPException(
+            status_code=400,
+            detail="Cannot delete question because it is linked to a test",
+        )
+    session.delete(question)
+    session.commit()
+
+    return Message(message="Question deleted successfully")
+
+
 @router.delete(
     "/",
     response_model=DeleteQuestion,
 )
-def delete_question(
+def bulk_delete_question(
     session: SessionDep, question_ids: list[int] = Body(...)
 ) -> DeleteQuestion:
     """Soft delete a question."""
-<<<<<<< HEAD
     success_count = 0
     failure_list = []
     db_questions = session.exec(
@@ -641,24 +660,6 @@
             session.add(question)
             success_count += 1
 
-=======
-    question = session.get(Question, question_id)
-    if not question:
-        raise HTTPException(status_code=404, detail="Question not found")
-    query = (
-        select(TestQuestion)
-        .join(QuestionRevision)
-        .where(QuestionRevision.id == TestQuestion.question_revision_id)
-        .where(QuestionRevision.question_id == question_id)
-    )
-    linked_tests = session.exec(query).first()
-    if linked_tests:
-        raise HTTPException(
-            status_code=400,
-            detail="Cannot delete question because it is linked to a test",
-        )
-    session.delete(question)
->>>>>>> a70ea619
     session.commit()
 
     return DeleteQuestion(
