from typing import Any, cast

from fastapi import APIRouter, Depends, HTTPException
from fastapi_pagination import Page, paginate
from sqlmodel import func, select

from app.api.deps import Pagination, SessionDep, permission_dependency
from app.models import (
    Block,
    BlockCreate,
    BlockPublic,
    BlockUpdate,
    Country,
    CountryCreate,
    CountryPublic,
    CountryUpdate,
    District,
    DistrictCreate,
    DistrictPublic,
    DistrictUpdate,
    State,
    StateCreate,
    StatePublic,
    StateUpdate,
)

router = APIRouter(prefix="/location", tags=["Location"])

country_router = APIRouter()
state_router = APIRouter()
district_router = APIRouter()
block_router = APIRouter()


# Create a Country
@country_router.post(
    "/",
    response_model=CountryPublic,
    dependencies=[Depends(permission_dependency("create_location"))],
)
def create_country(
    country: CountryCreate,
    session: SessionDep,
) -> Country:
    db_country = Country.model_validate(country)
    session.add(db_country)
    session.commit()
    session.refresh(db_country)
    return db_country


# Get all Countries
@country_router.get(
    "/",
    response_model=Page[CountryPublic],
    dependencies=[Depends(permission_dependency("read_location"))],
)
def get_countries(
    session: SessionDep,
    params: Pagination = Depends(),
    is_active: bool | None = None,
) -> Page[Country]:
    query = select(Country)

    if is_active is not None:
        query = query.where(Country.is_active == is_active)

    countries = session.exec(query).all()

    return cast(Page[Country], paginate(countries, params=params))


# Get Country by ID
@country_router.get(
    "/{country_id}",
    response_model=CountryPublic,
)
def get_country_by_id(
    country_id: int,
    session: SessionDep,
) -> Country:
    country = session.get(Country, country_id)
    if not country:
        raise HTTPException(status_code=404, detail="Country not found")
    return country


# Update a Country
@country_router.put(
    "/{country_id}",
    response_model=CountryPublic,
    dependencies=[Depends(permission_dependency("update_location"))],
)
def update_country(
    country_id: int,
    country: CountryUpdate,
    session: SessionDep,
) -> Country:
    country_db = session.get(Country, country_id)
    if not country_db:
        raise HTTPException(status_code=404, detail="Country not found")
    country_data = country.model_dump(exclude_unset=True)
    country_db.sqlmodel_update(country_data)
    session.add(country_db)
    session.commit()
    session.refresh(country_db)
    return country_db


# ------- State Level Routes ------


# Create a State
@state_router.post(
    "/",
    response_model=StatePublic,
    dependencies=[Depends(permission_dependency("create_location"))],
)
def create_state(
    *,
    state_create: StateCreate,
    session: SessionDep,
) -> Any:
    state = State.model_validate(state_create)
    session.add(state)
    session.commit()
    session.refresh(state)
    return state


# Get all States
@state_router.get(
    "/",
    response_model=Page[StatePublic],
    dependencies=[Depends(permission_dependency("read_location"))],
)
def get_state(
    session: SessionDep,
    name: str | None = None,
    params: Pagination = Depends(),
    is_active: bool | None = None,
    country: int | None = None,
) -> Page[State]:
    query = select(State)

    if is_active is not None:
        query = query.where(State.is_active == is_active)

    if country is not None:
        query = query.where(State.country_id == country)

    if name:
        query = query.where(
            func.lower(func.trim(State.name)).like(f"%{name.strip().lower()}%")
        )

    states = session.exec(query).all()

    return cast(Page[State], paginate(states, params=params))


# Get State by ID
@state_router.get(
    "/{state_id}",
    response_model=StatePublic,
    dependencies=[Depends(permission_dependency("read_location"))],
)
def get_state_by_id(
    state_id: int,
    session: SessionDep,
) -> State:
    state = session.get(State, state_id)
    if not state:
        raise HTTPException(status_code=404, detail="State not found")
    return state


# Update State by ID
@state_router.put(
    "/{state_id}",
    response_model=StatePublic,
    dependencies=[Depends(permission_dependency("update_location"))],
)
def update_state(
    *,
    state_id: int,
    state_update: StateUpdate,
    session: SessionDep,
) -> Any:
    state_db = session.get(State, state_id)
    if not state_db:
        raise HTTPException(status_code=404, detail="State not found")
    state_data = state_update.model_dump(exclude_unset=True)
    state_db.sqlmodel_update(state_data)
    session.add(state_db)
    session.commit()
    session.refresh(state_db)
    return state_db


#  -------- District Level Routes ------


# Create a District
@district_router.post(
    "/",
    response_model=DistrictPublic,
    dependencies=[Depends(permission_dependency("create_location"))],
)
def create_district(
    *,
    district_create: DistrictCreate,
    session: SessionDep,
) -> Any:
    district = District.model_validate(district_create)
    session.add(district)
    session.commit()
    session.refresh(district)
    return district


# Get all Districts
@district_router.get(
    "/",
    response_model=Page[DistrictPublic],
    dependencies=[Depends(permission_dependency("read_location"))],
)
def get_district(
    session: SessionDep,
    name: str | None = None,
    is_active: bool | None = None,
    params: Pagination = Depends(),
    state: int | None = None,
<<<<<<< HEAD
) -> Page[District]:
    query = select(District)
=======
) -> Sequence[District]:
    query = select(District, State).join(State).where(District.state_id == State.id)
>>>>>>> 472e22f3

    if is_active is not None:
        query = query.where(District.is_active == is_active)

    if state is not None:
        query = query.where(District.state_id == state)

    if name:
        query = query.where(func.lower(District.name).like(f"%{name.strip().lower()}%"))

    # Apply apgination
<<<<<<< HEAD
=======
    query = query.offset(skip).limit(limit)
    results = session.exec(query).all()
>>>>>>> 472e22f3

    districts = []
    for district, state_obj in results:
        district.state = state_obj
        districts.append(district)

    return cast(Page[District], paginate(districts, params=params))


# Get District by ID
@district_router.get(
    "/{district_id}",
    response_model=DistrictPublic,
    dependencies=[Depends(permission_dependency("read_location"))],
)
def get_district_by_id(
    district_id: int,
    session: SessionDep,
) -> District:
    district = session.get(District, district_id)
    if not district:
        raise HTTPException(status_code=404, detail="District not found")
    return district


# Update District by ID
@district_router.put(
    "/{district_id}",
    response_model=DistrictPublic,
    dependencies=[Depends(permission_dependency("update_location"))],
)
def update_district(
    *,
    district_id: int,
    district_update: DistrictUpdate,
    session: SessionDep,
) -> District:
    district_db = session.get(District, district_id)
    if not district_db:
        raise HTTPException(status_code=404, detail="District not found")
    district_data = district_update.model_dump(exclude_unset=True)
    district_db.sqlmodel_update(district_data)
    session.add(district_db)
    session.commit()
    session.refresh(district_db)
    return district_db


#  -------- Block Level Routes ------


# Create a Block
@block_router.post(
    "/",
    response_model=BlockPublic,
    dependencies=[Depends(permission_dependency("create_location"))],
)
def create_block(
    *,
    block_create: BlockCreate,
    session: SessionDep,
) -> Any:
    block = Block.model_validate(block_create)
    session.add(block)
    session.commit()
    session.refresh(block)
    return block


# Get all Blocks
@block_router.get(
    "/",
    response_model=Page[BlockPublic],
    dependencies=[Depends(permission_dependency("read_location"))],
)
def get_block(
    session: SessionDep,
    params: Pagination = Depends(),
    is_active: bool | None = None,
    district: int | None = None,
) -> Page[Block]:
    query = select(Block)

    if is_active is not None:
        query = query.where(Block.is_active == is_active)

    if district is not None:
        query = query.where(Block.district_id == district)

    blocks = session.exec(query).all()

    return cast(Page[Block], paginate(blocks, params=params))


# Get Block by ID
@block_router.get(
    "/{block_id}",
    response_model=BlockPublic,
    dependencies=[Depends(permission_dependency("read_location"))],
)
def get_block_by_id(
    block_id: int,
    session: SessionDep,
) -> Block:
    block = session.get(Block, block_id)
    if not block:
        raise HTTPException(status_code=404, detail="Block not found")
    return block


# Update Block by ID
@block_router.put(
    "/{block_id}",
    response_model=BlockPublic,
    dependencies=[Depends(permission_dependency("update_location"))],
)
def update_block(
    *,
    block_id: int,
    block_update: BlockUpdate,
    session: SessionDep,
) -> Block:
    block_db = session.get(Block, block_id)
    if not block_db:
        raise HTTPException(status_code=404, detail="Block not found")
    block_data = block_update.model_dump(exclude_unset=True)
    block_db.sqlmodel_update(block_data)
    session.add(block_db)
    session.commit()
    session.refresh(block_db)
    return block_db


# Include all routers
router.include_router(country_router, prefix="/country", tags=["Country"])
router.include_router(state_router, prefix="/state", tags=["State"])
router.include_router(district_router, prefix="/district", tags=["District"])
router.include_router(block_router, prefix="/block", tags=["Block"])<|MERGE_RESOLUTION|>--- conflicted
+++ resolved
@@ -231,13 +231,8 @@
     is_active: bool | None = None,
     params: Pagination = Depends(),
     state: int | None = None,
-<<<<<<< HEAD
 ) -> Page[District]:
-    query = select(District)
-=======
-) -> Sequence[District]:
     query = select(District, State).join(State).where(District.state_id == State.id)
->>>>>>> 472e22f3
 
     if is_active is not None:
         query = query.where(District.is_active == is_active)
@@ -249,11 +244,7 @@
         query = query.where(func.lower(District.name).like(f"%{name.strip().lower()}%"))
 
     # Apply apgination
-<<<<<<< HEAD
-=======
-    query = query.offset(skip).limit(limit)
     results = session.exec(query).all()
->>>>>>> 472e22f3
 
     districts = []
     for district, state_obj in results:
