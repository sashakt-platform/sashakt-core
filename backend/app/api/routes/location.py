from typing import Any, cast

from fastapi import APIRouter, Depends, HTTPException
<<<<<<< HEAD
from fastapi_pagination import Page, paginate
from sqlmodel import select
=======
from sqlmodel import func, select
>>>>>>> a91cb840

from app.api.deps import Pagination, SessionDep, permission_dependency
from app.models import (
    Block,
    BlockCreate,
    BlockPublic,
    BlockUpdate,
    Country,
    CountryCreate,
    CountryPublic,
    CountryUpdate,
    District,
    DistrictCreate,
    DistrictPublic,
    DistrictUpdate,
    State,
    StateCreate,
    StatePublic,
    StateUpdate,
)

router = APIRouter(prefix="/location", tags=["Location"])

country_router = APIRouter()
state_router = APIRouter()
district_router = APIRouter()
block_router = APIRouter()


# Create a Country
@country_router.post(
    "/",
    response_model=CountryPublic,
    dependencies=[Depends(permission_dependency("create_location"))],
)
def create_country(
    country: CountryCreate,
    session: SessionDep,
) -> Country:
    db_country = Country.model_validate(country)
    session.add(db_country)
    session.commit()
    session.refresh(db_country)
    return db_country


# Get all Countries
@country_router.get(
    "/",
    response_model=Page[CountryPublic],
    dependencies=[Depends(permission_dependency("read_location"))],
)
def get_countries(
    session: SessionDep,
    params: Pagination = Depends(),
    is_active: bool | None = None,
) -> Page[Country]:
    query = select(Country)

    if is_active is not None:
        query = query.where(Country.is_active == is_active)

    countries = session.exec(query).all()

    return cast(Page[Country], paginate(countries, params=params))


# Get Country by ID
@country_router.get(
    "/{country_id}",
    response_model=CountryPublic,
)
def get_country_by_id(
    country_id: int,
    session: SessionDep,
) -> Country:
    country = session.get(Country, country_id)
    if not country:
        raise HTTPException(status_code=404, detail="Country not found")
    return country


# Update a Country
@country_router.put(
    "/{country_id}",
    response_model=CountryPublic,
    dependencies=[Depends(permission_dependency("update_location"))],
)
def update_country(
    country_id: int,
    country: CountryUpdate,
    session: SessionDep,
) -> Country:
    country_db = session.get(Country, country_id)
    if not country_db:
        raise HTTPException(status_code=404, detail="Country not found")
    country_data = country.model_dump(exclude_unset=True)
    country_db.sqlmodel_update(country_data)
    session.add(country_db)
    session.commit()
    session.refresh(country_db)
    return country_db


# ------- State Level Routes ------


# Create a State
@state_router.post(
    "/",
    response_model=StatePublic,
    dependencies=[Depends(permission_dependency("create_location"))],
)
def create_state(
    *,
    state_create: StateCreate,
    session: SessionDep,
) -> Any:
    state = State.model_validate(state_create)
    session.add(state)
    session.commit()
    session.refresh(state)
    return state


# Get all States
@state_router.get(
    "/",
    response_model=Page[StatePublic],
    dependencies=[Depends(permission_dependency("read_location"))],
)
def get_state(
    session: SessionDep,
<<<<<<< HEAD
    params: Pagination = Depends(),
=======
    name: str | None = None,
    skip: int = 0,
    limit: int = 10,
>>>>>>> a91cb840
    is_active: bool | None = None,
    country: int | None = None,
) -> Page[State]:
    query = select(State)

    if is_active is not None:
        query = query.where(State.is_active == is_active)

    if country is not None:
        query = query.where(State.country_id == country)

<<<<<<< HEAD
=======
    if name:
        query = query.where(
            func.lower(func.trim(State.name)).like(f"%{name.strip().lower()}%")
        )

    query = query.offset(skip).limit(limit)

>>>>>>> a91cb840
    states = session.exec(query).all()

    return cast(Page[State], paginate(states, params=params))


# Get State by ID
@state_router.get(
    "/{state_id}",
    response_model=StatePublic,
    dependencies=[Depends(permission_dependency("read_location"))],
)
def get_state_by_id(
    state_id: int,
    session: SessionDep,
) -> State:
    state = session.get(State, state_id)
    if not state:
        raise HTTPException(status_code=404, detail="State not found")
    return state


# Update State by ID
@state_router.put(
    "/{state_id}",
    response_model=StatePublic,
    dependencies=[Depends(permission_dependency("update_location"))],
)
def update_state(
    *,
    state_id: int,
    state_update: StateUpdate,
    session: SessionDep,
) -> Any:
    state_db = session.get(State, state_id)
    if not state_db:
        raise HTTPException(status_code=404, detail="State not found")
    state_data = state_update.model_dump(exclude_unset=True)
    state_db.sqlmodel_update(state_data)
    session.add(state_db)
    session.commit()
    session.refresh(state_db)
    return state_db


#  -------- District Level Routes ------


# Create a District
@district_router.post(
    "/",
    response_model=DistrictPublic,
    dependencies=[Depends(permission_dependency("create_location"))],
)
def create_district(
    *,
    district_create: DistrictCreate,
    session: SessionDep,
) -> Any:
    district = District.model_validate(district_create)
    session.add(district)
    session.commit()
    session.refresh(district)
    return district


# Get all Districts
@district_router.get(
    "/",
    response_model=Page[DistrictPublic],
    dependencies=[Depends(permission_dependency("read_location"))],
)
def get_district(
    session: SessionDep,
<<<<<<< HEAD
=======
    skip: int = 0,
    limit: int = 10,
    name: str | None = None,
>>>>>>> a91cb840
    is_active: bool | None = None,
    params: Pagination = Depends(),
    state: int | None = None,
) -> Page[District]:
    query = select(District)

    if is_active is not None:
        query = query.where(District.is_active == is_active)

    if state is not None:
        query = query.where(District.state_id == state)

<<<<<<< HEAD
=======
    if name:
        query = query.where(func.lower(District.name).like(f"%{name.strip().lower()}%"))

    # Apply apgination
    query = query.offset(skip).limit(limit)

>>>>>>> a91cb840
    districts = session.exec(query).all()

    return cast(Page[District], paginate(districts, params=params))


# Get District by ID
@district_router.get(
    "/{district_id}",
    response_model=DistrictPublic,
    dependencies=[Depends(permission_dependency("read_location"))],
)
def get_district_by_id(
    district_id: int,
    session: SessionDep,
) -> District:
    district = session.get(District, district_id)
    if not district:
        raise HTTPException(status_code=404, detail="District not found")
    return district


# Update District by ID
@district_router.put(
    "/{district_id}",
    response_model=DistrictPublic,
    dependencies=[Depends(permission_dependency("update_location"))],
)
def update_district(
    *,
    district_id: int,
    district_update: DistrictUpdate,
    session: SessionDep,
) -> District:
    district_db = session.get(District, district_id)
    if not district_db:
        raise HTTPException(status_code=404, detail="District not found")
    district_data = district_update.model_dump(exclude_unset=True)
    district_db.sqlmodel_update(district_data)
    session.add(district_db)
    session.commit()
    session.refresh(district_db)
    return district_db


#  -------- Block Level Routes ------


# Create a Block
@block_router.post(
    "/",
    response_model=BlockPublic,
    dependencies=[Depends(permission_dependency("create_location"))],
)
def create_block(
    *,
    block_create: BlockCreate,
    session: SessionDep,
) -> Any:
    block = Block.model_validate(block_create)
    session.add(block)
    session.commit()
    session.refresh(block)
    return block


# Get all Blocks
@block_router.get(
    "/",
    response_model=Page[BlockPublic],
    dependencies=[Depends(permission_dependency("read_location"))],
)
def get_block(
    session: SessionDep,
    params: Pagination = Depends(),
    is_active: bool | None = None,
    district: int | None = None,
) -> Page[Block]:
    query = select(Block)

    if is_active is not None:
        query = query.where(Block.is_active == is_active)

    if district is not None:
        query = query.where(Block.district_id == district)

    blocks = session.exec(query).all()

    return cast(Page[Block], paginate(blocks, params=params))


# Get Block by ID
@block_router.get(
    "/{block_id}",
    response_model=BlockPublic,
    dependencies=[Depends(permission_dependency("read_location"))],
)
def get_block_by_id(
    block_id: int,
    session: SessionDep,
) -> Block:
    block = session.get(Block, block_id)
    if not block:
        raise HTTPException(status_code=404, detail="Block not found")
    return block


# Update Block by ID
@block_router.put(
    "/{block_id}",
    response_model=BlockPublic,
    dependencies=[Depends(permission_dependency("update_location"))],
)
def update_block(
    *,
    block_id: int,
    block_update: BlockUpdate,
    session: SessionDep,
) -> Block:
    block_db = session.get(Block, block_id)
    if not block_db:
        raise HTTPException(status_code=404, detail="Block not found")
    block_data = block_update.model_dump(exclude_unset=True)
    block_db.sqlmodel_update(block_data)
    session.add(block_db)
    session.commit()
    session.refresh(block_db)
    return block_db


# Include all routers
router.include_router(country_router, prefix="/country", tags=["Country"])
router.include_router(state_router, prefix="/state", tags=["State"])
router.include_router(district_router, prefix="/district", tags=["District"])
router.include_router(block_router, prefix="/block", tags=["Block"])<|MERGE_RESOLUTION|>--- conflicted
+++ resolved
@@ -1,12 +1,8 @@
 from typing import Any, cast
 
 from fastapi import APIRouter, Depends, HTTPException
-<<<<<<< HEAD
 from fastapi_pagination import Page, paginate
-from sqlmodel import select
-=======
 from sqlmodel import func, select
->>>>>>> a91cb840
 
 from app.api.deps import Pagination, SessionDep, permission_dependency
 from app.models import (
@@ -140,13 +136,8 @@
 )
 def get_state(
     session: SessionDep,
-<<<<<<< HEAD
+    name: str | None = None,
     params: Pagination = Depends(),
-=======
-    name: str | None = None,
-    skip: int = 0,
-    limit: int = 10,
->>>>>>> a91cb840
     is_active: bool | None = None,
     country: int | None = None,
 ) -> Page[State]:
@@ -158,16 +149,11 @@
     if country is not None:
         query = query.where(State.country_id == country)
 
-<<<<<<< HEAD
-=======
     if name:
         query = query.where(
             func.lower(func.trim(State.name)).like(f"%{name.strip().lower()}%")
         )
 
-    query = query.offset(skip).limit(limit)
-
->>>>>>> a91cb840
     states = session.exec(query).all()
 
     return cast(Page[State], paginate(states, params=params))
@@ -241,12 +227,7 @@
 )
 def get_district(
     session: SessionDep,
-<<<<<<< HEAD
-=======
-    skip: int = 0,
-    limit: int = 10,
     name: str | None = None,
->>>>>>> a91cb840
     is_active: bool | None = None,
     params: Pagination = Depends(),
     state: int | None = None,
@@ -259,15 +240,11 @@
     if state is not None:
         query = query.where(District.state_id == state)
 
-<<<<<<< HEAD
-=======
     if name:
         query = query.where(func.lower(District.name).like(f"%{name.strip().lower()}%"))
 
     # Apply apgination
-    query = query.offset(skip).limit(limit)
-
->>>>>>> a91cb840
+
     districts = session.exec(query).all()
 
     return cast(Page[District], paginate(districts, params=params))
