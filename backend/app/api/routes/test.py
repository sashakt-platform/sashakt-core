--- conflicted
+++ resolved
@@ -24,26 +24,21 @@
 from app.models.candidate import CandidateTest, CandidateTestAnswer
 from app.models.entity import Entity
 from app.models.location import District
-<<<<<<< HEAD
-from app.models.tag import Tag
-from app.models.test import DeleteTest, MarksLevelEnum, TestDistrict
-=======
 from app.models.tag import Tag, TagPublic
 from app.models.test import (
+    DeleteTest,
     EntityPublicLimited,
     MarksLevelEnum,
     TagRandomCreate,
     TagRandomPublic,
     TestDistrict,
 )
->>>>>>> ed188499
 from app.models.user import User
 from app.models.utils import TimeLeft
 
 router = APIRouter(prefix="/test", tags=["Test"])
 
 
-<<<<<<< HEAD
 def check_linked_question(session: SessionDep, test_id: int) -> bool:
     query = select(
         exists().where(
@@ -54,7 +49,8 @@
     )
     result = session.scalar(query)
     return bool(result)
-=======
+
+
 def build_random_tag_public(
     session: SessionDep,
     tag_count_mapping: list[TagRandomCreate],
@@ -67,7 +63,6 @@
         count = max(int(tag_count.get("count") or 0), 0)
         out.append(TagRandomPublic(tag=TagPublic.model_validate(tag), count=count))
     return out
->>>>>>> ed188499
 
 
 def validate_test_time_config(
