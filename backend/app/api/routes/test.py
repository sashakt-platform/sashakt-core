--- conflicted
+++ resolved
@@ -2,12 +2,8 @@
 from typing import cast
 
 from fastapi import APIRouter, Depends, HTTPException, Query, status
-<<<<<<< HEAD
+from fastapi_pagination import Page, paginate
 from sqlmodel import and_, col, func, select
-=======
-from fastapi_pagination import Page, paginate
-from sqlmodel import col, func, select
->>>>>>> 89c42e9e
 
 from app.api.deps import CurrentUser, Pagination, SessionDep, permission_dependency
 from app.api.routes.utils import get_current_time
