from collections.abc import Sequence
from datetime import datetime

from fastapi import APIRouter, Depends, HTTPException, Query, status
from sqlmodel import col, select

from app.api.deps import SessionDep, permission_dependency
from app.models import (
    Message,
    QuestionRevision,
    State,
    Test,
    TestCreate,
    TestPublic,
    TestPublicEach,
    TestQuestion,
    TestState,
    TestTag,
    TestUpdate,
)
<<<<<<< HEAD
from app.models.tag import Tag
=======
from app.models.test import MarksLevelEnum
>>>>>>> e5b7f24f

router = APIRouter(prefix="/test", tags=["Test"])


# Create a Test
@router.post(
    "/",
    response_model=TestPublic,
    dependencies=[Depends(permission_dependency("create_test"))],
)
def create_test(
    test_create: TestCreate,
    session: SessionDep,
) -> TestPublic:
    test_data = test_create.model_dump(
        exclude={"tags", "question_revision_ids", "states"}
    )
    test = Test.model_validate(test_data)

    if (
        test.random_questions is True
        and test.no_of_random_questions is None
        or (test.no_of_random_questions is not None and test.no_of_random_questions < 1)
    ):
        raise HTTPException(
            status_code=status.HTTP_400_BAD_REQUEST,
            detail="No. of random questions must be provided if random questions are enabled",
        )

    session.add(test)
    session.commit()
    session.refresh(test)

    if test_create.tags:
        tag_ids = test_create.tags
        tag_links = [TestTag(test_id=test.id, tag_id=tag_id) for tag_id in tag_ids]
        session.add_all(tag_links)
        session.commit()

    if test_create.question_revision_ids:
        revision_ids = test_create.question_revision_ids
        question_links = []

        for revision_id in revision_ids:
            # Get the question_id from the revision
            revision = session.get(QuestionRevision, revision_id)
            if revision:
                question_links.append(
                    TestQuestion(
                        test_id=test.id,
                        question_revision_id=revision_id,  # Set question_revision_id
                    )
                )

        session.add_all(question_links)
        session.commit()

    if test_create.states:
        state_ids = test_create.states
        state_links = [
            TestState(test_id=test.id, state_id=state_id) for state_id in state_ids
        ]
        session.add_all(state_links)
        session.commit()

    stored_revision_ids = session.exec(
        select(TestQuestion.question_revision_id).where(TestQuestion.test_id == test.id)
    ).all()

    stored_tag_ids = session.exec(
        select(TestTag.tag_id).where(TestTag.test_id == test.id)
    )
    stored_state_ids = session.exec(
        select(TestState.state_id).where(TestState.test_id == test.id)
    )

    return TestPublic(
        **test.model_dump(),
        tags=stored_tag_ids,
        question_revision_ids=stored_revision_ids,
        states=stored_state_ids,
    )


# Get All Tests
@router.get(
    "/",
    response_model=list[TestPublic],
    dependencies=[Depends(permission_dependency("read_test"))],
)
def get_test(
    session: SessionDep,
    skip: int = 0,
    limit: int = 100,
    marks_level: MarksLevelEnum | None = None,
    name: str | None = None,
    description: str | None = None,
    start_time_gte: datetime | None = None,
    start_time_lte: datetime | None = None,
    end_time_gte: datetime | None = None,
    end_time_lte: datetime | None = None,
    time_limit_gte: int | None = None,
    time_limit_lte: int | None = None,
    completion_message: str | None = None,
    start_instructions: str | None = None,
    no_of_attempts: int | None = None,
    no_of_attempts_gte: int | None = None,
    no_of_attempts_lte: int | None = None,
    shuffle: bool | None = None,
    random_questions: bool | None = None,
    no_of_random_questions: int | None = None,
    no_of_random_questions_gte: int | None = Query(None),
    no_of_random_questions_lte: int | None = None,
    question_pagination: int | None = None,
    is_template: bool | None = None,
    created_by: list[int] | None = Query(None),
    is_active: bool | None = None,
    is_deleted: bool | None = False,  # Default to showing non-deleted questions
    order_by: list[str] = Query(
        default=["created_date"],
        title="Order by",
        description="Order by fields",
        examples=["-created_date", "name"],
    ),
) -> Sequence[TestPublic]:
    query = select(Test)

    for order in order_by:
        is_desc = order.startswith("-")
        order = order.lstrip("-")
        column = getattr(Test, order, None)
        if column is None:
            raise HTTPException(
                status_code=400,
                detail=f"Invalid order_by field: {order}",
            )
        query = query.order_by(column.desc() if is_desc else column)

    # Apply filters only if they're provided
    if is_deleted is not None:
        query = query.where(Test.is_deleted == is_deleted)

    if is_active is not None:
        query = query.where(Test.is_active == is_active)

    if name is not None:
        query = query.where(col(Test.name).contains(name))

    if description is not None:
        query = query.where(col(Test.description).contains(description))

    if completion_message is not None:
        query = query.where(col(Test.completion_message).contains(completion_message))

    if start_instructions is not None:
        query = query.where(col(Test.start_instructions).contains(start_instructions))

    if start_time_gte is not None and Test.start_time is not None:
        query = query.where(Test.start_time >= start_time_gte)
    if start_time_lte is not None and Test.start_time is not None:
        query = query.where(Test.start_time <= start_time_lte)

    if end_time_gte is not None and Test.end_time is not None:
        query = query.where(Test.end_time >= end_time_gte)
    if end_time_lte is not None and Test.end_time is not None:
        query = query.where(Test.end_time <= end_time_lte)

    if time_limit_gte is not None and Test.time_limit is not None:
        query = query.where(Test.time_limit >= time_limit_gte)
    if time_limit_lte is not None and Test.time_limit is not None:
        query = query.where(Test.time_limit <= time_limit_lte)

    if marks_level is not None and Test.marks_level is not None:
        query = query.where(Test.marks_level == marks_level)

    if no_of_attempts is not None and Test.no_of_attempts is not None:
        query = query.where(Test.no_of_attempts == no_of_attempts)

    if no_of_attempts_gte is not None and Test.no_of_attempts is not None:
        query = query.where(Test.no_of_attempts >= no_of_attempts_gte)
    if no_of_attempts_lte is not None and Test.no_of_attempts is not None:
        query = query.where(Test.no_of_attempts <= no_of_attempts_lte)

    if shuffle is not None:
        query = query.where(Test.shuffle == shuffle)

    if random_questions is not None:
        query = query.where(Test.random_questions == random_questions)

    if no_of_random_questions is not None:
        query = query.where(Test.no_of_random_questions == no_of_random_questions)
    if (
        no_of_random_questions_gte is not None
        and Test.no_of_random_questions is not None
    ):
        query = query.where(Test.no_of_random_questions >= no_of_random_questions_gte)
    if (
        no_of_random_questions_lte is not None
        and Test.no_of_random_questions is not None
    ):
        query = query.where(Test.no_of_random_questions <= no_of_random_questions_lte)

    if question_pagination is not None:
        query = query.where(Test.question_pagination == question_pagination)

    if is_template is not None:
        query = query.where(Test.is_template == is_template)

    if created_by is not None:
        query = query.where(col(Test.created_by_id).in_(created_by))

    # Apply pagination
    query = query.offset(skip).limit(limit)

    # Execute query and get all questions
    tests = session.exec(query).all()

    test_public = []

    for test in tests:
        stored_tag_ids = session.exec(
            select(TestTag.tag_id).where(TestTag.test_id == test.id)
        )

        # Get question_revision_ids instead of question_ids
        stored_revision_ids = session.exec(
            select(TestQuestion.question_revision_id).where(
                TestQuestion.test_id == test.id
            )
        )

        stored_state_ids = session.exec(
            select(TestState.state_id).where(TestState.test_id == test.id)
        )

        test_public.append(
            TestPublic(
                **test.model_dump(),
                tags=stored_tag_ids,
                question_revision_ids=stored_revision_ids,
                states=stored_state_ids,
            )
        )

    return test_public


@router.get(
    "/{test_id}",
    response_model=TestPublicEach,
    dependencies=[Depends(permission_dependency("read_test"))],
)
def get_test_by_id(test_id: int, session: SessionDep) -> TestPublicEach:
    test = session.get(Test, test_id)
    if not test or test.is_deleted is True:
        raise HTTPException(status_code=404, detail="Test is not available")

    tags_query = select(Tag).join(TestTag).where(TestTag.test_id == test.id)
    tags = session.exec(tags_query).all()

    question_revision_query = (
        select(QuestionRevision)
        .join(TestQuestion)
        .where(TestQuestion.test_id == test.id)
    )
    question_revisions = session.exec(question_revision_query).all()

    state_query = select(State).join(TestState).where(TestState.test_id == test_id)
    states = session.exec(state_query).all()

    return TestPublicEach(
        **test.model_dump(),
        tags=tags,
        question_revisions=question_revisions,
        states=states,
    )


@router.put(
    "/{test_id}",
    response_model=TestPublic,
    dependencies=[Depends(permission_dependency("update_test"))],
)
def update_test(
    test_id: int, test_update: TestUpdate, session: SessionDep
) -> TestPublic:
    test = session.get(Test, test_id)
    if not test or test.is_deleted is True:
        raise HTTPException(status_code=404, detail="Test is not available")

    # Updating Tags
    tags_remove = [
        tag.id for tag in (test.tags or []) if tag.id not in (test_update.tags or [])
    ]
    tags_add = [
        tag
        for tag in (test_update.tags or [])
        if tag not in [t.id for t in (test.tags or [])]
    ]

    if tags_remove:
        for tag in tags_remove:
            session.delete(
                session.exec(
                    select(TestTag).where(
                        TestTag.test_id == test.id, TestTag.tag_id == tag
                    )
                ).one()
            )
            session.commit()

    if tags_add:
        for tag in tags_add:
            session.add(TestTag(test_id=test.id, tag_id=tag))
            session.commit()

    stored_tag_ids = session.exec(
        select(TestTag.tag_id).where(TestTag.test_id == test.id)
    )

    current_revision_ids = session.exec(
        select(TestQuestion.question_revision_id).where(TestQuestion.test_id == test.id)
    ).all()

    new_revision_ids = test_update.question_revision_ids or []

    # Remove questions that aren't in the update
    revision_ids_to_remove = [
        r for r in current_revision_ids if r not in new_revision_ids
    ]
    for revision_id in revision_ids_to_remove:
        session.delete(
            session.exec(
                select(TestQuestion).where(
                    TestQuestion.test_id == test.id,
                    TestQuestion.question_revision_id == revision_id,
                )
            ).one()
        )
        session.commit()

    # Add new question revisions
    revision_ids_to_add = [r for r in new_revision_ids if r not in current_revision_ids]
    for revision_id in revision_ids_to_add:
        # Get the question_id from the revision
        revision = session.get(QuestionRevision, revision_id)
        if revision:
            session.add(TestQuestion(test_id=test.id, question_revision_id=revision_id))
            session.commit()

    # Get updated question_revision_ids
    stored_revision_ids = session.exec(
        select(TestQuestion.question_revision_id).where(TestQuestion.test_id == test.id)
    )

    # Updating States
    states_remove = [
        state.id
        for state in (test.states or [])
        if state.id not in (test_update.states or [])
    ]
    states_add = [
        state
        for state in (test_update.states or [])
        if state not in [s.id for s in (test.states or [])]
    ]

    if states_remove:
        for state in states_remove:
            session.delete(
                session.exec(
                    select(TestState).where(
                        TestState.test_id == test.id,
                        TestState.state_id == state,
                    )
                ).one()
            )
            session.commit()

    if states_add:
        for state in states_add:
            session.add(TestState(test_id=test.id, state_id=state))
            session.commit()

    stored_state_ids = session.exec(
        select(TestState.state_id).where(TestState.test_id == test.id)
    )

    test_data = test_update.model_dump(exclude_unset=True)
    test.sqlmodel_update(test_data)
    session.add(test)
    session.commit()
    session.refresh(test)

    return TestPublic(
        **test.model_dump(),
        tags=stored_tag_ids,
        question_revision_ids=stored_revision_ids,
        states=stored_state_ids,
    )


@router.patch(
    "/{test_id}",
    response_model=TestPublic,
    dependencies=[Depends(permission_dependency("update_test"))],
)
def visibility_test(
    test_id: int,
    session: SessionDep,
    is_active: bool = Query(False, description="Set visibility of Test"),
) -> TestPublic:
    test = session.get(Test, test_id)
    if not test or test.is_deleted is True:
        raise HTTPException(status_code=404, detail="Test is not available")

    test.is_active = is_active
    session.add(test)
    session.commit()
    session.refresh(test)

    stored_tag_ids = session.exec(
        select(TestTag.tag_id).where(TestTag.test_id == test_id)
    )

    # Get question_revision_ids instead of question_ids
    stored_revision_ids = session.exec(
        select(TestQuestion.question_revision_id).where(TestQuestion.test_id == test_id)
    )

    stored_state_ids = session.exec(
        select(TestState.state_id).where(TestState.test_id == test_id)
    )

    return TestPublic(
        **test.model_dump(),
        tags=stored_tag_ids,
        question_revision_ids=stored_revision_ids,
        states=stored_state_ids,
    )


@router.delete(
    "/{test_id}",
    dependencies=[Depends(permission_dependency("delete_test"))],
)
def delete_test(test_id: int, session: SessionDep) -> Message:
    test = session.get(Test, test_id)
    if not test or test.is_deleted is True:
        raise HTTPException(status_code=404, detail="Test is not available")

    test.is_deleted = True
    session.add(test)
    session.commit()
    session.refresh(test)

    return Message(message="Test deleted successfully")<|MERGE_RESOLUTION|>--- conflicted
+++ resolved
@@ -18,11 +18,9 @@
     TestTag,
     TestUpdate,
 )
-<<<<<<< HEAD
+
 from app.models.tag import Tag
-=======
 from app.models.test import MarksLevelEnum
->>>>>>> e5b7f24f
 
 router = APIRouter(prefix="/test", tags=["Test"])
 
