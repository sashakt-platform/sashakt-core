--- conflicted
+++ resolved
@@ -334,10 +334,7 @@
         if test_ids_with_tags:
             query = query.where(col(Test.id).in_(test_ids_with_tags))
         else:
-<<<<<<< HEAD
             return cast(Page[TestPublic], paginate([], params))
-=======
-            return []
     if tag_type_ids:
         tag_type_query = (
             select(TestTag.test_id)
@@ -349,9 +346,8 @@
         if test_ids_with_tag_types:
             query = query.where(col(Test.id).in_(test_ids_with_tag_types))
         else:
-            return []
-
->>>>>>> 5873ed74
+            return cast(Page[TestPublic], paginate([], params))
+
     if state_ids:
         state_subquery = select(TestState.test_id).where(
             col(TestState.state_id).in_(state_ids)
@@ -360,10 +356,7 @@
         if test_ids_with_states:
             query = query.where(col(Test.id).in_(test_ids_with_states))
         else:
-<<<<<<< HEAD
             return cast(Page[TestPublic], paginate([], params))
-=======
-            return []
 
     if district_ids:
         district_subquery = select(TestDistrict.test_id).where(
@@ -373,11 +366,7 @@
         if test_ids_with_districts:
             query = query.where(col(Test.id).in_(test_ids_with_districts))
         else:
-            return []
-
-    # Apply pagination
-    query = query.offset(skip).limit(limit)
->>>>>>> 5873ed74
+            return cast(Page[TestPublic], paginate([], params))
 
     # Execute query and get all questions
     tests = session.exec(query).all()
