--- conflicted
+++ resolved
@@ -3,11 +3,9 @@
 from typing import Annotated, Any, Literal
 
 from fastapi import APIRouter, Depends, HTTPException, Query, status
-<<<<<<< HEAD
-from sqlmodel import asc, col, desc, select
-=======
-from sqlmodel import not_, select
->>>>>>> 7b0e5016
+
+from sqlmodel import asc, col, desc, select,not_
+
 
 from app.api.deps import SessionDep, permission_dependency
 from app.models import (
