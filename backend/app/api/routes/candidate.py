--- conflicted
+++ resolved
@@ -5,13 +5,8 @@
 from datetime import datetime, timedelta
 from typing import Any
 
-<<<<<<< HEAD
 from fastapi import APIRouter, Body, Depends, HTTPException, Query, Response
-from sqlmodel import SQLModel, and_, col, not_, outerjoin, select
-=======
-from fastapi import APIRouter, Body, Depends, HTTPException, Query
 from sqlmodel import and_, col, not_, outerjoin, select
->>>>>>> 3ed08dd1
 
 from app.api.deps import CurrentUser, SessionDep, permission_dependency
 from app.api.routes.utils import get_current_time
@@ -38,10 +33,6 @@
     TestCandidatePublic,
     TestQuestion,
 )
-<<<<<<< HEAD
-from app.models.candidate import Result, TestStatusSummary
-from app.models.question import QuestionType
-=======
 from app.models.candidate import (
     OverallTestAnalyticsResponse,
     Result,
@@ -49,9 +40,9 @@
     StartTestResponse,
     TestStatusSummary,
 )
+from app.models.question import QuestionType
 from app.models.tag import Tag
 from app.models.test import TestDistrict, TestState, TestTag
->>>>>>> 3ed08dd1
 from app.models.user import User
 from app.models.utils import TimeLeft
 
@@ -62,7 +53,6 @@
 )
 
 
-<<<<<<< HEAD
 def validate_question_response_format(
     response: Any, question_type: QuestionType
 ) -> Any:
@@ -94,11 +84,6 @@
         return response
 
 
-# Simple request/response models for start_test
-class StartTestRequest(SQLModel):
-    test_id: int
-    device_info: str | None = None
-=======
 def get_score_and_time(
     session: SessionDep, candidate_test: CandidateTest
 ) -> tuple[float, float, float]:
@@ -165,7 +150,6 @@
 
     return total_score_obtained, total_max_score, total_time_minutes
 
->>>>>>> 3ed08dd1
 
 @router.get(
     "/overall-analytics",
