--- conflicted
+++ resolved
@@ -2,18 +2,11 @@
 import random
 import uuid
 from collections.abc import Sequence
-<<<<<<< HEAD
-from datetime import timedelta
+from datetime import datetime, timedelta
 from typing import Any
 
 from fastapi import APIRouter, Body, Depends, HTTPException, Query, Response
-from sqlmodel import SQLModel, col, not_, select
-=======
-from datetime import datetime, timedelta
-
-from fastapi import APIRouter, Body, Depends, HTTPException, Query
 from sqlmodel import SQLModel, and_, col, not_, outerjoin, select
->>>>>>> 89c42e9e
 
 from app.api.deps import CurrentUser, SessionDep, permission_dependency
 from app.api.routes.utils import get_current_time
@@ -40,13 +33,9 @@
     TestCandidatePublic,
     TestQuestion,
 )
-<<<<<<< HEAD
-from app.models.candidate import Result
+from app.models.candidate import Result, TestStatusSummary
 from app.models.question import QuestionType
-=======
-from app.models.candidate import Result, TestStatusSummary
 from app.models.user import User
->>>>>>> 89c42e9e
 from app.models.utils import TimeLeft
 
 router = APIRouter(prefix="/candidate", tags=["Candidate"])
