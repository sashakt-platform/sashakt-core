from typing import Annotated, Any

from fastapi import APIRouter, Body, Depends, HTTPException, Query
<<<<<<< HEAD
from fastapi_pagination import Page, paginate
from sqlmodel import and_, col, exists, func, or_, select
=======
from fastapi_pagination import Page
from fastapi_pagination.ext.sqlmodel import paginate
from sqlalchemy.orm import selectinload
from sqlmodel import and_, col, exists, func, not_, or_, select
>>>>>>> 5038c17e

from app.api.deps import (
    CurrentUser,
    Pagination,
    SessionDep,
    permission_dependency,
)
from app.core.sorting import (
    SortingParams,
    SortOrder,
    TagSortConfig,
    TagTypeSortConfig,
    create_sorting_dependency,
)
from app.models import (
    Message,
    Tag,
    TagCreate,
    TagPublic,
    TagType,
    TagTypeCreate,
    TagTypePublic,
    TagTypeUpdate,
    TagUpdate,
)
from app.models.question import Question, QuestionTag
from app.models.tag import DeleteTag, DeleteTagtype
from app.models.test import Test, TestTag

router_tagtype = APIRouter(
    prefix="/tagtype",
    tags=["TagType"],
)
router_tag = APIRouter(
    prefix="/tag",
    tags=["Tag"],
)

# create sorting dependencies
TagSorting = create_sorting_dependency(TagSortConfig)
TagSortingDep = Annotated[SortingParams, Depends(TagSorting)]

TagTypeSorting = create_sorting_dependency(TagTypeSortConfig)
TagTypeSortingDep = Annotated[SortingParams, Depends(TagTypeSorting)]


def transform_tag_types_to_public(items: list[TagType] | Any) -> list[TagTypePublic]:
    result: list[TagTypePublic] = []

    tagtype_list: list[TagType] = list(items) if not isinstance(items, list) else items

    for tagtype in tagtype_list:
        result.append(TagTypePublic(**tagtype.model_dump()))

    return result


def transform_tags_to_public(
    tags: list[Tag] | Any,
    current_user: CurrentUser | None = None,
) -> list[TagPublic]:
    result: list[TagPublic] = []
    tag_list: list[Tag] = list(tags) if not isinstance(tags, list) else tags

    for tag in tag_list:
        tag_type = getattr(tag, "tag_type", None)
        if (
            current_user
            and tag_type
            and (
                tag_type.is_deleted
                or tag_type.organization_id != current_user.organization_id
            )
        ):
            tag_type = None
        result.append(
            TagPublic(**tag.model_dump(exclude={"tag_type_id"}), tag_type=tag_type)
        )
    return result


# Routers for Tag-Types


def check_linked_tag(session: SessionDep, tagtype_id: int) -> bool:
    has_active_tags = session.exec(
        select(Tag).where(
            Tag.tag_type_id == tagtype_id,
        )
    ).first()

    return bool(has_active_tags)


def check_linked_question_or_test(session: SessionDep, tag_id: int) -> bool:
    has_questions = session.exec(
        select(
            exists().where(
                and_(
                    QuestionTag.tag_id == tag_id,
                    QuestionTag.question_id == Question.id,
                )
            )
        )
    ).one()
    has_tests = session.exec(
        select(
            exists().where(
                and_(
                    TestTag.tag_id == tag_id,
                    TestTag.test_id == Test.id,
                )
            )
        )
    ).one()
    return bool(has_questions) or bool(has_tests)


@router_tagtype.post(
    "/",
    response_model=TagTypePublic,
    dependencies=[Depends(permission_dependency("create_tag"))],
)
def create_tagtype(
    tagtype_create: TagTypeCreate,
    session: SessionDep,
    current_user: CurrentUser,
) -> TagType:
    normalized_name = tagtype_create.name.strip().lower()
    existing = session.exec(
        select(TagType)
        .where(func.lower(func.trim(TagType.name)) == normalized_name)
        .where(TagType.organization_id == tagtype_create.organization_id)
    ).first()
    if existing:
        raise HTTPException(
            status_code=400,
            detail=f"TagType with name '{tagtype_create.name}' already exists in this organization.",
        )
    tag_type = TagType(
        **tagtype_create.model_dump(),
        created_by_id=current_user.id,
    )

    session.add(tag_type)
    session.commit()
    session.refresh(tag_type)
    return tag_type


@router_tagtype.get(
    "/",
    response_model=Page[TagTypePublic],
    dependencies=[Depends(permission_dependency("read_tag"))],
)
def get_tagtype(
    session: SessionDep,
    current_user: CurrentUser,
    sorting: TagTypeSortingDep,
    params: Pagination = Depends(),
    name: str | None = None,
) -> Page[TagTypePublic]:
    query = select(TagType).where(
        TagType.organization_id == current_user.organization_id,
    )
    if name:
        query = query.where(
            func.trim(func.lower(TagType.name)).like(f"%{name.strip().lower()}%")
        )

    # apply default sorting if no sorting was specified
    sorting_with_default = sorting.apply_default_if_none(
        "modified_date", SortOrder.DESC
    )
    query = sorting_with_default.apply_to_query(query, TagTypeSortConfig)

    tagtypes: Page[TagTypePublic] = paginate(
        session,
        query,  # type: ignore[arg-type]
        params,
        transformer=lambda items: transform_tag_types_to_public(items),
    )

    return tagtypes


@router_tagtype.get(
    "/{tagtype_id}",
    response_model=TagTypePublic,
    dependencies=[Depends(permission_dependency("read_tag"))],
)
def get_tagtype_by_id(
    tagtype_id: int,
    session: SessionDep,
    current_user: CurrentUser,
) -> TagType:
    tagtype = session.get(TagType, tagtype_id)
    if not tagtype or tagtype.organization_id != current_user.organization_id:
        raise HTTPException(status_code=404, detail="TagType not found")
    return tagtype


@router_tagtype.put(
    "/{tagtype_id}",
    response_model=TagTypePublic,
    dependencies=[Depends(permission_dependency("update_tag"))],
)
def update_tagtype(
    tagtype_id: int,
    updated_data: TagTypeUpdate,
    session: SessionDep,
) -> TagType:
    tagtype = session.get(TagType, tagtype_id)
    if not tagtype:
        raise HTTPException(status_code=404, detail="Tag Type not found")
    tagtype_data = updated_data.model_dump(exclude_unset=True)
    tagtype.sqlmodel_update(tagtype_data)
    session.add(tagtype)
    session.commit()
    session.refresh(tagtype)
    return tagtype


@router_tagtype.patch(
    "/{tagtype_id}",
    response_model=TagTypePublic,
    dependencies=[Depends(permission_dependency("update_tag"))],
)
def visibility_tagtype(
    tagtype_id: int,
    session: SessionDep,
    is_active: bool = Query(False, description="Set visibility of TagType"),
) -> TagType:
    tagtype = session.get(TagType, tagtype_id)
    if not tagtype:
        raise HTTPException(status_code=404, detail="Tag Type not found")
    tagtype.is_active = is_active
    session.add(tagtype)
    session.commit()
    session.refresh(tagtype)
    return tagtype


@router_tagtype.delete(
    "/{tagtype_id}", dependencies=[Depends(permission_dependency("delete_tag"))]
)
def delete_tagtype(tagtype_id: int, session: SessionDep) -> Message:
    tagtype = session.get(TagType, tagtype_id)
    if not tagtype:
        raise HTTPException(status_code=404, detail="Tag Type not found")

    if check_linked_tag(session, tagtype_id):
        raise HTTPException(
            status_code=400, detail="Cannot delete Tag Type as it has associated Tags"
        )
    session.delete(tagtype)
    session.commit()
    return Message(message="Tag Type deleted successfully")


@router_tagtype.delete(
    "/",
    response_model=DeleteTagtype,
)
def bulk_delete_tagtype(
    session: SessionDep, current_user: CurrentUser, tagtype_ids: list[int] = Body(...)
) -> DeleteTagtype:
    """Bulk delete TagTypes that have no associated Tags."""
    success_count = 0
    failure_list = []
    db_tagtype = session.exec(
        select(TagType)
        .where(col(TagType.id).in_(tagtype_ids))
        .where(TagType.organization_id == current_user.organization_id)
    ).all()

    found_ids = {q.id for q in db_tagtype}
    missing_ids = set(tagtype_ids) - found_ids
    if missing_ids:
        raise HTTPException(
            status_code=404, detail="Invalid TagTypes selected for deletion"
        )

    for tagtype in db_tagtype:
        if tagtype.id and check_linked_tag(session, tagtype.id):
            failure_list.append(
                TagTypePublic(
                    **tagtype.model_dump(),
                )
            )
        else:
            session.delete(tagtype)
            success_count += 1

    session.commit()

    return DeleteTagtype(
        delete_success_count=success_count, delete_failure_list=failure_list or None
    )


# Routers for Tags


# Create a Tag
@router_tag.post(
    "/",
    response_model=TagPublic,
    dependencies=[Depends(permission_dependency("create_tag"))],
)
def create_tag(
    tag_create: TagCreate,
    session: SessionDep,
    current_user: CurrentUser,
) -> TagPublic:
    tag_type = None
    tag_type_id = tag_create.tag_type_id
    if tag_type_id is not None:
        tag_type = session.get(TagType, tag_type_id)
        if not tag_type:
            raise HTTPException(status_code=404, detail="Tag Type not found")
        organization_id = tag_type.organization_id
    else:
        organization_id = current_user.organization_id
    existing_tag = session.exec(
        select(Tag).where(
            and_(
                func.lower(func.trim(Tag.name)) == tag_create.name.strip().lower(),
                Tag.organization_id == organization_id,
                or_(
                    and_(
                        Tag.tag_type_id is None,
                        tag_type_id is None,
                    ),
                    Tag.tag_type_id == tag_type_id,
                ),
            )
        )
    ).first()

    if existing_tag:
        raise HTTPException(
            status_code=400,
            detail="A tag with the same name and tag type already exists.",
        )

    tag_data = tag_create.model_dump(exclude_unset=True)

    tag_data["organization_id"] = organization_id
    tag_data["created_by_id"] = current_user.id
    tag = Tag.model_validate(tag_data)
    session.add(tag)
    session.commit()
    session.refresh(tag)
    if tag_type:
        session.refresh(tag_type)

    return TagPublic(**tag.model_dump(exclude={"tag_type_id"}), tag_type=tag_type)


# Get all Tags
@router_tag.get(
    "/",
    response_model=Page[TagPublic],
    dependencies=[Depends(permission_dependency("read_tag"))],
)
def get_tags(
    session: SessionDep,
    current_user: CurrentUser,
    sorting: TagSortingDep,
    params: Pagination = Depends(),
    name: str | None = None,
) -> Page[TagPublic]:
<<<<<<< HEAD
    query = select(Tag).where(Tag.organization_id == current_user.organization_id)
=======
    query = (
        select(Tag)
        .options(selectinload(Tag.tag_type))
        .where(
            Tag.organization_id == current_user.organization_id, not_(Tag.is_deleted)
        )
    )
>>>>>>> 5038c17e
    if name:
        # search in both tag name and tag type name
        tag_name_condition = func.trim(func.lower(Tag.name)).like(
            f"%{name.strip().lower()}%"
        )

        # left join with TagType to search in tag type name
        query = query.outerjoin(TagType)
        tag_type_name_condition = func.trim(func.lower(TagType.name)).like(
            f"%{name.strip().lower()}%"
        )

        query = query.where(or_(tag_name_condition, tag_type_name_condition))

    # apply default sorting if no sorting was specified
    sorting_with_default = sorting.apply_default_if_none(
        "modified_date", SortOrder.DESC
    )
    query = sorting_with_default.apply_to_query(query, TagSortConfig)

<<<<<<< HEAD
    tags = session.exec(query).all()
    tag_public = []
    for tag in tags:
        tag_type = None
        if tag.tag_type_id:
            tag_type = session.get(TagType, tag.tag_type_id)

            if not tag_type or tag_type.organization_id != current_user.organization_id:
                tag_type = None

        tag_public.append(
            TagPublic(**tag.model_dump(exclude={"tag_type_id"}), tag_type=tag_type)
        )
=======
    tags: Page[TagPublic] = paginate(
        session,
        query,  # type: ignore[arg-type]
        params,
        transformer=lambda tags_list: transform_tags_to_public(tags_list, current_user),
    )
>>>>>>> 5038c17e

    return tags


# Get Tag by ID
@router_tag.get(
    "/{tag_id}",
    response_model=TagPublic,
    dependencies=[Depends(permission_dependency("read_tag"))],
)
def get_tag_by_id(
    tag_id: int,
    session: SessionDep,
    current_user: CurrentUser,
) -> TagPublic:
    tag = session.get(Tag, tag_id)
    if not tag:
        raise HTTPException(status_code=404, detail="Tag not found")
    tag_type = None
    if tag.tag_type_id:
        tag_type = session.get(TagType, tag.tag_type_id)
        if not tag_type or tag_type.organization_id != current_user.organization_id:
            tag_type = None
    return TagPublic(**tag.model_dump(exclude={"tag_type_id"}), tag_type=tag_type)


# Update a Tag
@router_tag.put(
    "/{tag_id}",
    response_model=TagPublic,
    dependencies=[Depends(permission_dependency("update_tag"))],
)
def update_tag(
    tag_id: int,
    updated_data: TagUpdate,
    session: SessionDep,
) -> TagPublic:
    tag = session.get(Tag, tag_id)
    if not tag:
        raise HTTPException(status_code=404, detail="Tag not found")
    tag_data = updated_data.model_dump(exclude_unset=True)
    tag_type_id = tag_data.get("tag_type_id")
    if tag_type_id is not None:
        tag_type = session.get(TagType, tag_type_id)
        if not tag_type:
            raise HTTPException(status_code=404, detail="Tag Type not found")
    tag.sqlmodel_update(tag_data)
    session.add(tag)
    session.commit()
    session.refresh(tag)
    tag_type = session.get(TagType, tag.tag_type_id) if tag.tag_type_id else None

    return TagPublic(**tag.model_dump(exclude={"tag_type_id"}), tag_type=tag_type)


# Set visibility of Tag


@router_tag.patch(
    "/{tag_id}",
    response_model=TagPublic,
    dependencies=[Depends(permission_dependency("update_tag"))],
)
def visibility_tag(
    tag_id: int,
    session: SessionDep,
    current_user: CurrentUser,
    is_active: bool = Query(False, description="Set visibility of Tag"),
) -> TagPublic:
    tag = session.get(Tag, tag_id)
    if not tag:
        raise HTTPException(status_code=404, detail="Tag not found")
    tag.is_active = is_active
    session.add(tag)
    session.commit()
    session.refresh(tag)
    tag_type = None
    if tag.tag_type_id:
        tag_type = session.get(TagType, tag.tag_type_id)
        if not tag_type or tag_type.organization_id != current_user.organization_id:
            tag_type = None

    return TagPublic(**tag.model_dump(exclude={"tag_type_id"}), tag_type=tag_type)


# Delete a Tag
@router_tag.delete(
    "/{tag_id}", dependencies=[Depends(permission_dependency("delete_tag"))]
)
def delete_tag(tag_id: int, session: SessionDep) -> Message:
    tag = session.get(Tag, tag_id)
    if not tag:
        raise HTTPException(status_code=404, detail="Tag not found")

    if check_linked_question_or_test(session, tag_id):
        raise HTTPException(
            status_code=400,
            detail="Tag is associated with a question or test and cannot be deleted.",
        )

    session.delete(tag)
    session.commit()

    return Message(message="Tag deleted successfully")


@router_tag.delete(
    "/",
    response_model=DeleteTag,
    dependencies=[Depends(permission_dependency("delete_tag"))],
)
def bulk_delete_tag(
    session: SessionDep, current_user: CurrentUser, tag_ids: list[int] = Body(...)
) -> DeleteTag:
    success_count = 0
    failure_list = []
    db_tag = session.exec(
        select(Tag)
        .where(col(Tag.id).in_(tag_ids))
        .where(Tag.organization_id == current_user.organization_id)
    ).all()

    found_ids = {q.id for q in db_tag}
    missing_ids = set(tag_ids) - found_ids
    if missing_ids:
        raise HTTPException(
            status_code=404, detail="Invalid Tags selected for deletion"
        )

    for tag in db_tag:
        if tag.id and check_linked_question_or_test(session, tag.id):
            failure_list.append(
                TagPublic(
                    **tag.model_dump(),
                )
            )
        else:
            session.delete(tag)
            success_count += 1

    session.commit()

    return DeleteTag(
        delete_success_count=success_count, delete_failure_list=failure_list or None
    )<|MERGE_RESOLUTION|>--- conflicted
+++ resolved
@@ -1,15 +1,10 @@
 from typing import Annotated, Any
 
 from fastapi import APIRouter, Body, Depends, HTTPException, Query
-<<<<<<< HEAD
-from fastapi_pagination import Page, paginate
-from sqlmodel import and_, col, exists, func, or_, select
-=======
 from fastapi_pagination import Page
 from fastapi_pagination.ext.sqlmodel import paginate
 from sqlalchemy.orm import selectinload
-from sqlmodel import and_, col, exists, func, not_, or_, select
->>>>>>> 5038c17e
+from sqlmodel import and_, col, exists, func, or_, select
 
 from app.api.deps import (
     CurrentUser,
@@ -79,10 +74,7 @@
         if (
             current_user
             and tag_type
-            and (
-                tag_type.is_deleted
-                or tag_type.organization_id != current_user.organization_id
-            )
+            and (tag_type.organization_id != current_user.organization_id)
         ):
             tag_type = None
         result.append(
@@ -383,17 +375,11 @@
     params: Pagination = Depends(),
     name: str | None = None,
 ) -> Page[TagPublic]:
-<<<<<<< HEAD
-    query = select(Tag).where(Tag.organization_id == current_user.organization_id)
-=======
     query = (
         select(Tag)
         .options(selectinload(Tag.tag_type))
-        .where(
-            Tag.organization_id == current_user.organization_id, not_(Tag.is_deleted)
-        )
-    )
->>>>>>> 5038c17e
+        .where(Tag.organization_id == current_user.organization_id)
+    )
     if name:
         # search in both tag name and tag type name
         tag_name_condition = func.trim(func.lower(Tag.name)).like(
@@ -414,28 +400,12 @@
     )
     query = sorting_with_default.apply_to_query(query, TagSortConfig)
 
-<<<<<<< HEAD
-    tags = session.exec(query).all()
-    tag_public = []
-    for tag in tags:
-        tag_type = None
-        if tag.tag_type_id:
-            tag_type = session.get(TagType, tag.tag_type_id)
-
-            if not tag_type or tag_type.organization_id != current_user.organization_id:
-                tag_type = None
-
-        tag_public.append(
-            TagPublic(**tag.model_dump(exclude={"tag_type_id"}), tag_type=tag_type)
-        )
-=======
     tags: Page[TagPublic] = paginate(
         session,
         query,  # type: ignore[arg-type]
         params,
         transformer=lambda tags_list: transform_tags_to_public(tags_list, current_user),
     )
->>>>>>> 5038c17e
 
     return tags
 
