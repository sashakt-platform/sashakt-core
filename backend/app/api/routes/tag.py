from collections.abc import Sequence

from fastapi import APIRouter, Depends, HTTPException, Query
<<<<<<< HEAD
from sqlmodel import and_, func, not_, or_, select
=======
from sqlmodel import func, not_, select
>>>>>>> b5e7ff8f

from app.api.deps import CurrentUser, SessionDep, permission_dependency
from app.models import (
    Message,
    Tag,
    TagCreate,
    TagPublic,
    TagType,
    TagTypeCreate,
    TagTypePublic,
    TagTypeUpdate,
    TagUpdate,
)

router_tagtype = APIRouter(
    prefix="/tagtype",
    tags=["TagType"],
    dependencies=[Depends(permission_dependency("create_tag"))],
)
router_tag = APIRouter(
    prefix="/tag",
    tags=["Tag"],
    dependencies=[Depends(permission_dependency("create_tag"))],
)


# Routers fro Tag-Types


@router_tagtype.post("/", response_model=TagTypePublic)
def create_tagtype(
    tagtype_create: TagTypeCreate,
    session: SessionDep,
    current_user: CurrentUser,
) -> TagType:
    normalized_name = tagtype_create.name.strip().lower()
    existing = session.exec(
        select(TagType)
        .where(func.lower(func.trim(TagType.name)) == normalized_name)
        .where(TagType.organization_id == tagtype_create.organization_id)
        .where(not_(TagType.is_deleted))
    ).first()
    if existing:
        raise HTTPException(
            status_code=400,
            detail=f"TagType with name '{tagtype_create.name}' already exists in this organization.",
        )
    tag_type = TagType(
        **tagtype_create.model_dump(),
        created_by_id=current_user.id,
    )

    session.add(tag_type)
    session.commit()
    session.refresh(tag_type)
    return tag_type


@router_tagtype.get("/", response_model=list[TagTypePublic])
def get_tagtype(
    session: SessionDep,
    current_user: CurrentUser,
    name: str | None = None,
) -> Sequence[TagType]:
    query = select(TagType).where(
        TagType.organization_id == current_user.organization_id,
        not_(TagType.is_deleted),
    )
    if name:
        query = query.where(
            func.trim(func.lower(TagType.name)).like(f"%{name.strip().lower()}%")
        )

    tagtype = session.exec(query).all()
    return tagtype


@router_tagtype.get("/{tagtype_id}", response_model=TagTypePublic)
def get_tagtype_by_id(
    tagtype_id: int,
    session: SessionDep,
    current_user: CurrentUser,
) -> TagType:
    tagtype = session.get(TagType, tagtype_id)
    if (
        not tagtype
        or tagtype.is_deleted is True
        or tagtype.organization_id != current_user.organization_id
    ):
        raise HTTPException(status_code=404, detail="TagType not found")
    return tagtype


@router_tagtype.put("/{tagtype_id}", response_model=TagTypePublic)
def update_tagtype(
    tagtype_id: int,
    updated_data: TagTypeUpdate,
    session: SessionDep,
) -> TagType:
    tagtype = session.get(TagType, tagtype_id)
    if not tagtype or tagtype.is_deleted is True:
        raise HTTPException(status_code=404, detail="Tag Type not found")
    tagtype_data = updated_data.model_dump(exclude_unset=True)
    tagtype.sqlmodel_update(tagtype_data)
    session.add(tagtype)
    session.commit()
    session.refresh(tagtype)
    return tagtype


@router_tagtype.patch("/{tagtype_id}", response_model=TagTypePublic)
def visibility_tagtype(
    tagtype_id: int,
    session: SessionDep,
    is_active: bool = Query(False, description="Set visibility of TagType"),
) -> TagType:
    tagtype = session.get(TagType, tagtype_id)
    if not tagtype or tagtype.is_deleted is True:
        raise HTTPException(status_code=404, detail="Tag Type not found")
    tagtype.is_active = is_active
    session.add(tagtype)
    session.commit()
    session.refresh(tagtype)
    return tagtype


@router_tagtype.delete("/{tagtype_id}")
def delete_tagtype(tagtype_id: int, session: SessionDep) -> Message:
    tagtype = session.get(TagType, tagtype_id)
    if not tagtype or tagtype.is_deleted is True:
        raise HTTPException(status_code=404, detail="Tag Type not found")
    tagtype.is_deleted = True
    session.add(tagtype)
    session.commit()
    session.refresh(tagtype)
    return Message(message="Tag Type deleted successfully")


# Routers for Tags


# Create a Tag
@router_tag.post("/", response_model=TagPublic)
def create_tag(
    tag_create: TagCreate,
    session: SessionDep,
    current_user: CurrentUser,
) -> TagPublic:
    tag_type = None
    tag_type_id = tag_create.tag_type_id
    if tag_type_id is not None:
        tag_type = session.get(TagType, tag_type_id)
        if not tag_type or tag_type.is_deleted is True:
            raise HTTPException(status_code=404, detail="Tag Type not found")
        organization_id = tag_type.organization_id
    else:
        organization_id = current_user.organization_id
    existing_tag = session.exec(
        select(Tag).where(
            and_(
                func.lower(func.trim(Tag.name)) == tag_create.name.strip().lower(),
                Tag.organization_id == organization_id,
                not_(Tag.is_deleted),
                or_(
                    and_(
                        Tag.tag_type_id is None,
                        tag_type_id is None,
                    ),
                    Tag.tag_type_id == tag_type_id,
                ),
            )
        )
    ).first()

    if existing_tag:
        raise HTTPException(
            status_code=400,
            detail="A tag with the same name and tag type already exists.",
        )

    tag_data = tag_create.model_dump(exclude_unset=True)

    tag_data["organization_id"] = organization_id
    tag_data["created_by_id"] = current_user.id
    tag = Tag.model_validate(tag_data)
    session.add(tag)
    session.commit()
    session.refresh(tag)
    if tag_type:
        session.refresh(tag_type)

    return TagPublic(**tag.model_dump(exclude={"tag_type_id"}), tag_type=tag_type)


# Get all Tags
@router_tag.get("/", response_model=list[TagPublic])
def get_tags(
    session: SessionDep,
    current_user: CurrentUser,
    name: str | None = None,
    order_by: list[str] = Query(
        default=["tag_type_name", "name"],
        title="Order by",
        description="Order by fields: tag_type_name, name. Prefix with '-' for descending.",
        examples=["-name", "tag_type_name"],
    ),
) -> Sequence[TagPublic]:
    query = select(Tag).where(
        Tag.organization_id == current_user.organization_id, not_(Tag.is_deleted)
    )
    if name:
        query = query.where(
            func.trim(func.lower(Tag.name)).like(f"%{name.strip().lower()}%")
        )
    join_tag_type = any("tag_type_name" in field for field in order_by)
    if join_tag_type:
        query = query.outerjoin(TagType)

    ordering = []
    for field in order_by:
        desc = field.startswith("-")
        field_name = field[1:] if desc else field
        if field_name == "tag_type_name":
            col = getattr(TagType, "name", None)
        else:
            col = getattr(Tag, field_name, None)

        if col is None:
            continue
        ordering.append(col.desc() if desc else col.asc())
    if ordering:
        query = query.order_by(*ordering)
    tags = session.exec(query).all()
    tag_public = []
    for tag in tags:
        tag_type = None
        if tag.tag_type_id:
            tag_type = session.get(TagType, tag.tag_type_id)

            if (
                not tag_type
                or tag_type.is_deleted is True
                or tag_type.organization_id != current_user.organization_id
            ):
                tag_type = None

        tag_public.append(
            TagPublic(**tag.model_dump(exclude={"tag_type_id"}), tag_type=tag_type)
        )

    return tag_public


# Get Tag by ID
@router_tag.get("/{tag_id}", response_model=TagPublic)
def get_tag_by_id(
    tag_id: int,
    session: SessionDep,
    current_user: CurrentUser,
) -> TagPublic:
    tag = session.get(Tag, tag_id)
    if not tag or tag.is_deleted is True:
        raise HTTPException(status_code=404, detail="Tag not found")
    tag_type = None
    if tag.tag_type_id:
        tag_type = session.get(TagType, tag.tag_type_id)
        if (
            not tag_type
            or tag_type.is_deleted is True
            or tag_type.organization_id != current_user.organization_id
        ):
            tag_type = None
    return TagPublic(**tag.model_dump(exclude={"tag_type_id"}), tag_type=tag_type)


# Update a Tag
@router_tag.put("/{tag_id}", response_model=TagPublic)
def update_tag(
    tag_id: int,
    updated_data: TagUpdate,
    session: SessionDep,
) -> TagPublic:
    tag = session.get(Tag, tag_id)
    if not tag or tag.is_deleted is True:
        raise HTTPException(status_code=404, detail="Tag not found")
    tag_data = updated_data.model_dump(exclude_unset=True)
    tag_type_id = tag_data.get("tag_type_id")
    if tag_type_id is not None:
        tag_type = session.get(TagType, tag_type_id)
        if not tag_type or tag_type.is_deleted:
            raise HTTPException(status_code=404, detail="Tag Type not found")
    tag.sqlmodel_update(tag_data)
    session.add(tag)
    session.commit()
    session.refresh(tag)
    tag_type = session.get(TagType, tag.tag_type_id) if tag.tag_type_id else None

    return TagPublic(**tag.model_dump(exclude={"tag_type_id"}), tag_type=tag_type)


# Set visibility of Tag


@router_tag.patch("/{tag_id}", response_model=TagPublic)
def visibility_tag(
    tag_id: int,
    session: SessionDep,
    current_user: CurrentUser,
    is_active: bool = Query(False, description="Set visibility of Tag"),
) -> TagPublic:
    tag = session.get(Tag, tag_id)
    if not tag or tag.is_deleted is True:
        raise HTTPException(status_code=404, detail="Tag not found")
    tag.is_active = is_active
    session.add(tag)
    session.commit()
    session.refresh(tag)
    tag_type = None
    if tag.tag_type_id:
        tag_type = session.get(TagType, tag.tag_type_id)
        if (
            not tag_type
            or tag_type.is_deleted is True
            or tag_type.organization_id != current_user.organization_id
        ):
            tag_type = None

    return TagPublic(**tag.model_dump(exclude={"tag_type_id"}), tag_type=tag_type)


# Delete a Tag
@router_tag.delete("/{tag_id}")
def delete_tag(tag_id: int, session: SessionDep) -> Message:
    tag = session.get(Tag, tag_id)
    if not tag or tag.is_deleted is True:
        raise HTTPException(status_code=404, detail="Tag not found")
    tag.is_deleted = True
    session.add(tag)
    session.commit()
    session.refresh(tag)
    return Message(message="Tag deleted successfully")<|MERGE_RESOLUTION|>--- conflicted
+++ resolved
@@ -1,11 +1,7 @@
 from collections.abc import Sequence
 
 from fastapi import APIRouter, Depends, HTTPException, Query
-<<<<<<< HEAD
 from sqlmodel import and_, func, not_, or_, select
-=======
-from sqlmodel import func, not_, select
->>>>>>> b5e7ff8f
 
 from app.api.deps import CurrentUser, SessionDep, permission_dependency
 from app.models import (
